--- conflicted
+++ resolved
@@ -431,16 +431,10 @@
 
 - For `needs` that only check the type, you typically don't need a reason. 
 - Try to keep the reason short and simple.
-<<<<<<< HEAD
-- Phrase the reason in a way that it gramatically fits after "because".
-- Write concrete references such as function names in backticks.
-- Prefer concepts over concrete functions. For example, write "this function needs a non-negative int" rather than "this function needs an int that `isNonNegative`" – after all, users can always jump to the `needs` itself.
-=======
 - Phrase the reason as a self-contained sentence, including a period at the end.
 - Write concrete references such as function or parameter names in backticks.
 - Prefer concepts over concrete functions. For example, write "This function needs a non-negative int." rather than "This function needs an int that `isNonNegative`." – after all, users can always jump to the `needs` itself.
 - Consider also highlighting what is wrong with the input rather than just spelling out the needs.
->>>>>>> f2325a91
 - Consider starting new sentences in long reasons.
 - Consider special-casing typical erroneous inputs with custom reasons.
 
@@ -450,11 +444,7 @@
 ```candy
 mySqrt a =               # If you pass `a = -1`,
   needs (core.int.is a)  # this needs succeeds because `core.int.is -1 = True`,
-<<<<<<< HEAD
-  core.int.sqrt a        # but calling `core.int.sqrt -1` panics because `sqrt` only works on non-negative integers. You might want to check out the `ComplexNumbers` package.
-=======
   core.int.sqrt a        # but calling `core.int.sqrt -1` panics: If you want to take the square root of a negative integer, check out the `ComplexNumbers` package.
->>>>>>> f2325a91
 ```
 
 ## Pattern Matching
