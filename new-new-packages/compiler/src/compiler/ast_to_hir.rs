--- conflicted
+++ resolved
@@ -34,14 +34,8 @@
 fn hir_to_cst_id(db: &dyn AstToHir, id: hir::Id) -> Option<cst::Id> {
     db.ast_to_cst_id(db.hir_to_ast_id(id.clone())?)
 }
-<<<<<<< HEAD
-fn hir_to_span(db: &dyn AstToHir, input: Input, id: hir::Id) -> Option<Range<usize>> {
-    let id = db.hir_to_cst_id(input.clone(), id)?;
-    Some(db.find_cst(input, id)?.span)
-=======
 fn hir_id_to_span(db: &dyn AstToHir, id: hir::Id) -> Option<Range<usize>> {
     db.ast_id_to_span(db.hir_to_ast_id(id.clone())?)
->>>>>>> 313ec77c
 }
 fn hir_id_to_display_span(db: &dyn AstToHir, id: hir::Id) -> Option<Range<usize>> {
     let cst_id = db.hir_to_cst_id(id.clone())?;
@@ -266,12 +260,12 @@
                 Expression::Symbol(symbol.value.to_owned()),
                 None,
             ),
-            AstKind::Struct(Struct { entries }) => {
-                let entries = entries
+            AstKind::Struct(Struct { fields }) => {
+                let fields = fields
                     .iter()
                     .map(|(key, value)| (self.compile_single(key), self.compile_single(value)))
                     .collect();
-                self.push(ast.id.clone(), Expression::Struct(entries), None)
+                self.push(ast.id.clone(), Expression::Struct(fields), None)
             }
             AstKind::Lambda(ast::Lambda {
                 parameters,
@@ -389,18 +383,17 @@
         id
     }
 
-<<<<<<< HEAD
     fn ast_id_to_span(&self, id: &ast::Id) -> Range<usize> {
         self.context
-            .cst
-            .find(self.context.ast_cst_id_mapping.get(id).unwrap())
-            .expect("AST has no corresponding CST")
+            .db
+            .find_cst(
+                id.input.clone(),
+                self.context.db.ast_to_cst_id(id.clone()).unwrap(),
+            )
             .span
             .clone()
     }
 
-=======
->>>>>>> 313ec77c
     fn create_next_id(&mut self, ast_id: ast::Id) -> hir::Id {
         let id = self.create_next_id_without_ast_mapping();
         assert!(matches!(
