--- conflicted
+++ resolved
@@ -2,7 +2,7 @@
 
 use crate::{
     compiler::{
-        cst::{Cst, CstKind},
+        cst::{Cst, CstKind, UnwrapWhitespaceAndComment},
         rcst_to_cst::RcstToCst,
     },
     input::Input,
@@ -43,7 +43,6 @@
     }
     fn visit_cst(&mut self, cst: &Cst) {
         match &cst.kind {
-<<<<<<< HEAD
             CstKind::EqualsSign => {}
             CstKind::Comma => {}
             CstKind::Colon => {}
@@ -58,23 +57,6 @@
             CstKind::Octothorpe => {}
             CstKind::Whitespace(_) => {}
             CstKind::Newline => {}
-=======
-            CstKind::EqualsSign { .. } => {}
-            CstKind::Colon { .. } => {}
-            CstKind::Comma { .. } => {}
-            CstKind::OpeningParenthesis { .. } => {}
-            CstKind::ClosingParenthesis { .. } => {}
-            CstKind::OpeningBracket { .. } => {}
-            CstKind::ClosingBracket { .. } => {}
-            CstKind::OpeningCurlyBrace { .. } => {}
-            CstKind::ClosingCurlyBrace { .. } => {}
-            CstKind::Arrow { .. } => {}
-            CstKind::Int { .. } => {}
-            CstKind::Text { .. } => {}
-            CstKind::Identifier { .. } => {}
-            CstKind::Symbol { .. } => {}
-            CstKind::LeadingWhitespace { child, .. } => self.visit_cst(child),
->>>>>>> 313ec77c
             // TODO: support folding ranges for comments
             CstKind::Comment { .. } => {}
             CstKind::TrailingWhitespace { child, .. } => self.visit_cst(child),
@@ -84,7 +66,6 @@
             CstKind::Text { .. } => {}
             CstKind::TextPart(_) => {}
             CstKind::Parenthesized { inner, .. } => self.visit_cst(inner),
-<<<<<<< HEAD
             CstKind::Call { name, arguments } => {
                 if !arguments.is_empty() {
                     let name = name.unwrap_whitespace_and_comment();
@@ -102,20 +83,11 @@
                 self.visit_cst(name);
                 self.visit_csts(&arguments);
             }
-            // TODO: support folding ranges for structs
-            CstKind::Struct { .. } => {}
-            CstKind::StructField { .. } => {}
-=======
-            CstKind::Struct { entries, .. } => self.visit_csts(entries),
-            CstKind::StructEntry { key, value, .. } => {
-                if let Some(key) = key {
-                    self.visit_cst(key);
-                }
-                if let Some(value) = value {
-                    self.visit_cst(value);
-                }
+            CstKind::Struct { fields, .. } => self.visit_csts(fields),
+            CstKind::StructField { key, value, .. } => {
+                self.visit_cst(key);
+                self.visit_cst(value);
             }
->>>>>>> 313ec77c
             CstKind::Lambda {
                 opening_curly_brace,
                 parameters_and_arrow,
