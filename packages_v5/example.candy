struct Nothing {}
enum Never {}

# struct List[T] {}
# impl[T: Equal] List[T]: Equal {
#   # fun equals(self: Self, other: Self) Bool {}
# }

trait ToText {
  fun toText(self: Self) Text
}

# Operators
trait OperatorPlus[T] {
  # TODO: add associated type for return type
  fun plus(self: Self, other: T) Self
}

trait Equal {
  fun equals(self: Self, other: Self) Bool
}

trait Compare {
  fun compareTo(self: Self, other: Self) Ordering
}
fun isLessThan[T: Compare](left: T, right: T) Bool {
  switch left.compareTo(right) {
    less => true,
    equal => false,
    greater => false,
  }
}
fun isLessThanOrEqualTo[T: Compare](left: T, right: T) Bool {
  switch left.compareTo(right) {
    less => true,
    equal => true,
    greater => false,
  }
}
fun isGreaterThan[T: Compare](left: T, right: T) Bool {
  switch left.compareTo(right) {
    less => false,
    equal => false,
    greater => true,
  }
}
fun isGreaterThanOrEqualTo[T: Compare](left: T, right: T) Bool {
  switch left.compareTo(right) {
    less => false,
    equal => true,
    greater => true,
  }
}
enum Ordering { less, equal, greater }
impl Ordering: ToText {
  fun toText(self: Ordering) Text {
    switch self {
      less => "less",
      equal => "equal",
      greater => "greater",
    }
  }
}
impl[T: Compare] T: Equal {
  fun equals(self: T, other: T) Bool {
    switch self.compareTo(other) {
      less => false,
      equal => true,
      greater => false,
    }
  }
}

trait Add {
  fun add(self: Self, other: Self) Self
}
trait Subtract {
  fun subtract(self: Self, other: Self) Self
}
# TODO: `impl[T: Add] T: OperatorPlus[T] {}`, etc.

struct Int = builtin
impl Int: ToText {
  fun toText(self: Int) Text {
    self.builtinIntToText()
  }
}
impl Int: Compare {
  fun compareTo(self: Int, other: Int) Ordering {
    self.builtinIntCompareTo(other)
  }
}
fun isPositive(self: Int) Bool {
  self.isGreaterThan(0)
}
fun isNonPositive(self: Int) Bool {
  self.isLessThanOrEqualTo(0)
}
fun isNegative(self: Int) Bool {
  self.isLessThan(0)
}
fun isNonNegative(self: Int) Bool {
  self.isGreaterThanOrEqualTo(0)
}
fun absolute(self: Int) Int {
  switch self.isNegative() {
    true => self.negate(),
    false => self,
  }
}
impl Int: Add {
  fun add(self: Int, other: Int) Int {
    self.builtinIntAdd(other)
  }
}
impl Int: Subtract {
  fun subtract(self: Int, other: Int) Int {
    self.builtinIntSubtract(other)
  }
}
fun negate(self: Int) Int {
  0.subtract(self)
}
fun multiply(self: Int, other: Int) Int {
  self.builtinIntMultiply(other)
}
fun square(self: Int) Int {
  self.multiply(self)
}
fun divideTruncating(dividend: Int, divisor: Int) Int {
  needs(divisor.equals(0).not())

  dividend.builtinIntDivideTruncating(divisor)
}
fun remainder(dividend: Int, divisor: Int) Int {
  # Returns the remainder you get when dividing the `dividend` by the `divisor`.
  #
  # The result has the same sign as the `dividend`.
  #
  # | `dividend` | `divisor` | `dividend.remainder(divisor)` |
  # |-----------:|----------:|---------------------------:|
  # |          6 |         3 |                          0 |
  # |          5 |         3 |                          2 |
  # |         -5 |         3 |                         -2 |
  # |          5 |        -3 |                          2 |
  # |         -5 |        -3 |                         -2 |
  needs(divisor.equals(0).not())

  dividend.builtinIntRemainder(divisor)
}
fun modulo(dividend: Int, divisor: Int) Int {
  # Returns `dividend` % `divisor`.
  #
<<<<<<< HEAD
  # The result of a modulo operation is the smallest possible number $x$ such
  # that there exists a $y$ with $dividend = y * divisor + x$.
=======
  # The result of a modulo operation is the smallest non-negative number $x$
  # such that there exists a $y$ with $dividend = y * divisor + x$.
>>>>>>> 216e7f80
  #
  # | `dividend` | `divisor` | `dividend.modulo(divisor)` |
  # |-----------:|----------:|---------------------------:|
  # |          6 |         3 |                          0 |
  # |          5 |         3 |                          2 |
  # |          5 |        -3 |                          2 |
  # |         -5 |         3 |                          1 |
  # |         -5 |        -3 |                          1 |
  needs(divisor.equals(0).not())

  let remainder = dividend.remainder(divisor)
  switch remainder.isNegative() {
    true => switch divisor.isNegative() {
      true => remainder.subtract(divisor),
      false => remainder.add(divisor),
    },
    false => remainder,
  }
}
fun shiftLeft(value: Int, amount: Int) Int {
  value.builtinIntShiftLeft(amount)
}
fun shiftRight(value: Int, amount: Int) Int {
  value.builtinIntShiftRight(amount)
}
fun bitwiseAnd(self: Int, other: Int) Int {
  self.builtinIntBitwiseAnd(other)
}
fun bitwiseOr(self: Int, other: Int) Int {
  self.builtinIntBitwiseOr(other)
}
fun bitwiseXor(self: Int, other: Int) Int {
  self.builtinIntBitwiseXor(other)
}
fun isEven(self: Int) Bool {
  self.remainder(2).equals(0)
}
fun isOdd(self: Int) Bool {
  self.remainder(2).equals(1)
}
fun lowestBits(value: Int, bitCount: Int) Int {
  needs(bitCount.isNonNegative())
  let mask = 1.shiftLeft(bitCount).subtract(1)
  value.bitwiseAnd(mask)
}
fun parseInt(text: Text) Result[Int, Text] {
  text.builtinIntParse()
}

trait HasLength {
  fun length(self: Self) Int
}
fun isEmpty[T: HasLength](t: T) Bool {
  t.length().equals(0)
}

struct Text = builtin
impl Text: HasLength {
  fun length(self: Text) Int {
    self.builtinTextLength()
  }
}
fun concat(self: Text, other: Text) Text {
  self.builtinTextConcat(other)
}
# TODO: Support ranges when we have them.
fun getRange(self: Text, startInclusive: Int, endExclusive: Int) Text {
  self.builtinTextGetRange(startInclusive, endExclusive)
}
fun characterAt(self: Text, index: Int) Maybe[Text] {
  switch index.isNonNegative().and(index.isLessThan(self.length())) {
    false => none[Text](),
    true => some(self.getRange(index, index.add(1))),
  }
}

fun startsWith(self: Text, prefix: Text) Bool {
  switch self.length().isGreaterThanOrEqualTo(prefix.length()) {
    false => false,
    true => self.getRange(0, prefix.length()).equals(prefix),
  }
}
fun endsWith(self: Text, suffix: Text) Bool {
  switch self.length().isGreaterThanOrEqualTo(suffix.length()) {
    false => false,
    true => self.getRange(self.length().subtract(suffix.length()), self.length()).equals(suffix),
  }
}
fun removePrefix(self: Text, prefix: Text) Text {
  switch self.startsWith(prefix) {
    false => self,
    true => self.getRange(prefix.length(), self.length()),
  }
}
fun removeSuffix(self: Text, suffix: Text) Text {
  switch self.endsWith(suffix) {
    false => self,
    true => self.getRange(self.length().subtract(suffix.length()), self.length()),
  }
}

fun indexOf(self: Text, other: Text) Maybe[Int] {
  self.builtinTextIndexOf(other)
}
fun contains(self: Text, other: Text) Bool {
  self.indexOf(other).isSome()
}
impl Text: ToText {
  fun toText(self: Text) Text {
    self
  }
}
impl Text: Compare {
  fun compareTo(self: Text, other: Text) Ordering {
    self.builtinTextCompareTo(other)
  }
}

fun panic(message: Text) Never {
  builtinPanic(message)
}
# TODO: build this into the language; fuzzing
fun needs(condition: Bool) {
  switch condition {
    true => Nothing(),
    false => panic("Needs not fulfilled"),
  }
}
fun needs(condition: Bool, message: Text) {
  switch condition {
    true => Nothing(),
    false => panic("Needs not fulfilled: {message}"),
  }
}
<<<<<<< HEAD

fun loop(body: () Nothing) {
  body()
  loop(body)
}
fun repeat(times: Int, body: () Nothing) {
  needs(times.isNonNegative())
  switch times.isGreaterThan(0) {
    false => {},
    true => {
      body()
      repeat(times.subtract(1), body)
    },
  }
}
=======
>>>>>>> 216e7f80

struct List[T] = builtin
fun listFilled[T](length: Int, item: T) List[T] {
  builtinListFilled(length, item)
}
# TODO: listGenerate(…)
fun listOf[T]() List[T] {
  builtinListOf[T]()
}
fun listOf[T](item0: T) List[T] {
  builtinListOf(item0)
}
fun listOf[T](item0: T, item1: T) List[T] {
  builtinListOf(item0, item1)
}
fun listOf[T](item0: T, item1: T, item2) List[T] {
  builtinListOf(item0, item1, item2)
}
fun listOf[T](item0: T, item1: T, item2: T, item3: T) List[T] {
  builtinListOf(item0, item1, item2, item3)
}
fun listOf[T](item0: T, item1: T, item2: T, item3: T, item4: T) List[T] {
  builtinListOf(item0, item1, item2, item3, item4)
}
impl[T] List[T]: HasLength {
  fun length(self: List[T]) Int {
    builtinListLength(self)
  }
}
fun lastIndex[T](list: List[T]) Maybe[Int] {
  switch list.isEmpty() {
    true => none[Int](),
    false => some(list.length().subtract(1)),
  }
}
fun get[T](list: List[T], index: Int) Maybe[T] {
  builtinListGet(list, index)
}
fun single[T](list: List[T]) Maybe[T] {
  switch list.length().equals(1) {
    true => list.get(0),
    false => none[T](),
  }
}
fun first[T](list: List[T]) Maybe[T] {
  list.get(0)
}
fun last[T](list: List[T]) Maybe[T] {
  list.get(list.length().subtract(1))
}
fun insert[T](list: List[T], index: Int, item: T) List[T] {
  builtinListInsert(list, index, item)
}
fun prepend[T](list: List[T], item: T) List[T] {
  insert(list, 0, item)
}
fun append[T](list: List[T], item: T) List[T] {
  insert(list, list.length(), item)
}
fun replace[T](list: List[T], index: Int, item: T) List[T] {
  builtinListReplace(list, index, item)
}
# TODO: list.update(…)
fun removeAt[T](list: List[T], index: Int) List[T] {
  builtinListRemoveAt(list, index)
}
# TODO: list.getRange(…), .concatenate(…), .firstIndexWhere(…), .firstWhere(…), .firstIndexOf(…), .lastIndexWhere(…), .lastWhere(…), .lastIndexOf(…)
fun print[T: ToText](t: T) {
  builtinPrint(t.toText())
}

struct MyStruct {
  name: Text,
  color: Int,
}

enum Bool { true, false }
let true: Bool = Bool.true()
let false: Bool = Bool.false()
fun not(value: Bool) Bool {
  switch value {
    true => false,
    false => true,
  }
}
fun and(a: Bool, b: Bool) Bool {
  switch a {
    true => b,
    false => false,
  }
}
fun or(a: Bool, b: Bool) Bool {
  switch a {
    true => true,
    false => b,
  }
}
fun xor(a: Bool, b: Bool) Bool {
  a.equals(b).not()
}
fun implies(a: Bool, b: Bool) Bool {
  not(a).or(b)
}
impl Bool: Equal {
  fun equals(self: Bool, other: Bool) Bool {
    switch self {
      true => other,
      false => other.not(),
    }
  }
}
impl Bool: ToText {
  fun toText(self: Bool) Text {
    switch self {
      true => "true",
      false => "false",
    }
  }
}

enum Maybe[T] {
  some: T,
  none,
}
fun some[T](value: T) Maybe[T] {
  Maybe.some(value)
}
fun none[T]() Maybe[T] {
  Maybe.none[T]()
}
fun unwrap[T](self: Maybe[T]) T {
  switch self {
    some(value) => value,
    none => panic("`unwrap()` called on `none()`"),
  }
}
fun isSome[T](self: Maybe[T]) Bool {
  switch self {
    some(value) => true,
    none => false,
  }
}
fun isNone[T](self: Maybe[T]) Bool {
  switch self {
    some(value) => false,
    none => true,
  }
}
impl[T: ToText] Maybe[T]: ToText {
  fun toText(self: Maybe[T]) Text {
    switch self {
      some(value) => "some({value.toText()})",
      none => "none()",
    }
  }
}

enum Result[T, E] {
  ok: T,
  error: E,
}
fun ok[T, E](value: T) Result[T, E] {
  Result.ok[T, E](value)
}
fun error[T, E](value: E) Result[T, E] {
  Result.error[T, E](value)
}
fun unwrap[T, E](self: Result[T, E]) T {
  switch self {
    ok(value) => value,
    error(value) => panic("`unwrap()` called on `error()`"),
  }
}
fun isOk[T, E](self: Result[T, E]) Bool {
  switch self {
    ok(value) => true,
    error(value) => false,
  }
}
fun isError[T, E](self: Result[T, E]) Bool {
  switch self {
    ok(value) => false,
    error(value) => true,
  }
}
# impl[T: ToText, E: ToText] Result[T, E]: ToText {
#   fun toText(self: Result[T, E]) Text {
#     switch self {
#       ok(value) => "ok({value.toText()})",
#       error(error) => "error({error.toText()})",
#     }
#   }
# }
impl[T: ToText] Result[T, Text]: ToText {
  fun toText(self: Result[T, Text]) Text {
    switch self {
      ok(value) => "ok({value.toText()})",
      error(error) => "error({error})",
    }
  }
}

# function type: `Fun[Int, Text, Int]`, later `Fun (Int, Text) Int`

# Uniform Function Call Syntax
# Functions can also be overloaded
# fun add(aDate: Date, duration: Duration) Self {
#   needs(days.isNonNegative())
#   Date(
#     aDate.year,
#     aDate.month,
#     aDate.day.add(duration.days),
#   )
# }
# aDate.add(Duration(days: 1)) # is equivalent to `add(aDate, Duration(days: 1))`

fun fibonacci(n: Int) Int {
  switch n.isLessThan(2) {
    true => n,
    false => fibonacci(n.subtract(1)).add(fibonacci(n.subtract(2))),
  }
}

fun identity[T](t: T) T {
  t
}

fun main() Int {
  identity(1)
  identity("foo")
#  # (x: Int) { x }
#
#  let helloWorld = "Hello, World!"
#  printHello("World")
#
#  # let theAnswer = 40.add(2)
#  let theAnswer = 42
#  let theAnswerText = "42"
#  print("The answer is {theAnswerText}!")
#
#  theAnswer
  print("fibonacci(20) = {fibonacci(20).toText()}")
  print(Ordering.less())
  print(true)
  print(false)
  print("1.equals(2): {1.equals(2).toText()}")

  let list = listOf(0, 1).insert(1, 2).replace(0, 3).removeAt(2)
  print("Length: {list.length().toText()}")
  print("[{list.get(0).toText()}, {list.get(1).toText()}, {list.get(2).toText()}]")

  print("orld!".endsWith("World!").toText().isEmpty())

  let foo = 123
  let addCaptured = (x: Int) { x.add(foo) }
  print("addCaptured(1) = {addCaptured(1).toText()}")

<<<<<<< HEAD
  repeat(3, () { print("Hello, World!") })

=======
  print("orld!".endsWith("World!").toText().isEmpty())
>>>>>>> 216e7f80
  0
}

# calculator
# 2048
# sudoku<|MERGE_RESOLUTION|>--- conflicted
+++ resolved
@@ -151,13 +151,8 @@
 fun modulo(dividend: Int, divisor: Int) Int {
   # Returns `dividend` % `divisor`.
   #
-<<<<<<< HEAD
-  # The result of a modulo operation is the smallest possible number $x$ such
-  # that there exists a $y$ with $dividend = y * divisor + x$.
-=======
   # The result of a modulo operation is the smallest non-negative number $x$
   # such that there exists a $y$ with $dividend = y * divisor + x$.
->>>>>>> 216e7f80
   #
   # | `dividend` | `divisor` | `dividend.modulo(divisor)` |
   # |-----------:|----------:|---------------------------:|
@@ -292,7 +287,6 @@
     false => panic("Needs not fulfilled: {message}"),
   }
 }
-<<<<<<< HEAD
 
 fun loop(body: () Nothing) {
   body()
@@ -308,8 +302,6 @@
     },
   }
 }
-=======
->>>>>>> 216e7f80
 
 struct List[T] = builtin
 fun listFilled[T](length: Int, item: T) List[T] {
@@ -567,12 +559,8 @@
   let addCaptured = (x: Int) { x.add(foo) }
   print("addCaptured(1) = {addCaptured(1).toText()}")
 
-<<<<<<< HEAD
   repeat(3, () { print("Hello, World!") })
 
-=======
-  print("orld!".endsWith("World!").toText().isEmpty())
->>>>>>> 216e7f80
   0
 }
 
