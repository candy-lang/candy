<<<<<<< HEAD
use crate::{
    fiber::InstructionPointer,
    heap::{Heap, Pointer},
};
=======
use crate::utils::DebugDisplay;
>>>>>>> 7166b010
use candy_frontend::{
    mir::Id,
    module::Module,
    rich_ir::{RichIrBuilder, ToRichIr, TokenType},
};
use enumset::EnumSet;
use itertools::Itertools;
<<<<<<< HEAD
=======
use num_bigint::BigInt;
use std::fmt::{self, Display, Formatter};
>>>>>>> 7166b010
use strum::{EnumDiscriminants, IntoStaticStr};

#[derive(Clone, Debug)]
pub struct Lir {
    pub module: Module,
    pub heap: Heap,
    pub instructions: Vec<Instruction>,
    pub start: InstructionPointer,
}

pub type StackOffset = usize; // 0 is the last item, 1 the one before that, etc.

#[derive(Clone, Debug, EnumDiscriminants, Eq, Hash, IntoStaticStr, PartialEq)]
#[strum_discriminants(derive(Hash, IntoStaticStr), strum(serialize_all = "camelCase"))]
pub enum Instruction {
<<<<<<< HEAD
=======
    /// Pushes an int.
    CreateInt(BigInt),

    /// Pushes a text.
    CreateText(String),

    /// Pushes an empty tag.
    CreateSymbol(String),

    /// Pushes a builtin function.
    ///
    /// a -> a, builtin
    CreateBuiltin(BuiltinFunction),

>>>>>>> 7166b010
    /// Pops num_items items, pushes a list.
    ///
    /// a, item, item, ..., item -> a, pointer to list
    CreateList {
        num_items: usize,
    },

    /// Pops 2 * num_fields items, pushes a struct.
    ///
    /// a, key, value, key, value, ..., key, value -> a, pointer to struct
    CreateStruct {
        num_fields: usize,
    },

    /// Pushes a closure.
    ///
    /// a -> a, pointer to closure
    CreateClosure {
        captured: Vec<StackOffset>,
        num_args: usize, // excluding responsible parameter
        body: InstructionPointer,
    },

    /// Pushes a pointer onto the stack. MIR instructions that created
    /// compile-time known values are compiled to this instruction.
    PushFromHeap(Pointer),

    /// Pushes an item from back in the stack on the stack again.
    PushFromStack(StackOffset),

    /// Leaves the top stack item untouched, but removes n below.
    PopMultipleBelowTop(usize),

    /// Sets up the data stack for a closure execution and then changes the
    /// instruction pointer to the first instruction.
    ///
    /// a, closure, arg1, arg2, ..., argN, responsible -> a, caller, captured vars, arg1, arg2, ..., argN, responsible
    ///
    /// Later, when the closure returns (perhaps many instructions after this
    /// one), the stack will contain the result:
    ///
    /// a, closure, arg1, arg2, ..., argN, responsible ~> a, return value from closure
    Call {
        num_args: usize, // excluding the responsible argument
    },

    /// Like `Call`, but after popping the stack entries for the call itself, it
    /// also pops the given number of local stack entries before actually
    /// executing the call.
    TailCall {
        num_locals_to_pop: usize,
        num_args: usize, // excluding the responsible argument
    },

    /// Returns from the current closure to the original caller. Leaves the data
    /// stack untouched, but pops a caller from the call stack and returns the
    /// instruction pointer to continue where the current function was called.
    Return,

    /// Panics. Because the panic instruction only occurs inside the generated
    /// needs function, the reason is already guaranteed to be a text.
    ///
    /// a, reason, responsible -> 💥
    Panic,

    /// a, HIR ID, function, arg1, arg2, ..., argN, responsible -> a
    TraceCallStarts {
        num_args: usize,
    },

    // a, return value -> a
    TraceCallEnds,

    /// a, HIR ID, value -> a
    TraceExpressionEvaluated,

    /// a, HIR ID, closure -> a
    TraceFoundFuzzableClosure,
}

impl Instruction {
    /// Applies the instruction's effect on the stack. After calling it, the
    /// stack will be in the same state as when the control flow continues after
    /// this instruction.
    pub fn apply_to_stack(&self, stack: &mut Vec<Id>, result: Id) {
        match self {
            Instruction::CreateList { num_items } => {
                stack.pop_multiple(*num_items);
                stack.push(result);
            }
            Instruction::CreateStruct { num_fields } => {
                stack.pop_multiple(2 * num_fields); // fields
                stack.push(result);
            }
            Instruction::CreateClosure { .. } => {
                stack.push(result);
            }
            Instruction::PushFromHeap(_) => {
                stack.push(result);
            }
            Instruction::PushFromStack(_) => {
                stack.push(result);
            }
            Instruction::PopMultipleBelowTop(n) => {
                let top = stack.pop().unwrap();
                stack.pop_multiple(*n);
                stack.push(top);
            }
            Instruction::Call { num_args } => {
                stack.pop(); // responsible
                stack.pop_multiple(*num_args);
                stack.pop(); // closure/builtin
                stack.push(result); // return value
            }
            Instruction::TailCall {
                num_locals_to_pop,
                num_args,
            } => {
                stack.pop(); // responsible
                stack.pop_multiple(*num_args);
                stack.pop(); // closure/builtin
                stack.pop_multiple(*num_locals_to_pop);
                stack.push(result); // return value
            }
            Instruction::Return => {
                // Only modifies the call stack and the instruction pointer.
                // Leaves the return value untouched on the stack.
            }
            Instruction::Panic => {
                stack.pop(); // responsible
                stack.pop(); // reason
                stack.push(result);
            }
            Instruction::TraceCallStarts { num_args } => {
                stack.pop(); // HIR ID
                stack.pop(); // responsible
                stack.pop_multiple(*num_args);
                stack.pop(); // callee
            }
            Instruction::TraceCallEnds => {
                stack.pop(); // return value
            }
            Instruction::TraceExpressionEvaluated => {
                stack.pop(); // HIR ID
                stack.pop(); // value
            }
            Instruction::TraceFoundFuzzableClosure => {
                stack.pop(); // HIR ID
                stack.pop(); // value
            }
        }
    }
}

trait StackExt {
    fn pop_multiple(&mut self, n: usize);
}
impl StackExt for Vec<Id> {
    fn pop_multiple(&mut self, n: usize) {
        for _ in 0..n {
            self.pop();
        }
    }
}

impl ToRichIr for Lir {
    fn build_rich_ir(&self, builder: &mut RichIrBuilder) {
        let mut iterator = self.instructions.iter();
        if let Some(instruction) = iterator.next() {
            instruction.build_rich_ir(builder);
        }
        for instruction in iterator {
            builder.push_newline();
            instruction.build_rich_ir(builder);
        }
    }
}
impl ToRichIr for Instruction {
    fn build_rich_ir(&self, builder: &mut RichIrBuilder) {
        let discriminant: InstructionDiscriminants = self.into();
        builder.push(
            Into::<&'static str>::into(discriminant),
            None,
            EnumSet::empty(),
        );

        match self {
            Instruction::CreateList { num_items } => {
                builder.push(" ", None, EnumSet::empty());
                builder.push(num_items.to_string(), None, EnumSet::empty());
            }
            Instruction::CreateStruct { num_fields } => {
                builder.push(" ", None, EnumSet::empty());
                builder.push(num_fields.to_string(), None, EnumSet::empty());
            }
            Instruction::CreateClosure {
                captured,
                num_args,
                body,
            } => {
                builder.push(
                    format!(
                        " with {num_args} {} capturing {} starting at {body:?}",
                        arguments_plural(*num_args),
                        if captured.is_empty() {
                            "nothing".to_string()
                        } else {
                            captured.iter().join(", ")
                        },
                    ),
                    None,
                    EnumSet::empty(),
                );
            }
            Instruction::PushFromHeap(address) => {
                builder.push(" ", None, EnumSet::empty());
                builder.push(address.to_string(), TokenType::Address, EnumSet::empty());
            }
            Instruction::PushFromStack(offset) => {
                builder.push(" ", None, EnumSet::empty());
                builder.push(offset.to_string(), None, EnumSet::empty());
            }
            Instruction::PopMultipleBelowTop(count) => {
                builder.push(" ", None, EnumSet::empty());
                builder.push(count.to_string(), None, EnumSet::empty());
            }
            Instruction::Call { num_args } => {
                builder.push(
                    format!(" with {num_args} {}", arguments_plural(*num_args),),
                    None,
                    EnumSet::empty(),
                );
            }
            Instruction::TailCall {
                num_locals_to_pop,
                num_args,
            } => {
                builder.push(
                    format!(
                        " with {num_locals_to_pop} locals and {num_args} {}",
                        arguments_plural(*num_args),
                    ),
                    None,
                    EnumSet::empty(),
                );
            }
            Instruction::Return => {}
            Instruction::Panic => {}
            Instruction::TraceCallStarts { num_args } => {
                builder.push(
                    format!(" ({num_args} {})", arguments_plural(*num_args),),
                    None,
                    EnumSet::empty(),
                );
            }
            Instruction::TraceCallEnds => {}
            Instruction::TraceExpressionEvaluated => {}
            Instruction::TraceFoundFuzzableClosure => {}
        }
    }
}

impl DebugDisplay for Instruction {
    fn fmt(&self, f: &mut Formatter, is_debug: bool) -> fmt::Result {
        if is_debug {
            write!(f, "{:?}", self)
        } else {
            write!(f, "{}", self.to_rich_ir().text)
        }
    }
}
impl Display for Instruction {
    fn fmt(&self, f: &mut Formatter) -> fmt::Result {
        DebugDisplay::fmt(self, f, false)
    }
}

fn arguments_plural(num_args: usize) -> &'static str {
    if num_args == 1 {
        "argument"
    } else {
        "arguments"
    }
}<|MERGE_RESOLUTION|>--- conflicted
+++ resolved
@@ -1,11 +1,6 @@
-<<<<<<< HEAD
-use crate::{
-    fiber::InstructionPointer,
-    heap::{Heap, Pointer},
-};
-=======
+use crate::heap::{Closure, HirId, InlineObject};
 use crate::utils::DebugDisplay;
->>>>>>> 7166b010
+use crate::{fiber::InstructionPointer, heap::Heap};
 use candy_frontend::{
     mir::Id,
     module::Module,
@@ -13,19 +8,15 @@
 };
 use enumset::EnumSet;
 use itertools::Itertools;
-<<<<<<< HEAD
-=======
-use num_bigint::BigInt;
 use std::fmt::{self, Display, Formatter};
->>>>>>> 7166b010
 use strum::{EnumDiscriminants, IntoStaticStr};
 
-#[derive(Clone, Debug)]
 pub struct Lir {
     pub module: Module,
-    pub heap: Heap,
+    pub constant_heap: Heap,
     pub instructions: Vec<Instruction>,
-    pub start: InstructionPointer,
+    pub module_closure: Closure,
+    pub responsible_module: HirId,
 }
 
 pub type StackOffset = usize; // 0 is the last item, 1 the one before that, etc.
@@ -33,23 +24,6 @@
 #[derive(Clone, Debug, EnumDiscriminants, Eq, Hash, IntoStaticStr, PartialEq)]
 #[strum_discriminants(derive(Hash, IntoStaticStr), strum(serialize_all = "camelCase"))]
 pub enum Instruction {
-<<<<<<< HEAD
-=======
-    /// Pushes an int.
-    CreateInt(BigInt),
-
-    /// Pushes a text.
-    CreateText(String),
-
-    /// Pushes an empty tag.
-    CreateSymbol(String),
-
-    /// Pushes a builtin function.
-    ///
-    /// a -> a, builtin
-    CreateBuiltin(BuiltinFunction),
-
->>>>>>> 7166b010
     /// Pops num_items items, pushes a list.
     ///
     /// a, item, item, ..., item -> a, pointer to list
@@ -73,9 +47,9 @@
         body: InstructionPointer,
     },
 
-    /// Pushes a pointer onto the stack. MIR instructions that created
+    /// Pushes a pointer onto the stack. MIR instructions that create
     /// compile-time known values are compiled to this instruction.
-    PushFromHeap(Pointer),
+    PushConstant(InlineObject),
 
     /// Pushes an item from back in the stack on the stack again.
     PushFromStack(StackOffset),
@@ -147,7 +121,7 @@
             Instruction::CreateClosure { .. } => {
                 stack.push(result);
             }
-            Instruction::PushFromHeap(_) => {
+            Instruction::PushConstant(_) => {
                 stack.push(result);
             }
             Instruction::PushFromStack(_) => {
@@ -264,9 +238,9 @@
                     EnumSet::empty(),
                 );
             }
-            Instruction::PushFromHeap(address) => {
-                builder.push(" ", None, EnumSet::empty());
-                builder.push(address.to_string(), TokenType::Address, EnumSet::empty());
+            Instruction::PushConstant(constant) => {
+                builder.push(" ", None, EnumSet::empty());
+                builder.push(format!("{constant}"), TokenType::Address, EnumSet::empty());
             }
             Instruction::PushFromStack(offset) => {
                 builder.push(" ", None, EnumSet::empty());
