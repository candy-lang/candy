#![feature(
    allocator_api,
    anonymous_lifetime_in_impl_trait,
    core_intrinsics,
    fmt_internals,
    iterator_try_collect,
    let_chains,
    nonzero_ops,
    slice_ptr_get,
    step_trait,
    strict_provenance,
    try_blocks
)]
<<<<<<< HEAD
#![warn(clippy::nursery, clippy::pedantic)]
#![allow(
    clippy::match_same_arms,
    clippy::missing_errors_doc,
    clippy::missing_panics_doc,
    clippy::module_name_repetitions,
    clippy::similar_names,
    clippy::too_many_lines
)]
=======
#![allow(clippy::large_enum_variant)]
>>>>>>> e65ab0bb

use crate::heap::{Struct, Tag};
use heap::{Function, Heap, InlineObject};
pub use instruction_pointer::InstructionPointer;
use tracing::debug;
pub use utils::PopulateInMemoryProviderFromFileSystem;
pub use vm::{
    Panic, StateAfterRun, StateAfterRunForever, StateAfterRunWithoutHandles, Vm, VmFinished,
};

mod builtin_functions;
mod handle_id;
pub mod heap;
mod instruction_pointer;
mod instructions;
pub mod lir;
pub mod mir_to_lir;
pub mod tracer;
mod utils;
mod vm;

impl InlineObject {
    pub fn into_main_function(self, heap: &Heap) -> Result<Function, &'static str> {
        let exported_definitions: Struct = self.try_into().unwrap();
        debug!("The module exports these definitions: {exported_definitions}",);

        exported_definitions
            .get(Tag::create(heap.default_symbols().main))
            .ok_or("The module doesn't export a main function.")
            .and_then(|main| {
                main.try_into()
                    .map_err(|_| "The exported main value is not a function.")
            })
    }
}<|MERGE_RESOLUTION|>--- conflicted
+++ resolved
@@ -11,9 +11,9 @@
     strict_provenance,
     try_blocks
 )]
-<<<<<<< HEAD
 #![warn(clippy::nursery, clippy::pedantic)]
 #![allow(
+    clippy::large_enum_variant,
     clippy::match_same_arms,
     clippy::missing_errors_doc,
     clippy::missing_panics_doc,
@@ -21,9 +21,6 @@
     clippy::similar_names,
     clippy::too_many_lines
 )]
-=======
-#![allow(clippy::large_enum_variant)]
->>>>>>> e65ab0bb
 
 use crate::heap::{Struct, Tag};
 use heap::{Function, Heap, InlineObject};
