use crate::{
    fiber::InstructionPointer,
    heap::{Builtin, Function, Heap, HirId, InlineObject, Int, List, Struct, Tag, Text},
    lir::{Instruction, Lir, StackOffset},
};
use candy_frontend::{
    cst::CstDb,
    error::{CompilerError, CompilerErrorPayload},
    hir,
    id::CountableId,
    mir::{Body, Expression, Id, Mir},
    mir_optimize::OptimizeMir,
    module::Module,
    rich_ir::ToRichIr,
    tracing::TracingConfig,
};
use extension_trait::extension_trait;
use itertools::Itertools;
use rustc_hash::{FxHashMap, FxHashSet};
use std::sync::Arc;

pub fn compile_lir<Db>(
    db: &Db,
    module: Module,
    tracing: TracingConfig,
) -> (Lir, Arc<FxHashSet<CompilerError>>)
where
    Db: CstDb + OptimizeMir,
{
    let (mir, errors) = db
        .optimized_mir(module.clone(), tracing)
        .unwrap_or_else(|error| {
            let payload = CompilerErrorPayload::Module(error);
            let mir = Mir::build(|body| {
                let reason = body.push_text(payload.to_string());
                let responsible = body.push_hir_id(hir::Id::user());
                body.push_panic(reason, responsible);
            });
            let errors = vec![CompilerError::for_whole_module(module.clone(), payload)]
                .into_iter()
                .collect();
            (Arc::new(mir), Arc::new(errors))
        });

    let mut constant_heap = Heap::default();

    // The body instruction pointer of the module function will be changed from
    // zero to the correct one once the instructions are compiled.
    let module_function = Function::create(&mut constant_heap, &[], 0, 0.into());
    let responsible_module =
        HirId::create(&mut constant_heap, hir::Id::new(module.clone(), vec![]));

    let mut lir = Lir {
        module: module.clone(),
        constant_heap,
        instructions: vec![],
        origins: vec![],
        module_function,
        responsible_module,
    };

    let start = compile_function(
        &mut lir,
        &mut FxHashMap::default(),
        FxHashSet::from_iter([hir::Id::new(module, vec![])]),
        &FxHashSet::default(),
        &[],
        Id::from_usize(0),
        &mir.body,
    );
    module_function.set_body(start);

    (lir, errors)
}

fn compile_function(
    lir: &mut Lir,
    constants: &mut FxHashMap<Id, InlineObject>,
    original_hirs: FxHashSet<hir::Id>,
    captured: &FxHashSet<Id>,
    parameters: &[Id],
    responsible_parameter: Id,
    body: &Body,
) -> InstructionPointer {
    let mut context = LoweringContext {
        lir,
        constants,
        stack: vec![],
        instructions: vec![],
    };
    for captured in captured {
        context.stack.push(*captured);
    }
    for parameter in parameters {
        context.stack.push(*parameter);
    }
    context.stack.push(responsible_parameter);

    for (id, expression) in body.iter() {
        context.compile_expression(id, expression);
    }
    // Expressions may not push things onto the stack, but to the constant heap
    // instead.
<<<<<<< HEAD
    if !context.stack.contains(&body.return_value()) {
=======
    if *context.stack.last().unwrap() != body.return_value() {
>>>>>>> 8cf6f69e
        context.emit_reference_to(body.return_value());
    }

    if matches!(
        context.instructions.last().unwrap(),
        Instruction::Call { .. },
    ) {
        let Instruction::Call { num_args } = context.instructions.pop().unwrap() else { unreachable!() };
        context.instructions.push(Instruction::TailCall {
            num_locals_to_pop: context.stack.len() - 1,
            num_args,
        });
    } else {
        let dummy_id = Id::from_usize(0);
        context.emit(
            dummy_id,
            Instruction::PopMultipleBelowTop(context.stack.len() - 1),
        );
        context.emit(dummy_id, Instruction::Return);
    }

    let mut instructions = context.instructions;
    let num_instructions = instructions.len();
    let start = lir.instructions.len().into();
    lir.instructions.append(&mut instructions);
    lir.origins
        .extend((0..num_instructions).map(|_| original_hirs.clone()));
    start
}

struct LoweringContext<'c> {
    lir: &'c mut Lir,
    constants: &'c mut FxHashMap<Id, InlineObject>,
    stack: Vec<Id>,
    instructions: Vec<Instruction>,
}
impl<'c> LoweringContext<'c> {
    fn compile_expression(&mut self, id: Id, expression: &Expression) {
        match expression {
            Expression::Int(int) => {
                let int = Int::create_from_bigint(&mut self.lir.constant_heap, int.clone());
                self.constants.insert(id, int.into());
            }
            Expression::Text(text) => {
                let text = Text::create(&mut self.lir.constant_heap, text);
                self.constants.insert(id, text.into());
            }
            Expression::Reference(referenced) => {
                if let Some(&constant) = self.constants.get(referenced) {
                    self.constants.insert(id, constant);
                } else {
                    let offset = self.stack.find_id(*referenced);
                    self.emit(id, Instruction::PushFromStack(offset));
                }
            }
            Expression::Symbol(symbol) => {
                let tag = Tag::create_from_str(&mut self.lir.constant_heap, symbol, None);
                self.constants.insert(id, tag.into());
            }
            Expression::Builtin(builtin) => {
                let builtin = Builtin::create(*builtin);
                self.constants.insert(id, builtin.into());
            }
            Expression::List(items) => {
                if let Some(items) = items
                    .iter()
                    .map(|item| self.constants.get(item).copied())
                    .collect::<Option<Vec<_>>>()
                {
                    let list = List::create(&mut self.lir.constant_heap, &items);
                    self.constants.insert(id, list.into());
                } else {
                    for item in items {
                        self.emit_reference_to(*item);
                    }
                    self.emit(
                        id,
                        Instruction::CreateList {
                            num_items: items.len(),
                        },
                    );
                }
            }
            Expression::Struct(fields) => {
                if let Some(fields) = fields
                    .iter()
                    .flat_map(|(key, value)| [key, value].into_iter())
                    .map(|item| self.constants.get(item).copied())
                    .collect::<Option<Vec<_>>>()
                {
                    let fields = fields.into_iter().tuples().collect();
                    let struct_ = Struct::create(&mut self.lir.constant_heap, &fields);
                    self.constants.insert(id, struct_.into());
                } else {
                    for (key, value) in fields {
                        self.emit_reference_to(*key);
                        self.emit_reference_to(*value);
                    }
                    self.emit(
                        id,
                        Instruction::CreateStruct {
                            num_fields: fields.len(),
                        },
                    );
                }
            }
            Expression::HirId(hir_id) => {
                let hir_id = HirId::create(&mut self.lir.constant_heap, hir_id.clone());
                self.constants.insert(id, hir_id.into());
            }
            Expression::Function {
                original_hirs,
                parameters,
                responsible_parameter,
                body,
            } => {
                let captured = expression
                    .captured_ids()
                    .into_iter()
                    .filter(|captured| !self.constants.contains_key(captured))
                    .collect();

                let instructions = compile_function(
                    self.lir,
                    self.constants,
                    original_hirs.clone(),
                    &captured,
                    parameters,
                    *responsible_parameter,
                    body,
                );

                if captured.is_empty() {
                    let list = Function::create(
                        &mut self.lir.constant_heap,
                        &[],
                        parameters.len(),
                        instructions,
                    );
                    self.constants.insert(id, list.into());
                } else {
                    for captured in &captured {
                        self.emit_reference_to(*captured);
                    }
                    self.emit(
                        id,
                        Instruction::CreateFunction {
                            captured: captured
                                .iter()
                                .map(|id| self.stack.find_id(*id))
                                .collect_vec(),
                            num_args: parameters.len(),
                            body: instructions,
                        },
                    );
                }
            }
            Expression::Parameter => {
                panic!("The MIR should not contain any parameter expressions.")
            }
            Expression::Call {
                function,
                arguments,
                responsible,
            } => {
                self.emit_reference_to(*function);
                for argument in arguments {
                    self.emit_reference_to(*argument);
                }
                self.emit_reference_to(*responsible);
                self.emit(
                    id,
                    Instruction::Call {
                        num_args: arguments.len(),
                    },
                );
            }
            Expression::UseModule { .. } => {
                panic!("MIR still contains use. This should have been optimized out.");
            }
            Expression::Panic {
                reason,
                responsible,
            } => {
                self.emit_reference_to(*reason);
                self.emit_reference_to(*responsible);
                self.emit(id, Instruction::Panic);
            }
            Expression::Multiple(_) => {
                panic!("The MIR shouldn't contain multiple expressions anymore.");
            }
            Expression::TraceCallStarts {
                hir_call,
                function,
                arguments,
                responsible,
            } => {
                self.emit_reference_to(*hir_call);
                self.emit_reference_to(*function);
                for argument in arguments {
                    self.emit_reference_to(*argument);
                }
                self.emit_reference_to(*responsible);
                self.emit(
                    id,
                    Instruction::TraceCallStarts {
                        num_args: arguments.len(),
                    },
                );
            }
            Expression::TraceCallEnds { return_value } => {
                self.emit_reference_to(*return_value);
                self.emit(id, Instruction::TraceCallEnds);
            }
            Expression::TraceExpressionEvaluated {
                hir_expression,
                value,
            } => {
                self.emit_reference_to(*hir_expression);
                self.emit_reference_to(*value);
                self.emit(id, Instruction::TraceExpressionEvaluated);
            }
            Expression::TraceFoundFuzzableFunction {
                hir_definition,
                function,
            } => {
                self.emit_reference_to(*hir_definition);
                self.emit_reference_to(*function);
                self.emit(id, Instruction::TraceFoundFuzzableFunction);
            }
        }
    }

    fn emit_reference_to(&mut self, id: Id) {
        if let Some(constant) = self.constants.get(&id) {
            self.emit(id, Instruction::PushConstant(*constant));
        } else {
            let offset = self.stack.find_id(id);
            self.emit(id, Instruction::PushFromStack(offset));
        }
    }
    fn emit(&mut self, id: Id, instruction: Instruction) {
        instruction.apply_to_stack(&mut self.stack, id);
        self.instructions.push(instruction);
    }
}

#[extension_trait]
impl StackExt for Vec<Id> {
    fn pop_multiple(&mut self, n: usize) {
        for _ in 0..n {
            self.pop();
        }
    }
    fn find_id(&self, id: Id) -> StackOffset {
        self.iter()
            .rev()
            .position(|it| *it == id)
            .unwrap_or_else(|| {
                panic!(
                    "Id {} not found in stack: {}",
                    id.to_rich_ir(),
                    self.iter().map(|it| it.to_rich_ir()).join(" "),
                )
            })
    }
}<|MERGE_RESOLUTION|>--- conflicted
+++ resolved
@@ -101,11 +101,7 @@
     }
     // Expressions may not push things onto the stack, but to the constant heap
     // instead.
-<<<<<<< HEAD
-    if !context.stack.contains(&body.return_value()) {
-=======
     if *context.stack.last().unwrap() != body.return_value() {
->>>>>>> 8cf6f69e
         context.emit_reference_to(body.return_value());
     }
 
