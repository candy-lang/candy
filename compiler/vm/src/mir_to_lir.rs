use crate::{
    fiber::InstructionPointer,
    heap::{Builtin, Function, Heap, HirId, InlineObject, Int, List, Struct, Tag, Text},
    lir::{Instruction, Lir, StackOffset},
};
use candy_frontend::{
    cst::CstDb,
    error::{CompilerError, CompilerErrorPayload},
    hir,
    id::CountableId,
    mir::{Body, Expression, Id, Mir},
    mir_optimize::OptimizeMir,
    module::Module,
    rich_ir::ToRichIr,
    tracing::TracingConfig,
};
use extension_trait::extension_trait;
use itertools::Itertools;
use rustc_hash::{FxHashMap, FxHashSet};
use std::sync::Arc;

pub fn compile_lir<Db>(
    db: &Db,
    module: Module,
    tracing: TracingConfig,
) -> (Lir, Arc<FxHashSet<CompilerError>>)
where
    Db: CstDb + OptimizeMir,
{
    let (mir, errors) = db
        .optimized_mir(module.clone(), tracing)
        .unwrap_or_else(|error| {
            let payload = CompilerErrorPayload::Module(error);
            let mir = Mir::build(|body| {
                let reason = body.push_text(payload.to_string());
                let responsible = body.push_hir_id(hir::Id::user());
                body.push_panic(reason, responsible);
            });
            let errors = vec![CompilerError::for_whole_module(module.clone(), payload)]
                .into_iter()
                .collect();
            (Arc::new(mir), Arc::new(errors))
        });

    let mut constant_heap = Heap::default();

    // The body instruction pointer of the module function will be changed from
    // zero to the correct one once the instructions are compiled.
    let module_function = Function::create(&mut constant_heap, &[], 0, 0.into());
    let responsible_module =
        HirId::create(&mut constant_heap, hir::Id::new(module.clone(), vec![]));

    let mut lir = Lir {
        module: module.clone(),
        constant_heap,
        instructions: vec![],
        origins: vec![],
        module_function,
        responsible_module,
    };

    let start = compile_function(
        &mut lir,
        &mut FxHashMap::default(),
        FxHashSet::from_iter([hir::Id::new(module, vec![])]),
        &FxHashSet::default(),
        &[],
        Id::from_usize(0),
        &mir.body,
    );
    module_function.set_body(start);

    (lir, errors)
}

fn compile_function(
    lir: &mut Lir,
    constants: &mut FxHashMap<Id, InlineObject>,
    original_hirs: FxHashSet<hir::Id>,
    captured: &FxHashSet<Id>,
    parameters: &[Id],
    responsible_parameter: Id,
    body: &Body,
) -> InstructionPointer {
    let mut context = LoweringContext {
        lir,
        constants,
        stack: vec![],
        instructions: vec![],
    };
    for captured in captured {
        context.stack.push(*captured);
    }
    for parameter in parameters {
        context.stack.push(*parameter);
    }
    context.stack.push(responsible_parameter);

    for (id, expression) in body.iter() {
        context.compile_expression(id, expression);
    }
    // Expressions may not push things onto the stack, but to the constant heap
    // instead.
    if *context.stack.last().unwrap() != body.return_value() {
        context.emit_reference_to(body.return_value());
    }

    if matches!(
        context.instructions.last().unwrap(),
        Instruction::Call { .. },
    ) {
        let Instruction::Call { num_args } = context.instructions.pop().unwrap() else { unreachable!() };
        context.instructions.push(Instruction::TailCall {
            num_locals_to_pop: context.stack.len() - 1,
            num_args,
        });
    } else {
        let dummy_id = Id::from_usize(0);
        context.emit(
            dummy_id,
            Instruction::PopMultipleBelowTop(context.stack.len() - 1),
        );
        context.emit(dummy_id, Instruction::Return);
    }

    let mut instructions = context.instructions;
    let num_instructions = instructions.len();
    let start = lir.instructions.len().into();
    lir.instructions.append(&mut instructions);
    lir.origins
        .extend((0..num_instructions).map(|_| original_hirs.clone()));
    start
}

struct LoweringContext<'c> {
    lir: &'c mut Lir,
    constants: &'c mut FxHashMap<Id, InlineObject>,
    stack: Vec<Id>,
    instructions: Vec<Instruction>,
}
impl<'c> LoweringContext<'c> {
    fn compile_expression(&mut self, id: Id, expression: &Expression) {
        match expression {
            Expression::Int(int) => {
                let int = Int::create_from_bigint(&mut self.lir.constant_heap, int.clone());
                self.constants.insert(id, int.into());
            }
            Expression::Text(text) => {
                let text = Text::create(&mut self.lir.constant_heap, text);
                self.constants.insert(id, text.into());
            }
            Expression::Reference(referenced) => {
                if let Some(&constant) = self.constants.get(referenced) {
                    self.constants.insert(id, constant);
                } else {
                    let offset = self.stack.find_id(*referenced);
                    self.emit(id, Instruction::PushFromStack(offset));
                }
            }
            Expression::Tag { symbol, value } => {
                let symbol = Text::create(&mut self.lir.constant_heap, symbol);

<<<<<<< HEAD
                match value {
                    Some(value) => {
                        if let Some(value) = self.constants.get(value) {
                            let tag = Tag::create(&mut self.lir.constant_heap, symbol, *value);
                            self.constants.insert(id, tag.into());
                        } else {
                            self.emit_reference_to(*value);
                            self.emit(id, Instruction::CreateTag { symbol });
                        }
                    }
                    None => {
                        let tag = Tag::create(&mut self.lir.constant_heap, symbol, None);
                        self.constants.insert(id, tag.into());
                    }
=======
                if let Some(value) = value {
                    if let Some(value) = self.constants.get(value) {
                        let tag = Tag::create(&mut self.lir.constant_heap, symbol, *value);
                        self.constants.insert(id, tag.into());
                    } else {
                        self.emit_reference_to(*value);
                        self.emit(id, Instruction::CreateTag { symbol });
                    }
                } else {
                    let tag = Tag::create(&mut self.lir.constant_heap, symbol, None);
                    self.constants.insert(id, tag.into());
>>>>>>> 9db14219
                }
            }
            Expression::Builtin(builtin) => {
                let builtin = Builtin::create(*builtin);
                self.constants.insert(id, builtin.into());
            }
            Expression::List(items) => {
                if let Some(items) = items
                    .iter()
                    .map(|item| self.constants.get(item).copied())
                    .collect::<Option<Vec<_>>>()
                {
                    let list = List::create(&mut self.lir.constant_heap, &items);
                    self.constants.insert(id, list.into());
                } else {
                    for item in items {
                        self.emit_reference_to(*item);
                    }
                    self.emit(
                        id,
                        Instruction::CreateList {
                            num_items: items.len(),
                        },
                    );
                }
            }
            Expression::Struct(fields) => {
                if let Some(fields) = fields
                    .iter()
                    .flat_map(|(key, value)| [key, value].into_iter())
                    .map(|item| self.constants.get(item).copied())
                    .collect::<Option<Vec<_>>>()
                {
                    let fields = fields.into_iter().tuples().collect();
                    let struct_ = Struct::create(&mut self.lir.constant_heap, &fields);
                    self.constants.insert(id, struct_.into());
                } else {
                    for (key, value) in fields {
                        self.emit_reference_to(*key);
                        self.emit_reference_to(*value);
                    }
                    self.emit(
                        id,
                        Instruction::CreateStruct {
                            num_fields: fields.len(),
                        },
                    );
                }
            }
            Expression::HirId(hir_id) => {
                let hir_id = HirId::create(&mut self.lir.constant_heap, hir_id.clone());
                self.constants.insert(id, hir_id.into());
            }
            Expression::Function {
                original_hirs,
                parameters,
                responsible_parameter,
                body,
            } => {
                let captured = expression
                    .captured_ids()
                    .into_iter()
                    .filter(|captured| !self.constants.contains_key(captured))
                    .collect();

                let instructions = compile_function(
                    self.lir,
                    self.constants,
                    original_hirs.clone(),
                    &captured,
                    parameters,
                    *responsible_parameter,
                    body,
                );

                if captured.is_empty() {
                    let list = Function::create(
                        &mut self.lir.constant_heap,
                        &[],
                        parameters.len(),
                        instructions,
                    );
                    self.constants.insert(id, list.into());
                } else {
                    for captured in &captured {
                        self.emit_reference_to(*captured);
                    }
                    self.emit(
                        id,
                        Instruction::CreateFunction {
                            captured: captured
                                .iter()
                                .map(|id| self.stack.find_id(*id))
                                .collect_vec(),
                            num_args: parameters.len(),
                            body: instructions,
                        },
                    );
                }
            }
            Expression::Parameter => {
                panic!("The MIR should not contain any parameter expressions.")
            }
            Expression::Call {
                function,
                arguments,
                responsible,
            } => {
                self.emit_reference_to(*function);
                for argument in arguments {
                    self.emit_reference_to(*argument);
                }
                self.emit_reference_to(*responsible);
                self.emit(
                    id,
                    Instruction::Call {
                        num_args: arguments.len(),
                    },
                );
            }
            Expression::UseModule { .. } => {
                // Calls of the use function are completely inlined and if
                // they're not statically known, are replaced by panics.
                // The only way a use can still be in the MIR is if the tracing
                // of evaluated expressions is enabled. We can emit any nonsense
                // here, since the instructions will never be executed anyway.
                // We just push an empty struct, as if the imported module
                // hadn't exported anything.
                self.emit(id, Instruction::CreateStruct { num_fields: 0 });
            }
            Expression::Panic {
                reason,
                responsible,
            } => {
                self.emit_reference_to(*reason);
                self.emit_reference_to(*responsible);
                self.emit(id, Instruction::Panic);
            }
            Expression::Multiple(_) => {
                panic!("The MIR shouldn't contain multiple expressions anymore.");
            }
            Expression::TraceCallStarts {
                hir_call,
                function,
                arguments,
                responsible,
            } => {
                self.emit_reference_to(*hir_call);
                self.emit_reference_to(*function);
                for argument in arguments {
                    self.emit_reference_to(*argument);
                }
                self.emit_reference_to(*responsible);
                self.emit(
                    id,
                    Instruction::TraceCallStarts {
                        num_args: arguments.len(),
                    },
                );
            }
            Expression::TraceCallEnds { return_value } => {
                self.emit_reference_to(*return_value);
                self.emit(id, Instruction::TraceCallEnds);
            }
            Expression::TraceExpressionEvaluated {
                hir_expression,
                value,
            } => {
                self.emit_reference_to(*hir_expression);
                self.emit_reference_to(*value);
                self.emit(id, Instruction::TraceExpressionEvaluated);
            }
            Expression::TraceFoundFuzzableFunction {
                hir_definition,
                function,
            } => {
                self.emit_reference_to(*hir_definition);
                self.emit_reference_to(*function);
                self.emit(id, Instruction::TraceFoundFuzzableFunction);
            }
        }
    }

    fn emit_reference_to(&mut self, id: Id) {
        if let Some(constant) = self.constants.get(&id) {
            self.emit(id, Instruction::PushConstant(*constant));
        } else {
            let offset = self.stack.find_id(id);
            self.emit(id, Instruction::PushFromStack(offset));
        }
    }
    fn emit(&mut self, id: Id, instruction: Instruction) {
        instruction.apply_to_stack(&mut self.stack, id);
        self.instructions.push(instruction);
    }
}

#[extension_trait]
impl StackExt for Vec<Id> {
    fn pop_multiple(&mut self, n: usize) {
        for _ in 0..n {
            self.pop();
        }
    }
    fn find_id(&self, id: Id) -> StackOffset {
        self.iter()
            .rev()
            .position(|it| *it == id)
            .unwrap_or_else(|| {
                panic!(
                    "Id {} not found in stack: {}",
                    id.to_rich_ir(),
                    self.iter().map(|it| it.to_rich_ir()).join(" "),
                )
            })
    }
}<|MERGE_RESOLUTION|>--- conflicted
+++ resolved
@@ -160,22 +160,6 @@
             Expression::Tag { symbol, value } => {
                 let symbol = Text::create(&mut self.lir.constant_heap, symbol);
 
-<<<<<<< HEAD
-                match value {
-                    Some(value) => {
-                        if let Some(value) = self.constants.get(value) {
-                            let tag = Tag::create(&mut self.lir.constant_heap, symbol, *value);
-                            self.constants.insert(id, tag.into());
-                        } else {
-                            self.emit_reference_to(*value);
-                            self.emit(id, Instruction::CreateTag { symbol });
-                        }
-                    }
-                    None => {
-                        let tag = Tag::create(&mut self.lir.constant_heap, symbol, None);
-                        self.constants.insert(id, tag.into());
-                    }
-=======
                 if let Some(value) = value {
                     if let Some(value) = self.constants.get(value) {
                         let tag = Tag::create(&mut self.lir.constant_heap, symbol, *value);
@@ -187,7 +171,6 @@
                 } else {
                     let tag = Tag::create(&mut self.lir.constant_heap, symbol, None);
                     self.constants.insert(id, tag.into());
->>>>>>> 9db14219
                 }
             }
             Expression::Builtin(builtin) => {
