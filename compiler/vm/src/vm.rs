--- conflicted
+++ resolved
@@ -16,12 +16,8 @@
     channel::{Channel, ChannelId, Completer, Packet, Performer},
     context::{CombiningExecutionController, ExecutionController, RunLimitedNumberOfInstructions},
     fiber::{self, ExecutionResult, Fiber, FiberId},
-<<<<<<< HEAD
-    heap::{Closure, Heap, Pointer, SendPort, Struct},
+    heap::{Closure, Data, Heap, HirId, InlineObject, SendPort, Struct, Tag},
     lir::Lir,
-=======
-    heap::{Closure, Data, Heap, InlineObject, SendPort, Struct, Tag},
->>>>>>> 7166b010
     tracer::Tracer,
 };
 
@@ -147,9 +143,9 @@
     pub fn initialize_for_closure(
         &mut self,
         heap: Heap,
-        closure: Pointer,
-        arguments: Vec<Pointer>,
-        responsible: Pointer,
+        closure: Closure,
+        arguments: &[InlineObject],
+        responsible: HirId,
     ) {
         assert!(self.fibers.is_empty());
         let fiber = Fiber::for_closure(heap, closure, arguments, responsible);
@@ -165,45 +161,21 @@
     pub fn for_closure(
         lir: L,
         heap: Heap,
-<<<<<<< HEAD
-        closure: Pointer,
-        arguments: Vec<Pointer>,
-        responsible: Pointer,
+        closure: Closure,
+        arguments: &[InlineObject],
+        responsible: HirId,
     ) -> Self {
         let mut this = Self::uninitialized(lir);
         this.initialize_for_closure(heap, closure, arguments, responsible);
         this
     }
-    pub fn for_module_closure(lir: L) -> Self {
-        let mut heap = lir.borrow().heap.clone();
-        let closure = heap.create_closure(Closure {
-            captured: vec![],
-            num_args: 0,
-            body: lir.borrow().start,
-        });
-        let responsible = heap.create_hir_id(Id::new(lir.borrow().module.clone(), vec![]));
-
-        Self::for_closure(lir, heap, closure, vec![], responsible)
-=======
-        closure: Closure,
-        arguments: &[InlineObject],
-        responsible: Id,
-    ) {
-        self.set_up_with_fiber(Fiber::new_for_running_closure(
-            heap,
-            closure,
-            arguments,
-            responsible,
-        ));
-    }
-    pub fn set_up_for_running_module_closure(
-        &mut self,
-        heap: Heap,
-        module: Module,
-        closure: Closure,
-    ) {
-        self.set_up_with_fiber(Fiber::new_for_running_module_closure(heap, module, closure))
->>>>>>> 7166b010
+    pub fn for_module(lir: L) -> Self {
+        let actual_lir = lir.borrow();
+        let heap = actual_lir.constant_heap.clone();
+        let closure = actual_lir.module_closure;
+        let responsible = actual_lir.responsible_module;
+
+        Self::for_closure(lir, heap, closure, &[], responsible)
     }
 
     pub fn tear_down(mut self) -> ExecutionResult {
@@ -296,18 +268,10 @@
         self.unreferenced_channels.remove(&channel);
     }
 
-<<<<<<< HEAD
-    pub fn run<E: ExecutionController, T: Tracer>(
-        &mut self,
-        execution_controller: &mut E,
-        tracer: &mut T,
-=======
     pub fn run(
         &mut self,
-        use_provider: &impl UseProvider,
         execution_controller: &mut impl ExecutionController,
         tracer: &mut impl Tracer,
->>>>>>> 7166b010
     ) {
         while self.can_run() && execution_controller.should_continue_running() {
             self.run_raw(
@@ -319,18 +283,10 @@
             );
         }
     }
-<<<<<<< HEAD
-    fn run_raw<E: ExecutionController, T: Tracer>(
-        &mut self,
-        execution_controller: &mut E,
-        tracer: &mut T,
-=======
     fn run_raw(
         &mut self,
-        use_provider: &impl UseProvider,
         execution_controller: &mut impl ExecutionController,
         tracer: &mut impl Tracer,
->>>>>>> 7166b010
     ) {
         assert!(
             self.can_run(),
@@ -387,32 +343,23 @@
 
                 let first_child_id = {
                     let id = self.fiber_id_generator.generate();
+
                     let mut heap = Heap::default();
-<<<<<<< HEAD
-                    let body = fiber.heap.clone_single_to_other_heap(&mut heap, body);
-                    let responsible = fiber.heap.create_hir_id(Id::complicated_responsibility());
-                    let nursery_send_port = heap.create_send_port(nursery_id);
-
-=======
                     let body = Data::from(body.clone_to_heap(&mut heap))
                         .try_into()
                         .unwrap();
+                    let responsible =
+                        HirId::create(&mut fiber.heap, Id::complicated_responsibility());
                     let nursery_send_port = SendPort::create(&mut heap, nursery_id);
-                    let id = self.fiber_id_generator.generate();
->>>>>>> 7166b010
+
                     self.fibers.insert(
                         id,
                         FiberTree::Single(Single {
                             fiber: Fiber::for_closure(
                                 heap,
                                 body,
-<<<<<<< HEAD
-                                vec![nursery_send_port],
+                                &[nursery_send_port],
                                 responsible,
-=======
-                                &[nursery_send_port],
-                                Id::complicated_responsibility(),
->>>>>>> 7166b010
                             ),
                             parent: Some(fiber_id),
                         }),
@@ -436,29 +383,16 @@
                 let child_id = {
                     let id = self.fiber_id_generator.generate();
                     let mut heap = Heap::default();
-<<<<<<< HEAD
-                    let body = fiber.heap.clone_single_to_other_heap(&mut heap, body);
-                    let responsible = fiber.heap.create_hir_id(Id::complicated_responsibility());
+                    let body = Data::from(body.clone_to_heap(&mut heap))
+                        .try_into()
+                        .unwrap();
+                    let responsible =
+                        HirId::create(&mut fiber.heap, Id::complicated_responsibility());
 
                     self.fibers.insert(
                         id,
                         FiberTree::Single(Single {
-                            fiber: Fiber::for_closure(heap, body, vec![], responsible),
-=======
-                    let body = Data::from(body.clone_to_heap(&mut heap))
-                        .try_into()
-                        .unwrap();
-                    let id = self.fiber_id_generator.generate();
-                    self.fibers.insert(
-                        id,
-                        FiberTree::Single(Single {
-                            fiber: Fiber::new_for_running_closure(
-                                heap,
-                                body,
-                                &[],
-                                Id::complicated_responsibility(),
-                            ),
->>>>>>> 7166b010
+                            fiber: Fiber::for_closure(heap, body, &[], responsible),
                             parent: Some(fiber_id),
                         }),
                     );
@@ -664,23 +598,14 @@
 
                 match Self::parse_spawn_packet(packet) {
                     Some((mut heap, closure_to_spawn, return_channel)) => {
-                        let responsible = heap.create_hir_id(Id::complicated_responsibility());
+                        let responsible =
+                            HirId::create(&mut heap, Id::complicated_responsibility());
                         let child_id = self.fiber_id_generator.generate();
 
                         self.fibers.insert(
                             child_id,
                             FiberTree::Single(Single {
-                                fiber: Fiber::for_closure(
-                                    heap,
-                                    closure_to_spawn,
-<<<<<<< HEAD
-                                    vec![],
-                                    responsible,
-=======
-                                    &[],
-                                    Id::complicated_responsibility(),
->>>>>>> 7166b010
-                                ),
+                                fiber: Fiber::for_closure(heap, closure_to_spawn, &[], responsible),
                                 parent: Some(parent_id),
                             }),
                         );
