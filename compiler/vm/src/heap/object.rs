--- conflicted
+++ resolved
@@ -1,7 +1,7 @@
 use super::{
     object_heap::{
         closure::HeapClosure, hir_id::HeapHirId, int::HeapInt, list::HeapList, struct_::HeapStruct,
-        symbol::HeapSymbol, text::HeapText, HeapData, HeapObject,
+        tag::HeapTag, text::HeapText, HeapData, HeapObject,
     },
     object_inline::{
         builtin::InlineBuiltin,
@@ -32,13 +32,8 @@
 #[derive(Clone, Copy, Eq, Hash, PartialEq)]
 pub enum Data {
     Int(Int),
-<<<<<<< HEAD
-    Symbol(Symbol),
+    Tag(Tag),
     Text(Text),
-=======
-    Text(Text),
-    Tag(Tag),
->>>>>>> acf9b84d
     List(List),
     Struct(Struct),
     HirId(HirId),
@@ -77,34 +72,25 @@
         }
     }
 }
-<<<<<<< HEAD
 impl From<HeapObject> for Data {
     fn from(object: HeapObject) -> Self {
         match object.into() {
             HeapData::Int(int) => Data::Int(Int::Heap(int)),
             HeapData::List(list) => Data::List(List(list)),
             HeapData::Struct(struct_) => Data::Struct(Struct(struct_)),
-            HeapData::Symbol(symbol) => Data::Symbol(Symbol(symbol)),
+            HeapData::Tag(tag) => Data::Tag(Tag(tag)),
             HeapData::Text(text) => Data::Text(Text(text)),
             HeapData::Closure(closure) => Data::Closure(Closure(closure)),
             HeapData::HirId(hir_id) => Data::HirId(HirId(hir_id)),
         }
     }
-=======
-
-#[derive(Clone)]
-pub struct Tag {
-    // TODO: Choose a more efficient representation.
-    pub symbol: String,
-    pub value: Option<Pointer>,
->>>>>>> acf9b84d
 }
 
 impl DebugDisplay for Data {
     fn fmt(&self, f: &mut Formatter, is_debug: bool) -> fmt::Result {
         match self {
             Data::Int(int) => DebugDisplay::fmt(int, f, is_debug),
-            Data::Symbol(symbol) => DebugDisplay::fmt(symbol, f, is_debug),
+            Data::Tag(tag) => DebugDisplay::fmt(tag, f, is_debug),
             Data::Text(text) => DebugDisplay::fmt(text, f, is_debug),
             Data::List(list) => DebugDisplay::fmt(list, f, is_debug),
             Data::Struct(struct_) => DebugDisplay::fmt(struct_, f, is_debug),
@@ -146,30 +132,10 @@
             .unwrap_or_else(|_| HeapInt::create(heap, value).into())
     }
 
-<<<<<<< HEAD
     pub fn get(&self) -> Cow<BigInt> {
         match self {
             Int::Inline(int) => Cow::Owned(int.get().into()),
             Int::Heap(int) => Cow::Borrowed(int.get()),
-=======
-impl Tag {
-    fn equals(&self, heap: &Heap, other: &Tag) -> bool {
-        if self.symbol != other.symbol {
-            return false;
-        }
-
-        if let Some(a) = self.value && let Some(b) = other.value {
-            a.equals(heap, b)
-        } else {
-            self.value.is_none() && other.value.is_none()
-        }
-    }
-}
-impl List {
-    fn equals(&self, heap: &Heap, other: &List) -> bool {
-        if self.items.len() != other.items.len() {
-            return false;
->>>>>>> acf9b84d
         }
     }
     pub fn try_get<T>(&self) -> Option<T>
@@ -198,7 +164,7 @@
         }
     }
 
-    pub fn compare_to(&self, heap: &mut Heap, rhs: &Int) -> Symbol {
+    pub fn compare_to(&self, heap: &mut Heap, rhs: &Int) -> Tag {
         match (self, rhs) {
             (Int::Inline(lhs), Int::Inline(rhs)) => lhs.compare_to(heap, *rhs),
             (Int::Heap(on_heap), Int::Inline(inline))
@@ -288,20 +254,28 @@
 impl_try_froms!(Int, "Expected an int.");
 impl_try_from_heap_object!(Int, "Expected an int.");
 
-// Symbol
-
-#[derive(Clone, Copy, Deref, Eq, From, Hash, PartialEq)]
-pub struct Symbol(HeapSymbol);
-
-impl Symbol {
-    pub fn create(heap: &mut Heap, value: &str) -> Self {
-        HeapSymbol::create(heap, value).into()
+// Tag
+
+#[derive(Clone, Copy, Deref, Eq, From, Hash, PartialEq)]
+pub struct Tag(HeapTag);
+
+impl Tag {
+    pub fn create(heap: &mut Heap, symbol: Text, value: impl Into<Option<InlineObject>>) -> Self {
+        HeapTag::create(heap, symbol, value).into()
+    }
+    pub fn create_from_str(
+        heap: &mut Heap,
+        symbol: &str,
+        value: impl Into<Option<InlineObject>>,
+    ) -> Self {
+        let symbol = Text::create(heap, symbol);
+        Self::create(heap, symbol, value)
     }
     pub fn create_nothing(heap: &mut Heap) -> Self {
-        Self::create(heap, "Nothing")
+        Self::create_from_str(heap, "Nothing", None)
     }
     pub fn create_bool(heap: &mut Heap, value: bool) -> Self {
-        Self::create(heap, if value { "True" } else { "False" })
+        Self::create_from_str(heap, if value { "True" } else { "False" }, None)
     }
     pub fn create_ordering(heap: &mut Heap, value: Ordering) -> Self {
         let value = match value {
@@ -309,13 +283,13 @@
             Ordering::Equal => "Equal",
             Ordering::Greater => "Greater",
         };
-        Self::create(heap, value)
-    }
-}
-
-impls_via_0!(Symbol);
-impl_try_froms!(Symbol, "Expected a symbol.");
-impl_try_from_heap_object!(Symbol, "Expected a symbol.");
+        Self::create_from_str(heap, value, None)
+    }
+}
+
+impls_via_0!(Tag);
+impl_try_froms!(Tag, "Expected a tag.");
+impl_try_from_heap_object!(Tag, "Expected a tag.");
 
 impl TryFrom<InlineObject> for bool {
     type Error = &'static str;
@@ -328,8 +302,12 @@
     type Error = &'static str;
 
     fn try_from(value: Data) -> Result<Self, Self::Error> {
-        let symbol: Symbol = value.try_into()?;
-        match symbol.get() {
+        let tag: Tag = value.try_into()?;
+        if tag.value().is_some() {
+            return Err("Expected a tag without a value.");
+        }
+
+        match tag.symbol().get() {
             "True" => Ok(true),
             "False" => Ok(false),
             _ => Err("Expected `True` or `False`."),
@@ -382,7 +360,7 @@
     ) -> Self {
         let fields = fields
             .into_iter()
-            .map(|(key, value)| ((Symbol::create(heap, key)).into(), value))
+            .map(|(key, value)| ((Tag::create_from_str(heap, key, None)).into(), value))
             .collect();
         Self::create(heap, &fields)
     }
@@ -393,7 +371,7 @@
         };
         // PERF: Avoid allocating an intermediate map.
         let fields = [
-            ("Type", (**Symbol::create(heap, type_)).into()),
+            ("Type", Tag::create_from_str(heap, type_, None).into()),
             ("Value", value),
         ];
         Self::create_with_symbol_keys(heap, fields)
@@ -465,7 +443,6 @@
 
 impls_via_0!(Builtin);
 
-<<<<<<< HEAD
 // Send Port
 
 #[derive(Clone, Copy, Deref, Eq, Hash, PartialEq)]
@@ -474,74 +451,6 @@
 impl SendPort {
     pub fn create(heap: &mut Heap, channel_id: ChannelId) -> InlineObject {
         InlineSendPort::create(heap, channel_id)
-=======
-    fn hash_with_state<H: Hasher>(&self, heap: &Heap, state: &mut H) {
-        match self {
-            Data::Int(int) => int.value.hash(state),
-            Data::Text(text) => text.value.hash(state),
-            Data::Tag(tag) => {
-                tag.symbol.hash(state);
-                tag.value.hash(state);
-            }
-            Data::List(List { items }) => {
-                let mut s = 0;
-                for item in items {
-                    s ^= item.hash(heap);
-                }
-                s.hash(state)
-            }
-            Data::Struct(struct_) => {
-                let mut s = 0;
-                for (key, value) in struct_.iter() {
-                    s ^= key.hash(heap);
-                    s ^= value.hash(heap);
-                }
-                s.hash(state)
-            }
-            Data::HirId(id) => id.hash(state),
-            Data::Closure(closure) => {
-                for captured in &closure.captured {
-                    captured.hash_with_state(heap, state);
-                }
-                closure.num_args.hash(state);
-                closure.body.hash(state);
-            }
-            Data::Builtin(builtin) => builtin.function.hash(state),
-            Data::SendPort(port) => port.channel.hash(state),
-            Data::ReceivePort(port) => port.channel.hash(state),
-        }
-    }
-
-    pub fn equals(&self, heap: &Heap, other: &Self) -> bool {
-        match (self, other) {
-            (Data::Int(a), Data::Int(b)) => a.value == b.value,
-            (Data::Text(a), Data::Text(b)) => a.value == b.value,
-            (Data::Tag(a), Data::Tag(b)) => a.equals(heap, b),
-            (Data::List(a), Data::List(b)) => a.equals(heap, b),
-            (Data::Struct(a), Data::Struct(b)) => a.equals(heap, b),
-            (Data::HirId(a), Data::HirId(b)) => a == b,
-            (Data::Closure(_), Data::Closure(_)) => false,
-            (Data::Builtin(a), Data::Builtin(b)) => a.function == b.function,
-            (Data::SendPort(a), Data::SendPort(b)) => a.channel == b.channel,
-            (Data::ReceivePort(a), Data::ReceivePort(b)) => a.channel == b.channel,
-            _ => false,
-        }
-    }
-
-    pub fn children(&self) -> Box<dyn Iterator<Item = Pointer> + '_> {
-        match self {
-            Data::Int(_)
-            | Data::Text(_)
-            | Data::Builtin(_)
-            | Data::HirId(_)
-            | Data::SendPort(_)
-            | Data::ReceivePort(_) => Box::new(iter::empty()),
-            Data::Tag(Tag { value, .. }) => Box::new(value.iter().copied()),
-            Data::List(List { items }) => Box::new(items.iter().copied()),
-            Data::Struct(struct_) => Box::new(struct_.iter().flat_map(|(a, b)| vec![a, b])),
-            Data::Closure(closure) => Box::new(closure.captured.iter().copied()),
-        }
->>>>>>> acf9b84d
     }
 }
 
@@ -571,60 +480,11 @@
                 DebugDisplay::fmt(&self.0, f, is_debug)
             }
         }
-<<<<<<< HEAD
         impl_debug_display_via_debugdisplay!($type);
 
         impl From<$type> for InlineObject {
             fn from(value: $type) -> Self {
                 (**value).into()
-=======
-        heap.get(*self).equals(heap, heap.get(other))
-    }
-
-    pub fn format(&self, heap: &Heap) -> String {
-        self.format_helper(heap, false)
-    }
-    pub fn format_debug(&self, heap: &Heap) -> String {
-        self.format_helper(heap, true)
-    }
-    fn format_helper(&self, heap: &Heap, is_debug: bool) -> String {
-        match &heap.get(*self).data {
-            Data::Int(int) => format!("{}", int.value),
-            Data::Text(text) => format!("\"{}\"", text.value),
-            Data::Tag(Tag { symbol, value }) => value.map_or(symbol.to_string(), |value| {
-                format!("{} ({})", symbol, value.format_helper(heap, is_debug))
-            }),
-            Data::List(List { items }) => format!(
-                "({})",
-                if items.is_empty() {
-                    ",".to_owned()
-                } else {
-                    items
-                        .iter()
-                        .map(|item| item.format_helper(heap, is_debug))
-                        .join(", ")
-                },
-            ),
-            Data::Struct(struct_) => format!(
-                "[{}]",
-                struct_
-                    .iter()
-                    .map(|(key, value)| (
-                        key.format_helper(heap, is_debug),
-                        value.format_helper(heap, is_debug)
-                    ))
-                    .sorted_by(|(key_a, _), (key_b, _)| key_a.cmp(key_b))
-                    .map(|(key, value)| format!("{}: {}", key, value))
-                    .join(", ")
-            ),
-            Data::HirId(id) => format!("{id:?}"),
-            Data::Closure(_) => {
-                if is_debug {
-                    format!("{{{self}}}")
-                } else {
-                    "{…}".to_string()
-                }
->>>>>>> acf9b84d
             }
         }
     };
@@ -663,7 +523,6 @@
         }
     };
 }
-<<<<<<< HEAD
 macro_rules! impl_try_from_heap_object {
     ($type:tt, $error_message:expr$(,)?) => {
         impl TryFrom<HeapObject> for $type {
@@ -672,32 +531,6 @@
             fn try_from(value: HeapObject) -> Result<Self, Self::Error> {
                 Data::from(value).try_into()
             }
-=======
-impl_data_try_into_type!(Int, Int, "Expected an int.");
-impl_data_try_into_type!(Text, Text, "Expected a text.");
-impl_data_try_into_type!(Tag, Tag, "Expected a symbol.");
-impl_data_try_into_type!(List, List, "Expected a list.");
-impl_data_try_into_type!(Struct, Struct, "Expected a struct.");
-impl_data_try_into_type!(Id, HirId, "Expected a HIR ID.");
-impl_data_try_into_type!(Closure, Closure, "Expected a closure.");
-impl_data_try_into_type!(SendPort, SendPort, "Expected a send port.");
-impl_data_try_into_type!(ReceivePort, ReceivePort, "Expected a receive port.");
-
-impl TryInto<bool> for &Data {
-    type Error = String;
-
-    fn try_into(self) -> Result<bool, Self::Error> {
-        let tag: &Tag = self.try_into()?;
-
-        if tag.value.is_some() {
-            return Err("Expected boolean symbol to have no associated value.".to_string());
-        }
-
-        match tag.symbol.as_str() {
-            "True" => Ok(true),
-            "False" => Ok(false),
-            _ => Err("Expected `True` or `False`.".to_string()),
->>>>>>> acf9b84d
         }
     };
 }
