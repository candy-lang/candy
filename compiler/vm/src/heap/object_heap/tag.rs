--- conflicted
+++ resolved
@@ -18,13 +18,7 @@
 pub struct HeapTag(HeapObject);
 
 impl HeapTag {
-<<<<<<< HEAD
-    const SYMBOL_ID_SHIFT: usize = 4;
-
     pub const fn new_unchecked(object: HeapObject) -> Self {
-=======
-    pub fn new_unchecked(object: HeapObject) -> Self {
->>>>>>> e65ab0bb
         Self(object)
     }
     pub fn create(
