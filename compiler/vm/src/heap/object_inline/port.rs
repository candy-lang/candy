use super::{InlineObject, InlineObjectTrait};
use crate::{
    channel::ChannelId,
    heap::{object_heap::HeapObject, Heap},
    utils::{impl_debug_display_via_debugdisplay, DebugDisplay},
};
use candy_frontend::id::CountableId;
use derive_more::Deref;
use rustc_hash::FxHashMap;
use std::{
    fmt::{self, Formatter},
    hash::{Hash, Hasher},
    num::NonZeroU64,
};

#[derive(Clone, Copy, Deref)]
pub struct InlinePort<'h>(InlineObject<'h>);

impl<'h> InlinePort<'h> {
    const CHANNEL_ID_SHIFT: usize = 3;

    pub fn create(heap: &'h mut Heap, channel_id: ChannelId, is_send: bool) -> InlineObject<'h> {
        heap.notify_port_created(channel_id);
        let channel_id = channel_id.to_usize();
        debug_assert_eq!(
            (channel_id << Self::CHANNEL_ID_SHIFT) >> Self::CHANNEL_ID_SHIFT,
            channel_id,
            "Channel ID is too large.",
        );

        let subkind = if is_send {
            InlineObject::KIND_PORT_SUBKIND_SEND
        } else {
            InlineObject::KIND_PORT_SUBKIND_RECEIVE
        };
        let header_word =
            InlineObject::KIND_PORT | subkind | ((channel_id as u64) << Self::CHANNEL_ID_SHIFT);
        let header_word = unsafe { NonZeroU64::new_unchecked(header_word) };
        InlineObject::new(header_word)
    }

    pub fn channel_id(self) -> ChannelId {
        ChannelId::from_usize((self.raw_word().get() >> Self::CHANNEL_ID_SHIFT) as usize)
    }
}
impl<'h> From<InlinePort<'h>> for InlineObject<'h> {
    fn from(port: InlinePort<'h>) -> Self {
        port.0
    }
}

impl Eq for InlinePort<'_> {}
impl PartialEq for InlinePort<'_> {
    fn eq(&self, other: &Self) -> bool {
        self.channel_id() == other.channel_id()
    }
}
impl Hash for InlinePort<'_> {
    fn hash<H: Hasher>(&self, state: &mut H) {
        self.channel_id().hash(state)
    }
}

// Send Port

#[derive(Clone, Copy, Deref, Eq, Hash, PartialEq)]
pub struct InlineSendPort<'h>(InlinePort<'h>);

impl<'h> InlineSendPort<'h> {
    pub fn new_unchecked(object: InlineObject<'h>) -> Self {
        Self(InlinePort(object))
    }
    pub fn create(heap: &mut Heap, channel_id: ChannelId) -> InlineObject<'h> {
        InlinePort::create(heap, channel_id, true)
    }
}

impl DebugDisplay for InlineSendPort<'_> {
    fn fmt(&self, f: &mut Formatter, _is_debug: bool) -> fmt::Result {
        write!(f, "send port for {:?}", self.channel_id())
    }
}
impl_debug_display_via_debugdisplay!(InlineSendPort<'_>);

impl<'h> InlineObjectTrait<'h> for InlineSendPort<'h> {
    fn clone_to_heap_with_mapping<'t>(
        self,
<<<<<<< HEAD
        _heap: &'t mut Heap,
        _address_map: &mut FxHashMap<HeapObject<'h>, HeapObject<'t>>,
=======
        heap: &mut Heap,
        _address_map: &mut FxHashMap<HeapObject, HeapObject>,
>>>>>>> 3f647b7e
    ) -> Self {
        heap.notify_port_created(self.channel_id());
        self
    }
}

// Receive Port

#[derive(Clone, Copy, Deref, Eq, Hash, PartialEq)]
pub struct InlineReceivePort<'h>(InlinePort<'h>);

impl<'h> InlineReceivePort<'h> {
    pub fn new_unchecked(object: InlineObject<'h>) -> Self {
        Self(InlinePort(object))
    }
    pub fn create(heap: &mut Heap, channel_id: ChannelId) -> InlineObject<'h> {
        InlinePort::create(heap, channel_id, false)
    }
}

impl DebugDisplay for InlineReceivePort<'_> {
    fn fmt(&self, f: &mut Formatter, _is_debug: bool) -> fmt::Result {
        write!(f, "receive port for {:?}", self.channel_id())
    }
}
impl_debug_display_via_debugdisplay!(InlineReceivePort<'_>);

impl<'h> InlineObjectTrait<'h> for InlineReceivePort<'h> {
    fn clone_to_heap_with_mapping<'t>(
        self,
<<<<<<< HEAD
        _heap: &'t mut Heap,
        _address_map: &mut FxHashMap<HeapObject<'h>, HeapObject<'t>>,
=======
        heap: &mut Heap,
        _address_map: &mut FxHashMap<HeapObject, HeapObject>,
>>>>>>> 3f647b7e
    ) -> Self {
        heap.notify_port_created(self.channel_id());
        self
    }
}<|MERGE_RESOLUTION|>--- conflicted
+++ resolved
@@ -85,13 +85,8 @@
 impl<'h> InlineObjectTrait<'h> for InlineSendPort<'h> {
     fn clone_to_heap_with_mapping<'t>(
         self,
-<<<<<<< HEAD
-        _heap: &'t mut Heap,
+        heap: &'t mut Heap,
         _address_map: &mut FxHashMap<HeapObject<'h>, HeapObject<'t>>,
-=======
-        heap: &mut Heap,
-        _address_map: &mut FxHashMap<HeapObject, HeapObject>,
->>>>>>> 3f647b7e
     ) -> Self {
         heap.notify_port_created(self.channel_id());
         self
@@ -122,13 +117,8 @@
 impl<'h> InlineObjectTrait<'h> for InlineReceivePort<'h> {
     fn clone_to_heap_with_mapping<'t>(
         self,
-<<<<<<< HEAD
-        _heap: &'t mut Heap,
+        heap: &'t mut Heap,
         _address_map: &mut FxHashMap<HeapObject<'h>, HeapObject<'t>>,
-=======
-        heap: &mut Heap,
-        _address_map: &mut FxHashMap<HeapObject, HeapObject>,
->>>>>>> 3f647b7e
     ) -> Self {
         heap.notify_port_created(self.channel_id());
         self
