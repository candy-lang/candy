use self::object_heap::text::HeapText;
pub use self::{
    object::{
        Builtin, Data, DataDiscriminants, Function, Handle, HirId, Int, List, Struct, Tag, Text,
    },
    object_heap::{HeapData, HeapObject, HeapObjectTrait},
    object_inline::{
        int::I64BitLength, InlineData, InlineObject, InlineObjectSliceCloneToHeap,
        InlineObjectTrait, ToDebugText,
    },
    pointer::Pointer,
};
use crate::handle_id::HandleId;
use candy_frontend::id::IdGenerator;
use derive_more::{DebugCustom, Deref, Pointer};
use rustc_hash::{FxHashMap, FxHashSet};
use std::{
    alloc::{self, Allocator, Layout},
    fmt::{self, Debug, Formatter},
    hash::{Hash, Hasher},
    mem,
};

mod object;
mod object_heap;
mod object_inline;
mod pointer;

pub struct Heap {
    objects: FxHashSet<ObjectInHeap>,
    default_symbols: Option<DefaultSymbols>,
    handle_id_generator: IdGenerator<HandleId>,
    handle_refcounts: FxHashMap<HandleId, usize>,
}

impl Heap {
    pub fn allocate(
        &mut self,
        kind_bits: u64,
        is_reference_counted: bool,
        remaining_header_word: u64,
        content_size: usize,
    ) -> HeapObject {
        debug_assert_eq!(kind_bits & !HeapObject::KIND_MASK, 0);
        debug_assert_eq!(
            remaining_header_word & (HeapObject::KIND_MASK | HeapObject::IS_REFERENCE_COUNTED_MASK),
            0,
        );
        let header_word = kind_bits
            | (u64::from(is_reference_counted) << HeapObject::IS_REFERENCE_COUNTED_SHIFT)
            | remaining_header_word;
        self.allocate_raw(header_word, content_size)
    }
    pub fn allocate_raw(&mut self, header_word: u64, content_size: usize) -> HeapObject {
        let layout = Layout::from_size_align(
            2 * HeapObject::WORD_SIZE + content_size,
            HeapObject::WORD_SIZE,
        )
        .unwrap();

        // TODO: Handle allocation failure by stopping the VM.
        let pointer = alloc::Global
            .allocate(layout)
            .expect("Not enough memory.")
            .cast();
        unsafe { *pointer.as_ptr() = header_word };
        let object = HeapObject::new(pointer);
        if object.is_reference_counted() {
            object.set_reference_count(1);
        }
        self.objects.insert(ObjectInHeap(object));
        object
    }
    /// Don't call this method directly, call [drop] or [free] instead!
    pub(super) fn deallocate(&mut self, object: HeapData) {
        object.deallocate_external_stuff();
        let layout = Layout::from_size_align(
            2 * HeapObject::WORD_SIZE + object.content_size(),
            HeapObject::WORD_SIZE,
        )
        .unwrap();
        self.objects.remove(&ObjectInHeap(*object));
        unsafe { alloc::Global.deallocate(object.address().cast(), layout) };
    }

    pub(self) fn notify_handle_created(&mut self, handle_id: HandleId) {
        *self.handle_refcounts.entry(handle_id).or_default() += 1;
    }
    pub(self) fn dup_handle_by(&mut self, handle_id: HandleId, amount: usize) {
        *self.handle_refcounts.entry(handle_id).or_insert_with(|| {
            panic!("Called `dup_handle_by`, but {handle_id:?} doesn't exist.")
        }) += amount;
    }
    pub(self) fn drop_handle(&mut self, handle_id: HandleId) {
        let handle_refcount = self
            .handle_refcounts
            .entry(handle_id)
            .or_insert_with(|| panic!("Called `drop_handle`, but {handle_id:?} doesn't exist."));
        *handle_refcount -= 1;
        if *handle_refcount == 0 {
            self.handle_refcounts.remove(&handle_id).unwrap();
        }
    }

    pub fn adopt(&mut self, mut other: Self) {
        self.objects.extend(mem::take(&mut other.objects));
        for (handle_id, refcount) in mem::take(&mut other.handle_refcounts) {
            *self.handle_refcounts.entry(handle_id).or_default() += refcount;
        }
    }

    #[must_use]
    pub const fn objects(&self) -> &FxHashSet<ObjectInHeap> {
        &self.objects
    }
    pub fn iter(&self) -> impl Iterator<Item = HeapObject> + '_ {
        self.objects.iter().map(|it| **it)
    }

<<<<<<< HEAD
    #[must_use]
=======
    pub fn default_symbols(&self) -> &DefaultSymbols {
        self.default_symbols.as_ref().unwrap()
    }

>>>>>>> e65ab0bb
    pub fn known_handles(&self) -> impl IntoIterator<Item = HandleId> + '_ {
        self.handle_refcounts.keys().copied()
    }

    // We do not confuse this with the `std::Clone::clone` method.
    #[allow(clippy::should_implement_trait)]
    #[must_use]
    pub fn clone(&self) -> (Self, FxHashMap<HeapObject, HeapObject>) {
        let mut cloned = Self {
            objects: FxHashSet::default(),
            default_symbols: None,
            handle_id_generator: self.handle_id_generator.clone(),
            handle_refcounts: self.handle_refcounts.clone(),
        };

        let mut mapping = FxHashMap::default();
        cloned.default_symbols = Some(
            self.default_symbols
                .as_ref()
                .unwrap()
                .clone_to_heap_with_mapping(&mut cloned, &mut mapping),
        );

        for object in &self.objects {
            _ = object.clone_to_heap_with_mapping(&mut cloned, &mut mapping);
        }

        (cloned, mapping)
    }

    pub fn clear(&mut self) {
        for object in mem::take(&mut self.objects) {
            self.deallocate(HeapData::from(object.0));
        }
        self.handle_refcounts.clear();
    }
}

impl Debug for Heap {
    fn fmt(&self, f: &mut Formatter) -> fmt::Result {
        writeln!(f, "{{\n  handle_refcounts: {:?}", self.handle_refcounts)?;

        for &object in &self.objects {
            writeln!(
                f,
                "  {object:p}{}: {object:?}",
                object
                    .reference_count()
                    .map_or_else(String::new, |reference_count| format!(
                        " ({reference_count} {})",
                        if reference_count == 1 { "ref" } else { "refs" },
                    )),
            )?;
        }
        write!(f, "}}")
    }
}

impl Default for Heap {
    fn default() -> Self {
        let mut heap = Self {
            objects: FxHashSet::default(),
            default_symbols: None,
            handle_id_generator: IdGenerator::default(),
            handle_refcounts: FxHashMap::default(),
        };
        heap.default_symbols = Some(DefaultSymbols::new(&mut heap));
        heap
    }
}

impl Drop for Heap {
    fn drop(&mut self) {
        self.clear();
    }
}

/// For tracking objects allocated in the heap, we don't want deep equality, but
/// only care about the addresses.
#[derive(Clone, Copy, DebugCustom, Deref, Pointer)]
pub struct ObjectInHeap(pub HeapObject);

impl Eq for ObjectInHeap {}
impl PartialEq for ObjectInHeap {
    fn eq(&self, other: &Self) -> bool {
        self.0.address() == other.0.address()
    }
}

impl Hash for ObjectInHeap {
    fn hash<H: Hasher>(&self, state: &mut H) {
        self.0.address().hash(state);
    }
}

pub struct DefaultSymbols {
    // These symbols are created by built-in functions or used for starting the
    // program (main and environment keys). They are created once so that they
    // can be used in the VM without new allocations.
    //
    // When adding a new default symbol, you have to update `new(…)`,
    // `clone_to_heap_with_mapping(…)`, and `all_symbols(…)`.
    //
    // Sorted alphabetically
    pub builtin: Text,
    pub equal: Text,
    pub error: Text,
    pub false_: Text,
    pub function: Text,
    pub greater: Text,
    pub int: Text,
    pub less: Text,
    pub list: Text,
    pub main: Text,
    pub nothing: Text,
    pub ok: Text,
    pub stdin: Text,
    pub stdout: Text,
    pub struct_: Text,
    pub tag: Text,
    pub text: Text,
    pub true_: Text,
}
impl DefaultSymbols {
    pub fn new(heap: &mut Heap) -> Self {
        DefaultSymbols {
            builtin: Text::create(heap, false, "Builtin"),
            equal: Text::create(heap, false, "Equal"),
            error: Text::create(heap, false, "Error"),
            false_: Text::create(heap, false, "False"),
            function: Text::create(heap, false, "Function"),
            greater: Text::create(heap, false, "Greater"),
            int: Text::create(heap, false, "Int"),
            less: Text::create(heap, false, "Less"),
            list: Text::create(heap, false, "List"),
            main: Text::create(heap, false, "Main"),
            nothing: Text::create(heap, false, "Nothing"),
            ok: Text::create(heap, false, "Ok"),
            stdin: Text::create(heap, false, "Stdin"),
            stdout: Text::create(heap, false, "Stdout"),
            struct_: Text::create(heap, false, "Struct"),
            tag: Text::create(heap, false, "Tag"),
            text: Text::create(heap, false, "Text"),
            true_: Text::create(heap, false, "True"),
        }
    }
    fn clone_to_heap_with_mapping(
        &self,
        heap: &mut Heap,
        address_map: &mut FxHashMap<HeapObject, HeapObject>,
    ) -> Self {
        fn clone_to_heap(
            heap: &mut Heap,
            address_map: &mut FxHashMap<HeapObject, HeapObject>,
            text: Text,
        ) -> Text {
            let cloned = text.clone_to_heap_with_mapping(heap, address_map);
            HeapText::new_unchecked(cloned).into()
        }

        DefaultSymbols {
            builtin: clone_to_heap(heap, address_map, self.builtin),
            equal: clone_to_heap(heap, address_map, self.equal),
            error: clone_to_heap(heap, address_map, self.error),
            false_: clone_to_heap(heap, address_map, self.false_),
            function: clone_to_heap(heap, address_map, self.function),
            greater: clone_to_heap(heap, address_map, self.greater),
            int: clone_to_heap(heap, address_map, self.int),
            less: clone_to_heap(heap, address_map, self.less),
            list: clone_to_heap(heap, address_map, self.list),
            main: clone_to_heap(heap, address_map, self.main),
            nothing: clone_to_heap(heap, address_map, self.nothing),
            ok: clone_to_heap(heap, address_map, self.ok),
            stdin: clone_to_heap(heap, address_map, self.stdin),
            stdout: clone_to_heap(heap, address_map, self.stdout),
            struct_: clone_to_heap(heap, address_map, self.struct_),
            tag: clone_to_heap(heap, address_map, self.tag),
            text: clone_to_heap(heap, address_map, self.text),
            true_: clone_to_heap(heap, address_map, self.true_),
        }
    }

    pub fn get(&self, text: &str) -> Option<Text> {
        let symbols = self.all_symbols();
        symbols
            .binary_search_by_key(&text, |it| it.get())
            .ok()
            .map(|it| symbols[it])
    }
    pub fn all_symbols(&self) -> [Text; 18] {
        [
            self.builtin,
            self.equal,
            self.error,
            self.false_,
            self.function,
            self.greater,
            self.int,
            self.less,
            self.list,
            self.main,
            self.nothing,
            self.ok,
            self.stdin,
            self.stdout,
            self.struct_,
            self.tag,
            self.text,
            self.true_,
        ]
    }
}<|MERGE_RESOLUTION|>--- conflicted
+++ resolved
@@ -117,14 +117,11 @@
         self.objects.iter().map(|it| **it)
     }
 
-<<<<<<< HEAD
-    #[must_use]
-=======
     pub fn default_symbols(&self) -> &DefaultSymbols {
         self.default_symbols.as_ref().unwrap()
     }
 
->>>>>>> e65ab0bb
+    #[must_use]
     pub fn known_handles(&self) -> impl IntoIterator<Item = HandleId> + '_ {
         self.handle_refcounts.keys().copied()
     }
