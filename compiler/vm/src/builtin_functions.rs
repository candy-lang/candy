use crate::{
    heap::{Data, Function, Heap, HirId, InlineObject, Int, List, Struct, Tag, Text, ToDebugText},
    instructions::InstructionResult,
    vm::{MachineState, Panic},
};
use candy_frontend::{
    builtin_functions::BuiltinFunction,
    format::{MaxLength, Precedence},
};
use derive_more::Deref;
use itertools::Itertools;
use num_bigint::BigInt;
use paste::paste;
<<<<<<< HEAD
use std::str::FromStr;
use tracing::info;
=======
use std::{
    str::FromStr,
    sync::atomic::{AtomicBool, Ordering},
};
use tracing::{span, Level};

/// Our language server talks to clients using the LSP on stdin/stdout. When it
/// is running, we can't print log messages / etc. on stdout since it messes up
/// the LSP's messages.
pub static CAN_USE_STDOUT: AtomicBool = AtomicBool::new(true);
>>>>>>> 425daf2e

impl MachineState {
    pub(super) fn run_builtin_function(
        &mut self,
        heap: &mut Heap,
        builtin_function: BuiltinFunction,
        args: &[InlineObject],
<<<<<<< HEAD
        symbol_table: &SymbolTable,
    ) -> InstructionResult {
        let responsible: HirId = (*args.last().unwrap()).try_into().unwrap();
        let args = &args[..args.len() - 1];

        let result = match &builtin_function {
            BuiltinFunction::Equals => self.heap.equals(args),
            BuiltinFunction::FunctionRun => {
                let [callee] = args else { unreachable!() };
                self.call(*callee, &[responsible.into()], symbol_table);
                return InstructionResult::Done;
            }
            BuiltinFunction::GetArgumentCount => self.heap.get_argument_count(args),
            BuiltinFunction::IfElse => self.heap.if_else(args, responsible),
            BuiltinFunction::IntAdd => self.heap.int_add(args),
            BuiltinFunction::IntBitLength => self.heap.int_bit_length(args),
            BuiltinFunction::IntBitwiseAnd => self.heap.int_bitwise_and(args),
            BuiltinFunction::IntBitwiseOr => self.heap.int_bitwise_or(args),
            BuiltinFunction::IntBitwiseXor => self.heap.int_bitwise_xor(args),
            BuiltinFunction::IntCompareTo => self.heap.int_compare_to(args),
            BuiltinFunction::IntDivideTruncating => self.heap.int_divide_truncating(args),
            BuiltinFunction::IntModulo => self.heap.int_modulo(args),
            BuiltinFunction::IntMultiply => self.heap.int_multiply(args),
            BuiltinFunction::IntParse => self.heap.int_parse(args),
            BuiltinFunction::IntRemainder => self.heap.int_remainder(args),
            BuiltinFunction::IntShiftLeft => self.heap.int_shift_left(args),
            BuiltinFunction::IntShiftRight => self.heap.int_shift_right(args),
            BuiltinFunction::IntSubtract => self.heap.int_subtract(args),
            BuiltinFunction::ListFilled => self.heap.list_filled(args),
            BuiltinFunction::ListGet => self.heap.list_get(args),
            BuiltinFunction::ListInsert => self.heap.list_insert(args),
            BuiltinFunction::ListLength => self.heap.list_length(args),
            BuiltinFunction::ListRemoveAt => self.heap.list_remove_at(args),
            BuiltinFunction::ListReplace => self.heap.list_replace(args),
            BuiltinFunction::Print => self.heap.print(args, symbol_table),
            BuiltinFunction::StructGet => self.heap.struct_get(args),
            BuiltinFunction::StructGetKeys => self.heap.struct_get_keys(args),
            BuiltinFunction::StructHasKey => self.heap.struct_has_key(args),
            BuiltinFunction::TagGetValue => self.heap.tag_get_value(args),
            BuiltinFunction::TagHasValue => self.heap.tag_has_value(args),
            BuiltinFunction::TagWithoutValue => self.heap.tag_without_value(args),
            BuiltinFunction::TextCharacters => self.heap.text_characters(args),
            BuiltinFunction::TextConcatenate => self.heap.text_concatenate(args),
            BuiltinFunction::TextContains => self.heap.text_contains(args),
            BuiltinFunction::TextEndsWith => self.heap.text_ends_with(args),
            BuiltinFunction::TextFromUtf8 => self.heap.text_from_utf8(symbol_table, args),
            BuiltinFunction::TextGetRange => self.heap.text_get_range(args),
            BuiltinFunction::TextIsEmpty => self.heap.text_is_empty(args),
            BuiltinFunction::TextLength => self.heap.text_length(args),
            BuiltinFunction::TextStartsWith => self.heap.text_starts_with(args),
            BuiltinFunction::TextTrimEnd => self.heap.text_trim_end(args),
            BuiltinFunction::TextTrimStart => self.heap.text_trim_start(args),
            BuiltinFunction::ToDebugText => self.heap.to_debug_text(args, symbol_table),
            BuiltinFunction::TypeOf => self.heap.type_of(args),
        };
=======
        responsible: HirId,
    ) -> InstructionResult {
        let result = span!(Level::TRACE, "Running builtin").in_scope(|| match &builtin_function {
            BuiltinFunction::Equals => heap.equals(args),
            BuiltinFunction::FunctionRun => Heap::function_run(args, responsible),
            BuiltinFunction::GetArgumentCount => heap.get_argument_count(args),
            BuiltinFunction::IfElse => heap.if_else(args, responsible),
            BuiltinFunction::IntAdd => heap.int_add(args),
            BuiltinFunction::IntBitLength => heap.int_bit_length(args),
            BuiltinFunction::IntBitwiseAnd => heap.int_bitwise_and(args),
            BuiltinFunction::IntBitwiseOr => heap.int_bitwise_or(args),
            BuiltinFunction::IntBitwiseXor => heap.int_bitwise_xor(args),
            BuiltinFunction::IntCompareTo => heap.int_compare_to(args),
            BuiltinFunction::IntDivideTruncating => heap.int_divide_truncating(args),
            BuiltinFunction::IntModulo => heap.int_modulo(args),
            BuiltinFunction::IntMultiply => heap.int_multiply(args),
            BuiltinFunction::IntParse => heap.int_parse(args),
            BuiltinFunction::IntRemainder => heap.int_remainder(args),
            BuiltinFunction::IntShiftLeft => heap.int_shift_left(args),
            BuiltinFunction::IntShiftRight => heap.int_shift_right(args),
            BuiltinFunction::IntSubtract => heap.int_subtract(args),
            BuiltinFunction::ListFilled => heap.list_filled(args),
            BuiltinFunction::ListGet => heap.list_get(args),
            BuiltinFunction::ListInsert => heap.list_insert(args),
            BuiltinFunction::ListLength => heap.list_length(args),
            BuiltinFunction::ListRemoveAt => heap.list_remove_at(args),
            BuiltinFunction::ListReplace => heap.list_replace(args),
            BuiltinFunction::Print => heap.print(args),
            BuiltinFunction::StructGet => heap.struct_get(args),
            BuiltinFunction::StructGetKeys => heap.struct_get_keys(args),
            BuiltinFunction::StructHasKey => heap.struct_has_key(args),
            BuiltinFunction::TagGetValue => heap.tag_get_value(args),
            BuiltinFunction::TagHasValue => heap.tag_has_value(args),
            BuiltinFunction::TagWithoutValue => heap.tag_without_value(args),
            BuiltinFunction::TextCharacters => heap.text_characters(args),
            BuiltinFunction::TextConcatenate => heap.text_concatenate(args),
            BuiltinFunction::TextContains => heap.text_contains(args),
            BuiltinFunction::TextEndsWith => heap.text_ends_with(args),
            BuiltinFunction::TextFromUtf8 => heap.text_from_utf8(args),
            BuiltinFunction::TextGetRange => heap.text_get_range(args),
            BuiltinFunction::TextIsEmpty => heap.text_is_empty(args),
            BuiltinFunction::TextLength => heap.text_length(args),
            BuiltinFunction::TextStartsWith => heap.text_starts_with(args),
            BuiltinFunction::TextTrimEnd => heap.text_trim_end(args),
            BuiltinFunction::TextTrimStart => heap.text_trim_start(args),
            BuiltinFunction::ToDebugText => heap.to_debug_text(args),
            BuiltinFunction::TypeOf => heap.type_of(args),
        });
>>>>>>> 425daf2e

        match result {
            Ok(Return(value)) => {
                self.data_stack.push(value);
                InstructionResult::Done
            }
            Ok(DivergeControlFlow {
                function,
                responsible,
<<<<<<< HEAD
            }) => self.call_function(function, &[responsible.into()]),
=======
            }) => self.call_function(heap, function, &[], responsible),
            Ok(CallHandle(call)) => InstructionResult::CallHandle(call),
>>>>>>> 425daf2e
            Err(reason) => InstructionResult::Panic(Panic {
                reason,
                responsible: responsible.get().clone(),
            }),
        }
    }
}

type BuiltinResult = Result<SuccessfulBehavior, String>;
enum SuccessfulBehavior {
    Return(InlineObject),
    DivergeControlFlow {
        function: Function,
        responsible: HirId,
    },
}

impl From<SuccessfulBehavior> for BuiltinResult {
    fn from(ok: SuccessfulBehavior) -> Self {
        Ok(ok)
    }
}

macro_rules! unpack {
    ( $heap:expr, $args:expr, |$( $arg:ident: $type:ty ),+| $body:block ) => {
        {
            let ( $( $arg, )+ ) = if let [$( $arg, )+] = $args {
                ( $( *$arg, )+ )
            } else {
                panic!("A builtin function was called with the wrong number of arguments.");
            };
            let ( $( $arg, )+ ): ( $( UnpackedData<$type>, )+ ) = ( $(
                UnpackedData {
                    object: $arg,
                    data: $arg.try_into().unwrap(),
                },
            )+ );

            $body.into()
        }
    };
}
macro_rules! unpack_and_later_drop {
    ( $heap:expr, $args:expr, |$( $arg:ident: $type:ty ),+| $body:block ) => {
        {
            let ( $( $arg, )+ ) = if let [$( $arg, )+] = $args {
                ( $( *$arg, )+ )
            } else {
                panic!("A builtin function was called with the wrong number of arguments.");
            };
            let ( $( $arg, )+ ): ( $( UnpackedData<$type>, )+ ) = ( $(
                UnpackedData {
                    object: $arg,
                    data: $arg.try_into().unwrap(),
                },
            )+ );

            // Structs are called `struct_`, so we sometimes generate
            // identifiers containing a double underscore.
            #[allow(non_snake_case)]
            $( let paste!([< $arg _object >]) = $arg.object; )+

            let result = $body;

            $( paste!([< $arg _object >]).drop($heap); )+
            result.into()
        }
    };
}

#[allow(clippy::enum_glob_use)]
use SuccessfulBehavior::*;

impl Heap {
    fn equals(&mut self, args: &[InlineObject]) -> BuiltinResult {
        unpack_and_later_drop!(self, args, |a: Any, b: Any| {
            Return(Tag::create_bool(self, **a == **b).into())
        })
    }

<<<<<<< HEAD
=======
    fn function_run(args: &[InlineObject], responsible: HirId) -> BuiltinResult {
        unpack!(self, args, |function: Any| {
            match **function {
                Data::Builtin(_) => {
                    // TODO: Replace with `unreachable!()` once we have guards
                    // for argument counts on the Candy side – there are no
                    // builtins without arguments.
                    return Err("`✨.functionRun` called with builtin".to_string());
                }
                Data::Function(function) => DivergeControlFlow {
                    function,
                    responsible,
                },
                Data::Handle(handle) => {
                    if handle.argument_count() != 0 {
                        return Err(
                            "`✨.functionRun` expects a function or handle without arguments"
                                .to_string(),
                        );
                    }
                    CallHandle(CallHandle {
                        handle,
                        arguments: vec![],
                        responsible,
                    })
                }
                _ => return Err("`✨.functionRun` expects a function or handle".to_string()),
            }
        })
    }
>>>>>>> 425daf2e
    fn get_argument_count(&mut self, args: &[InlineObject]) -> BuiltinResult {
        unpack_and_later_drop!(self, args, |function: Any| {
            let count = match **function {
                Data::Builtin(builtin) => builtin.get().num_parameters(),
                Data::Function(function) => function.argument_count(),
                Data::Handle(handle) => handle.argument_count(),
                _ => return Err("`✨.getArgumentCount` expects a function or handle".to_string()),
            };
            let count_without_responsibility = count - 1;
            Return(Int::create(self, true, count_without_responsibility).into())
        })
    }

    fn if_else(&mut self, args: &[InlineObject], responsible: HirId) -> BuiltinResult {
        unpack!(self, args, |condition: Tag,
                             then: Function,
                             else_: Function| {
            let (run, dont_run) = if condition.try_into_bool(self).unwrap() {
                (then, else_)
            } else {
                (else_, then)
            };

            condition.object.drop(self);
            dont_run.object.drop(self);

            DivergeControlFlow {
                function: *run,
                responsible,
            }
        })
    }

    fn int_add(&mut self, args: &[InlineObject]) -> BuiltinResult {
        unpack_and_later_drop!(self, args, |a: Int, b: Int| {
            Return(a.add(self, *b).into())
        })
    }
    fn int_bit_length(&mut self, args: &[InlineObject]) -> BuiltinResult {
        unpack_and_later_drop!(self, args, |a: Int| { Return(a.bit_length(self).into()) })
    }
    fn int_bitwise_and(&mut self, args: &[InlineObject]) -> BuiltinResult {
        unpack_and_later_drop!(self, args, |a: Int, b: Int| {
            Return(a.bitwise_and(self, *b).into())
        })
    }
    fn int_bitwise_or(&mut self, args: &[InlineObject]) -> BuiltinResult {
        unpack_and_later_drop!(self, args, |a: Int, b: Int| {
            Return(a.bitwise_or(self, *b).into())
        })
    }
    fn int_bitwise_xor(&mut self, args: &[InlineObject]) -> BuiltinResult {
        unpack_and_later_drop!(self, args, |a: Int, b: Int| {
            Return(a.bitwise_xor(self, *b).into())
        })
    }
    fn int_compare_to(&mut self, args: &[InlineObject]) -> BuiltinResult {
        unpack_and_later_drop!(self, args, |a: Int, b: Int| {
            Return(a.compare_to(self, *b).into())
        })
    }
    fn int_divide_truncating(&mut self, args: &[InlineObject]) -> BuiltinResult {
        unpack_and_later_drop!(self, args, |dividend: Int, divisor: Int| {
            Return(dividend.int_divide_truncating(self, *divisor).into())
        })
    }
    fn int_modulo(&mut self, args: &[InlineObject]) -> BuiltinResult {
        unpack_and_later_drop!(self, args, |dividend: Int, divisor: Int| {
            Return(dividend.modulo(self, *divisor).into())
        })
    }
    fn int_multiply(&mut self, args: &[InlineObject]) -> BuiltinResult {
        unpack_and_later_drop!(self, args, |factor_a: Int, factor_b: Int| {
            Return(factor_a.multiply(self, *factor_b).into())
        })
    }
    fn int_parse(&mut self, args: &[InlineObject]) -> BuiltinResult {
        unpack!(self, args, |text: Text| {
            let result = BigInt::from_str(text.get())
                .map(|int| {
                    text.drop(self);
                    Int::create_from_bigint(self, true, int).into()
                })
                .map_err(|_| {
                    Tag::create_with_value(
                        self,
                        true,
                        self.default_symbols().not_an_integer,
                        text.object,
                    )
                    .into()
                });
            Return(Tag::create_result(self, true, result).into())
        })
    }
    fn int_remainder(&mut self, args: &[InlineObject]) -> BuiltinResult {
        unpack_and_later_drop!(self, args, |dividend: Int, divisor: Int| {
            Return(dividend.remainder(self, *divisor).into())
        })
    }
    fn int_shift_left(&mut self, args: &[InlineObject]) -> BuiltinResult {
        unpack_and_later_drop!(self, args, |value: Int, amount: Int| {
            Return(value.shift_left(self, *amount).into())
        })
    }
    fn int_shift_right(&mut self, args: &[InlineObject]) -> BuiltinResult {
        unpack_and_later_drop!(self, args, |value: Int, amount: Int| {
            Return(value.shift_right(self, *amount).into())
        })
    }
    fn int_subtract(&mut self, args: &[InlineObject]) -> BuiltinResult {
        unpack_and_later_drop!(self, args, |minuend: Int, subtrahend: Int| {
            Return(minuend.subtract(self, *subtrahend).into())
        })
    }

    fn list_filled(&mut self, args: &[InlineObject]) -> BuiltinResult {
        unpack!(self, args, |length: Int, item: Any| {
            let length_usize = length.try_get().unwrap();
            length.object.drop(self);

            let item_object = item.object;
            if length_usize == 0 {
                item.object.drop(self);
            } else {
                item.object.dup_by(self, length_usize - 1);
            }

            Return(List::create(self, true, &vec![item_object; length_usize]).into())
        })
    }
    fn list_get(&mut self, args: &[InlineObject]) -> BuiltinResult {
        unpack_and_later_drop!(self, args, |list: List, index: Int| {
            let index = index.try_get().unwrap();
            let item = list.get(index);
            item.dup(self);
            Return(item)
        })
    }
    fn list_insert(&mut self, args: &[InlineObject]) -> BuiltinResult {
        unpack!(self, args, |list: List, index: Int, item: Any| {
            let index_usize = index.try_get().unwrap();
            index.object.drop(self);

            let new_list = list.insert(self, index_usize, item.object).into();
            list.object.drop(self);
            Return(new_list)
        })
    }
    fn list_length(&mut self, args: &[InlineObject]) -> BuiltinResult {
        unpack_and_later_drop!(self, args, |list: List| {
            Return(Int::create(self, true, list.len()).into())
        })
    }
    fn list_remove_at(&mut self, args: &[InlineObject]) -> BuiltinResult {
        unpack_and_later_drop!(self, args, |list: List, index: Int| {
            Return(list.remove(self, index.try_get().unwrap()).into())
        })
    }
    fn list_replace(&mut self, args: &[InlineObject]) -> BuiltinResult {
        unpack!(self, args, |list: List, index: Int, new_item: Any| {
            let index_usize = index.try_get().unwrap();
            index.object.drop(self);

            list.get(index_usize).drop(self);

            let new_list = list.replace(self, index_usize, new_item.object).into();
            list.object.drop(self);
            Return(new_list)
        })
    }

    fn print(&mut self, args: &[InlineObject]) -> BuiltinResult {
        unpack_and_later_drop!(self, args, |message: Text| {
            if CAN_USE_STDOUT.load(Ordering::Relaxed) {
                println!("{}", message.get());
            } else {
                eprintln!("{}", message.get());
            }
            Return(Tag::create_nothing(self).into())
        })
    }

    fn struct_get(&mut self, args: &[InlineObject]) -> BuiltinResult {
        unpack_and_later_drop!(self, args, |struct_: Struct, key: Any| {
            let value = struct_.get(key.object).unwrap();
            value.dup(self);
            Return(value)
        })
    }
    fn struct_get_keys(&mut self, args: &[InlineObject]) -> BuiltinResult {
        unpack_and_later_drop!(self, args, |struct_: Struct| {
            Return(List::create(self, true, struct_.keys()).into())
        })
    }
    fn struct_has_key(&mut self, args: &[InlineObject]) -> BuiltinResult {
        unpack_and_later_drop!(self, args, |struct_: Struct, key: Any| {
            Return(Tag::create_bool(self, struct_.contains(key.object)).into())
        })
    }

    fn tag_get_value(&mut self, args: &[InlineObject]) -> BuiltinResult {
        unpack_and_later_drop!(self, args, |tag: Tag| {
            let value = tag.value().unwrap();
            value.dup(self);
            Return(value)
        })
    }
    fn tag_has_value(&mut self, args: &[InlineObject]) -> BuiltinResult {
        unpack_and_later_drop!(self, args, |tag: Tag| {
            Return(Tag::create_bool(self, tag.value().is_some()).into())
        })
    }
    fn tag_without_value(&mut self, args: &[InlineObject]) -> BuiltinResult {
        unpack_and_later_drop!(self, args, |tag: Tag| {
            Return(tag.without_value().into())
        })
    }

    fn text_characters(&mut self, args: &[InlineObject]) -> BuiltinResult {
        unpack_and_later_drop!(self, args, |text: Text| {
            Return(text.characters(self).into())
        })
    }
    fn text_concatenate(&mut self, args: &[InlineObject]) -> BuiltinResult {
        unpack_and_later_drop!(self, args, |a: Text, b: Text| {
            Return(a.concatenate(self, *b).into())
        })
    }
    fn text_contains(&mut self, args: &[InlineObject]) -> BuiltinResult {
        unpack_and_later_drop!(self, args, |text: Text, pattern: Text| {
            Return(text.contains(self, *pattern).into())
        })
    }
    fn text_ends_with(&mut self, args: &[InlineObject]) -> BuiltinResult {
        unpack_and_later_drop!(self, args, |text: Text, suffix: Text| {
            Return(text.ends_with(self, *suffix).into())
        })
    }
    fn text_from_utf8(&mut self, args: &[InlineObject]) -> BuiltinResult {
        unpack!(self, args, |bytes: List| {
            // TODO: Remove `u8` checks once we have `needs` ensuring that the bytes are valid.
            let real_bytes: Vec<_> = bytes
                .items()
                .iter()
                .map(|&it| {
                    Int::try_from(it)
                        .ok()
                        .and_then(Int::try_get)
                        .ok_or_else(|| format!("Value is not a byte: {it}."))
                })
                .try_collect()?;
            let text = String::from_utf8(real_bytes)
                .map(|it| {
                    bytes.drop(self);
                    Text::create(self, true, &it).into()
                })
                .map_err(|_| {
                    Tag::create_with_value(
                        self,
                        true,
                        self.default_symbols().not_utf8,
                        bytes.object,
                    )
                    .into()
                });
            Return(Tag::create_result(self, true, text).into())
        })
    }
    fn text_get_range(&mut self, args: &[InlineObject]) -> BuiltinResult {
        unpack_and_later_drop!(
            self,
            args,
            |text: Text, start_inclusive: Int, end_exclusive: Int| {
                Return(
                    text.get_range(self, *start_inclusive..*end_exclusive)
                        .into(),
                )
            }
        )
    }
    fn text_is_empty(&mut self, args: &[InlineObject]) -> BuiltinResult {
        unpack_and_later_drop!(self, args, |text: Text| {
            Return(text.is_empty(self).into())
        })
    }
    fn text_length(&mut self, args: &[InlineObject]) -> BuiltinResult {
        unpack_and_later_drop!(self, args, |text: Text| {
            Return(text.length(self).into())
        })
    }
    fn text_starts_with(&mut self, args: &[InlineObject]) -> BuiltinResult {
        unpack_and_later_drop!(self, args, |text: Text, prefix: Text| {
            Return(text.starts_with(self, *prefix).into())
        })
    }
    fn text_trim_end(&mut self, args: &[InlineObject]) -> BuiltinResult {
        unpack_and_later_drop!(self, args, |text: Text| {
            Return(text.trim_end(self).into())
        })
    }
    fn text_trim_start(&mut self, args: &[InlineObject]) -> BuiltinResult {
        unpack_and_later_drop!(self, args, |text: Text| {
            Return(text.trim_start(self).into())
        })
    }

    #[allow(clippy::wrong_self_convention)]
    fn to_debug_text(&mut self, args: &[InlineObject]) -> BuiltinResult {
        unpack_and_later_drop!(self, args, |value: Any| {
            let formatted = value
                .object
                .to_debug_text(Precedence::Low, MaxLength::Unlimited);
            Return(Text::create(self, true, &formatted).into())
        })
    }

    fn type_of(&mut self, args: &[InlineObject]) -> BuiltinResult {
        unpack_and_later_drop!(self, args, |value: Any| {
            let type_text = match **value {
                Data::Int(_) => self.default_symbols().int,
                Data::Text(_) => self.default_symbols().text,
                Data::Tag(_) => self.default_symbols().tag,
                Data::List(_) => self.default_symbols().list,
                Data::Struct(_) => self.default_symbols().struct_,
                Data::HirId(_) => panic!(
                    "HIR ID shouldn't occurr in Candy programs except in VM-controlled places."
                ),
                Data::Function(_) => self.default_symbols().function,
                Data::Builtin(_) => self.default_symbols().builtin,
                Data::Handle(_) => self.default_symbols().function,
            };
            Return(Tag::create(type_text).into())
        })
    }
}

#[derive(Deref)]
struct UnpackedData<T> {
    object: InlineObject,

    #[deref]
    data: T,
}

#[derive(Deref)]
struct Any {
    data: Data,
}
impl TryInto<Any> for InlineObject {
    type Error = String;

    fn try_into(self) -> Result<Any, Self::Error> {
        Ok(Any { data: self.into() })
    }
}<|MERGE_RESOLUTION|>--- conflicted
+++ resolved
@@ -1,7 +1,7 @@
 use crate::{
     heap::{Data, Function, Heap, HirId, InlineObject, Int, List, Struct, Tag, Text, ToDebugText},
     instructions::InstructionResult,
-    vm::{MachineState, Panic},
+    vm::{self, MachineState, Panic},
 };
 use candy_frontend::{
     builtin_functions::BuiltinFunction,
@@ -11,10 +11,6 @@
 use itertools::Itertools;
 use num_bigint::BigInt;
 use paste::paste;
-<<<<<<< HEAD
-use std::str::FromStr;
-use tracing::info;
-=======
 use std::{
     str::FromStr,
     sync::atomic::{AtomicBool, Ordering},
@@ -25,7 +21,6 @@
 /// is running, we can't print log messages / etc. on stdout since it messes up
 /// the LSP's messages.
 pub static CAN_USE_STDOUT: AtomicBool = AtomicBool::new(true);
->>>>>>> 425daf2e
 
 impl MachineState {
     pub(super) fn run_builtin_function(
@@ -33,65 +28,10 @@
         heap: &mut Heap,
         builtin_function: BuiltinFunction,
         args: &[InlineObject],
-<<<<<<< HEAD
-        symbol_table: &SymbolTable,
     ) -> InstructionResult {
         let responsible: HirId = (*args.last().unwrap()).try_into().unwrap();
         let args = &args[..args.len() - 1];
 
-        let result = match &builtin_function {
-            BuiltinFunction::Equals => self.heap.equals(args),
-            BuiltinFunction::FunctionRun => {
-                let [callee] = args else { unreachable!() };
-                self.call(*callee, &[responsible.into()], symbol_table);
-                return InstructionResult::Done;
-            }
-            BuiltinFunction::GetArgumentCount => self.heap.get_argument_count(args),
-            BuiltinFunction::IfElse => self.heap.if_else(args, responsible),
-            BuiltinFunction::IntAdd => self.heap.int_add(args),
-            BuiltinFunction::IntBitLength => self.heap.int_bit_length(args),
-            BuiltinFunction::IntBitwiseAnd => self.heap.int_bitwise_and(args),
-            BuiltinFunction::IntBitwiseOr => self.heap.int_bitwise_or(args),
-            BuiltinFunction::IntBitwiseXor => self.heap.int_bitwise_xor(args),
-            BuiltinFunction::IntCompareTo => self.heap.int_compare_to(args),
-            BuiltinFunction::IntDivideTruncating => self.heap.int_divide_truncating(args),
-            BuiltinFunction::IntModulo => self.heap.int_modulo(args),
-            BuiltinFunction::IntMultiply => self.heap.int_multiply(args),
-            BuiltinFunction::IntParse => self.heap.int_parse(args),
-            BuiltinFunction::IntRemainder => self.heap.int_remainder(args),
-            BuiltinFunction::IntShiftLeft => self.heap.int_shift_left(args),
-            BuiltinFunction::IntShiftRight => self.heap.int_shift_right(args),
-            BuiltinFunction::IntSubtract => self.heap.int_subtract(args),
-            BuiltinFunction::ListFilled => self.heap.list_filled(args),
-            BuiltinFunction::ListGet => self.heap.list_get(args),
-            BuiltinFunction::ListInsert => self.heap.list_insert(args),
-            BuiltinFunction::ListLength => self.heap.list_length(args),
-            BuiltinFunction::ListRemoveAt => self.heap.list_remove_at(args),
-            BuiltinFunction::ListReplace => self.heap.list_replace(args),
-            BuiltinFunction::Print => self.heap.print(args, symbol_table),
-            BuiltinFunction::StructGet => self.heap.struct_get(args),
-            BuiltinFunction::StructGetKeys => self.heap.struct_get_keys(args),
-            BuiltinFunction::StructHasKey => self.heap.struct_has_key(args),
-            BuiltinFunction::TagGetValue => self.heap.tag_get_value(args),
-            BuiltinFunction::TagHasValue => self.heap.tag_has_value(args),
-            BuiltinFunction::TagWithoutValue => self.heap.tag_without_value(args),
-            BuiltinFunction::TextCharacters => self.heap.text_characters(args),
-            BuiltinFunction::TextConcatenate => self.heap.text_concatenate(args),
-            BuiltinFunction::TextContains => self.heap.text_contains(args),
-            BuiltinFunction::TextEndsWith => self.heap.text_ends_with(args),
-            BuiltinFunction::TextFromUtf8 => self.heap.text_from_utf8(symbol_table, args),
-            BuiltinFunction::TextGetRange => self.heap.text_get_range(args),
-            BuiltinFunction::TextIsEmpty => self.heap.text_is_empty(args),
-            BuiltinFunction::TextLength => self.heap.text_length(args),
-            BuiltinFunction::TextStartsWith => self.heap.text_starts_with(args),
-            BuiltinFunction::TextTrimEnd => self.heap.text_trim_end(args),
-            BuiltinFunction::TextTrimStart => self.heap.text_trim_start(args),
-            BuiltinFunction::ToDebugText => self.heap.to_debug_text(args, symbol_table),
-            BuiltinFunction::TypeOf => self.heap.type_of(args),
-        };
-=======
-        responsible: HirId,
-    ) -> InstructionResult {
         let result = span!(Level::TRACE, "Running builtin").in_scope(|| match &builtin_function {
             BuiltinFunction::Equals => heap.equals(args),
             BuiltinFunction::FunctionRun => Heap::function_run(args, responsible),
@@ -138,7 +78,6 @@
             BuiltinFunction::ToDebugText => heap.to_debug_text(args),
             BuiltinFunction::TypeOf => heap.type_of(args),
         });
->>>>>>> 425daf2e
 
         match result {
             Ok(Return(value)) => {
@@ -148,12 +87,8 @@
             Ok(DivergeControlFlow {
                 function,
                 responsible,
-<<<<<<< HEAD
-            }) => self.call_function(function, &[responsible.into()]),
-=======
-            }) => self.call_function(heap, function, &[], responsible),
+            }) => self.call_function(heap, function, &[responsible.into()]),
             Ok(CallHandle(call)) => InstructionResult::CallHandle(call),
->>>>>>> 425daf2e
             Err(reason) => InstructionResult::Panic(Panic {
                 reason,
                 responsible: responsible.get().clone(),
@@ -165,6 +100,7 @@
 type BuiltinResult = Result<SuccessfulBehavior, String>;
 enum SuccessfulBehavior {
     Return(InlineObject),
+    CallHandle(vm::CallHandle),
     DivergeControlFlow {
         function: Function,
         responsible: HirId,
@@ -234,8 +170,6 @@
         })
     }
 
-<<<<<<< HEAD
-=======
     fn function_run(args: &[InlineObject], responsible: HirId) -> BuiltinResult {
         unpack!(self, args, |function: Any| {
             match **function {
@@ -256,17 +190,16 @@
                                 .to_string(),
                         );
                     }
-                    CallHandle(CallHandle {
+                    CallHandle(vm::CallHandle {
                         handle,
                         arguments: vec![],
-                        responsible,
                     })
                 }
                 _ => return Err("`✨.functionRun` expects a function or handle".to_string()),
             }
         })
     }
->>>>>>> 425daf2e
+
     fn get_argument_count(&mut self, args: &[InlineObject]) -> BuiltinResult {
         unpack_and_later_drop!(self, args, |function: Any| {
             let count = match **function {
