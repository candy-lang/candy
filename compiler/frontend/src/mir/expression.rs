use super::{body::Body, id::Id};
use crate::{
    builtin_functions::BuiltinFunction,
    hir, impl_display_via_richir,
    module::Module,
    rich_ir::{ReferenceKey, RichIrBuilder, ToRichIr, TokenType},
};
use core::mem;
use derive_more::{From, TryInto};
use enumset::EnumSet;
use itertools::Itertools;
use num_bigint::BigInt;
use rustc_hash::{FxHashSet, FxHasher};
use std::{
    cmp::Ordering,
    hash::{Hash, Hasher},
};
use strum_macros::EnumIs;

#[derive(Clone, Debug, EnumIs, Eq, From, PartialEq, TryInto)]
pub enum Expression {
    #[from]
    #[try_into]
    Int(BigInt),

    #[from]
    #[try_into]
    Text(String),

    Tag {
        symbol: String,
        value: Option<Id>,
    },

    #[from]
    Builtin(BuiltinFunction),

    #[from]
    List(Vec<Id>),

    Struct(Vec<(Id, Id)>),

    Reference(Id),

    /// A HIR ID that can be used to refer to code in the HIR.
    #[from]
    HirId(hir::Id),

    /// In the MIR, responsibilities are explicitly tracked. All functions take
    /// a responsible HIR ID as an extra parameter. Based on whether the
    /// function is fuzzable or not, this parameter may be used to dynamically
    /// determine who's at fault if some `needs` is not fulfilled.
    Function {
        original_hirs: FxHashSet<hir::Id>,
        parameters: Vec<Id>,
        responsible_parameter: Id,
        body: Body,
    },

    /// This expression is never contained in an actual MIR body, but when
    /// dealing with expressions, its easier to not special-case IDs referring
    /// to parameters.
    Parameter,

    Call {
        function: Id,
        arguments: Vec<Id>,
        responsible: Id,
    },

    UseModule {
        current_module: Module,
        relative_path: Id,
        responsible: Id,
    },

    /// This expression indicates that the code will panic. It's created in the
    /// generated `needs` function or if the compiler can statically determine
    /// that some expression will always panic.
    Panic {
        reason: Id,
        responsible: Id,
    },

    TraceCallStarts {
        hir_call: Id,
        function: Id,
        arguments: Vec<Id>,
        responsible: Id,
    },

    TraceCallEnds {
        return_value: Id,
    },

    TraceExpressionEvaluated {
        hir_expression: Id,
        value: Id,
    },

    TraceFoundFuzzableFunction {
        hir_definition: Id,
        function: Id,
    },
}

impl Expression {
    #[must_use]
    pub const fn tag(symbol: String) -> Self {
        Self::Tag {
            symbol,
            value: None,
        }
    }
    #[must_use]
    pub fn nothing() -> Self {
        Self::tag("Nothing".to_string())
    }
}

// Int
impl From<i32> for Expression {
    fn from(value: i32) -> Self {
        Self::Int(value.into())
    }
}
impl From<u64> for Expression {
    fn from(value: u64) -> Self {
        Self::Int(value.into())
    }
}
impl From<usize> for Expression {
    fn from(value: usize) -> Self {
        Self::Int(value.into())
    }
}
impl<'a> TryInto<&'a BigInt> for &'a Expression {
    type Error = ();

    fn try_into(self) -> Result<&'a BigInt, ()> {
        let Expression::Int(int) = self else {
            return Err(());
        };
        Ok(int)
    }
}
// Text
impl<'a> From<&'a str> for Expression {
    fn from(value: &'a str) -> Self {
        Self::Text(value.to_string())
    }
}
impl<'a> TryInto<&'a str> for &'a Expression {
    type Error = ();

    fn try_into(self) -> Result<&'a str, ()> {
        let Expression::Text(text) = self else {
            return Err(());
        };
        Ok(text)
    }
}
// Tag
impl From<bool> for Expression {
    fn from(value: bool) -> Self {
        Self::tag(if value { "True" } else { "False" }.to_string())
    }
}
impl TryInto<bool> for &Expression {
    type Error = ();

    fn try_into(self) -> Result<bool, ()> {
        let Expression::Tag { symbol, .. } = self else {
            return Err(());
        };
        match symbol.as_str() {
            "True" => Ok(true),
            "False" => Ok(false),
            _ => Err(()),
        }
    }
}
impl From<Ordering> for Expression {
    fn from(value: Ordering) -> Self {
        let symbol = match value {
            Ordering::Less => "Less",
            Ordering::Equal => "Equal",
            Ordering::Greater => "Greater",
        };
        Self::tag(symbol.to_string())
    }
}
impl From<Result<Id, Id>> for Expression {
    fn from(value: Result<Id, Id>) -> Self {
        let (symbol, value) = match value {
            Ok(it) => ("Ok", it),
            Err(it) => ("Error", it),
        };
        Self::Tag {
            symbol: symbol.to_string(),
            value: Some(value),
        }
    }
}
// Referene
impl From<&Id> for Expression {
    fn from(value: &Id) -> Self {
        Self::Reference(*value)
    }
}

#[allow(clippy::derived_hash_with_manual_eq)]
impl Hash for Expression {
    fn hash<H: Hasher>(&self, state: &mut H) {
        mem::discriminant(self).hash(state);
        match self {
            Self::Int(int) => int.hash(state),
            Self::Text(text) => text.hash(state),
            Self::Tag { symbol, value } => {
                symbol.hash(state);
                value.hash(state);
            }
            Self::Builtin(builtin) => builtin.hash(state),
            Self::List(items) => items.hash(state),
            Self::Struct(fields) => fields.len().hash(state),
            Self::Reference(id) => id.hash(state),
            Self::HirId(id) => id.hash(state),
            Self::Function {
                original_hirs,
                parameters,
                responsible_parameter,
                body,
            } => {
                {
                    let mut hash = 0;
                    for id in original_hirs {
                        let mut state = FxHasher::default();
                        id.hash(&mut state);
                        hash ^= state.finish();
                    }
                    hash.hash(state);
                }
                parameters.hash(state);
                responsible_parameter.hash(state);
                body.hash(state);
            }
            Self::Parameter => {}
            Self::Call {
                function,
                arguments,
                responsible,
            } => {
                function.hash(state);
                arguments.hash(state);
                responsible.hash(state);
            }
            Self::UseModule {
                current_module,
                relative_path,
                responsible,
            } => {
                current_module.hash(state);
                relative_path.hash(state);
                responsible.hash(state);
            }
            Self::Panic {
                reason,
                responsible,
            } => {
                reason.hash(state);
                responsible.hash(state);
            }
            Self::TraceCallStarts {
                hir_call,
                function,
                arguments,
                responsible,
            } => {
                hir_call.hash(state);
                function.hash(state);
                arguments.hash(state);
                responsible.hash(state);
            }
            Self::TraceCallEnds { return_value } => return_value.hash(state),
            Self::TraceExpressionEvaluated {
                hir_expression,
                value,
            } => {
                hir_expression.hash(state);
                value.hash(state);
            }
            Self::TraceFoundFuzzableFunction {
                hir_definition,
                function,
            } => {
                hir_definition.hash(state);
                function.hash(state);
            }
        }
    }
}
impl_display_via_richir!(Expression);
impl ToRichIr for Expression {
    fn build_rich_ir(&self, builder: &mut RichIrBuilder) {
        match self {
<<<<<<< HEAD
            Self::Int(int) => {
                let range = builder.push(int.to_string(), TokenType::Int, EnumSet::empty());
                builder.push_reference(int.clone(), range);
=======
            Expression::Int(int) => {
                int.build_rich_ir(builder);
>>>>>>> d58e3887
            }
            Self::Text(text) => {
                let range =
                    builder.push(format!(r#""{}""#, text), TokenType::Text, EnumSet::empty());
                builder.push_reference(text.clone(), range);
            }
            Self::Tag { symbol, value } => {
                let range = builder.push(symbol, TokenType::Symbol, EnumSet::empty());
                builder.push_reference(ReferenceKey::Symbol(symbol.clone()), range);
                if let Some(value) = value {
                    builder.push(" ", None, EnumSet::empty());
                    value.build_rich_ir(builder);
                }
            }
<<<<<<< HEAD
            Self::Builtin(builtin) => {
                let range = builder.push(
                    format!("builtin{builtin:?}"),
                    TokenType::Function,
                    EnumSet::only(TokenModifier::Builtin),
                );
                builder.push_reference(*builtin, range);
=======
            Expression::Builtin(builtin) => {
                builtin.build_rich_ir(builder);
>>>>>>> d58e3887
            }
            Self::List(items) => {
                builder.push("(", None, EnumSet::empty());
                builder.push_children(items, ", ");
                if items.len() <= 1 {
                    builder.push(",", None, EnumSet::empty());
                }
                builder.push(")", None, EnumSet::empty());
            }
            Self::Struct(fields) => {
                builder.push("[", None, EnumSet::empty());
                builder.push_children_custom(
                    fields.iter().collect_vec(),
                    |builder, (key, value)| {
                        key.build_rich_ir(builder);
                        builder.push(": ", None, EnumSet::empty());
                        value.build_rich_ir(builder);
                    },
                    ", ",
                );
                builder.push("]", None, EnumSet::empty());
            }
            Self::Reference(id) => id.build_rich_ir(builder),
            Self::HirId(id) => {
                let range = builder.push(id.to_string(), TokenType::Symbol, EnumSet::empty());
                builder.push_reference(id.clone(), range);
            }
            Self::Function {
                // IDs are displayed by the body before the entire expression
                // assignment.
                original_hirs: _,
                parameters,
                responsible_parameter,
                body,
            } => {
                builder.push("{ ", None, EnumSet::empty());
                builder.push_children_custom(
                    parameters,
                    |builder, parameter| {
                        let range = builder.push(
                            parameter.to_string(),
                            TokenType::Parameter,
                            EnumSet::empty(),
                        );
                        builder.push_definition(*parameter, range);
                    },
                    " ",
                );
                builder.push(
                    if parameters.is_empty() {
                        "(responsible "
                    } else {
                        " (+ responsible "
                    },
                    None,
                    EnumSet::empty(),
                );
                let range = builder.push(
                    responsible_parameter.to_string(),
                    TokenType::Parameter,
                    EnumSet::empty(),
                );
                builder.push_definition(*responsible_parameter, range);
                builder.push(") ->", None, EnumSet::empty());
                builder.push_foldable(|builder| {
                    builder.indent();
                    builder.push_newline();
                    body.build_rich_ir(builder);
                    builder.dedent();
                    builder.push_newline();
                });
                builder.push("}", None, EnumSet::empty());
            }
            Self::Parameter => {
                builder.push("parameter", None, EnumSet::empty());
            }
            Self::Call {
                function,
                arguments,
                responsible,
            } => {
                builder.push("call ", None, EnumSet::empty());
                function.build_rich_ir(builder);
                builder.push(" with ", None, EnumSet::empty());
                if arguments.is_empty() {
                    builder.push("no arguments", None, EnumSet::empty());
                } else {
                    builder.push_children(arguments, " ");
                }
                builder.push(" (", None, EnumSet::empty());
                responsible.build_rich_ir(builder);
                builder.push(" is responsible)", None, EnumSet::empty());
            }
            Self::UseModule {
                current_module,
                relative_path,
                responsible,
            } => {
                builder.push("use ", None, EnumSet::empty());
                relative_path.build_rich_ir(builder);
                builder.push(" (relative to ", None, EnumSet::empty());
                current_module.build_rich_ir(builder);
                builder.push("; ", None, EnumSet::empty());
                responsible.build_rich_ir(builder);
                builder.push(" is responsible)", None, EnumSet::empty());
            }
            Self::Panic {
                reason,
                responsible,
            } => {
                builder.push("panicking because ", None, EnumSet::empty());
                reason.build_rich_ir(builder);
                builder.push(" (", None, EnumSet::empty());
                responsible.build_rich_ir(builder);
                builder.push(" is at fault)", None, EnumSet::empty());
            }
            Self::TraceCallStarts {
                hir_call,
                function,
                arguments,
                responsible,
            } => {
                builder.push("trace: start of call of ", None, EnumSet::empty());
                function.build_rich_ir(builder);
                builder.push(" with ", None, EnumSet::empty());
                builder.push_children(arguments, " ");
                builder.push(" (", None, EnumSet::empty());
                responsible.build_rich_ir(builder);
                builder.push(" is responsible, code is at ", None, EnumSet::empty());
                hir_call.build_rich_ir(builder);
                builder.push(")", None, EnumSet::empty());
            }
            Self::TraceCallEnds { return_value } => {
                builder.push(
                    "trace: end of call with return value ",
                    None,
                    EnumSet::empty(),
                );
                return_value.build_rich_ir(builder);
            }
            Self::TraceExpressionEvaluated {
                hir_expression,
                value,
            } => {
                builder.push("trace: expression ", None, EnumSet::empty());
                hir_expression.build_rich_ir(builder);
                builder.push(" evaluated to ", None, EnumSet::empty());
                value.build_rich_ir(builder);
            }
            Self::TraceFoundFuzzableFunction {
                hir_definition,
                function,
            } => {
                builder.push("trace: found fuzzable function ", None, EnumSet::empty());
                function.build_rich_ir(builder);
                builder.push(" defined at ", None, EnumSet::empty());
                hir_definition.build_rich_ir(builder);
            }
        }
    }
}<|MERGE_RESOLUTION|>--- conflicted
+++ resolved
@@ -303,14 +303,8 @@
 impl ToRichIr for Expression {
     fn build_rich_ir(&self, builder: &mut RichIrBuilder) {
         match self {
-<<<<<<< HEAD
             Self::Int(int) => {
-                let range = builder.push(int.to_string(), TokenType::Int, EnumSet::empty());
-                builder.push_reference(int.clone(), range);
-=======
-            Expression::Int(int) => {
                 int.build_rich_ir(builder);
->>>>>>> d58e3887
             }
             Self::Text(text) => {
                 let range =
@@ -325,18 +319,8 @@
                     value.build_rich_ir(builder);
                 }
             }
-<<<<<<< HEAD
             Self::Builtin(builtin) => {
-                let range = builder.push(
-                    format!("builtin{builtin:?}"),
-                    TokenType::Function,
-                    EnumSet::only(TokenModifier::Builtin),
-                );
-                builder.push_reference(*builtin, range);
-=======
-            Expression::Builtin(builtin) => {
                 builtin.build_rich_ir(builder);
->>>>>>> d58e3887
             }
             Self::List(items) => {
                 builder.push("(", None, EnumSet::empty());
