--- conflicted
+++ resolved
@@ -172,11 +172,7 @@
             };
 
             let Some(value) = index.to_usize().and_then(|index| list.get(index)) else {
-<<<<<<< HEAD
-                return Some(Panics(format!("List access will panic because index {} is out of bounds.", index)));
-=======
                 return Some(Panics(format!("List access will panic because index {index} is out of bounds.")));
->>>>>>> 9db14219
             };
             Returns(Expression::Reference(*value))
         }
