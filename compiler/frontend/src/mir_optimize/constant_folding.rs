--- conflicted
+++ resolved
@@ -70,19 +70,15 @@
 
     let arguments = arguments.to_owned();
     let responsible = *responsible;
-<<<<<<< HEAD
-    let Some(result) = run_builtin(&mut *expression, *builtin, &arguments, responsible, &context.visible, context.id_generator, &context.pureness) else {
-=======
     let Some(result) = run_builtin(
         &mut *expression,
         *builtin,
         &arguments,
         responsible,
-        context.visible,
+        &context.visible,
         context.id_generator,
-        context.pureness,
+        &context.pureness,
     ) else {
->>>>>>> d26ae3e8
         return;
     };
     **expression = result;
