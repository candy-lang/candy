--- conflicted
+++ resolved
@@ -155,23 +155,19 @@
                 expression.validate(&self.visible);
             }
 
-<<<<<<< HEAD
             let id = expression.id();
             {
                 let mut body = Body::default();
                 body.expressions.push((id, (*expression).to_owned()));
-                body.to_rich_ir().print_to_console();
+                body.to_rich_ir(false).print_to_console();
             }
 
             // TODO: Remove pureness when data flow takes care of it.
-            self.pureness.visit_optimized(id, &expression);
-=======
-            self.pureness.visit_optimized(expression.id(), &expression);
->>>>>>> ad276a3e
+            self.pureness.visit_optimized(id, &*expression);
 
             module_folding::apply(self, &mut expression);
             self.data_flow
-                .visit_optimized(id, &expression, &original_reference_counts);
+                .visit_optimized(id, &*expression, &original_reference_counts);
 
             {
                 println!("Data Flow Insights:");
@@ -184,8 +180,7 @@
             let new_id = expression.id();
             index = expression.index() + 1;
             let expression = mem::replace(&mut *expression, Expression::Parameter);
-<<<<<<< HEAD
-            self.visible.insert(id, expression);
+            self.visible.insert(new_id, expression);
 
             if self.data_flow.is_unconditional_panic() {
                 for (_, expression) in body.expressions.drain(index..) {
@@ -193,24 +188,15 @@
                         .on_expression_passed(id, &expression.reference_counts());
                 }
             }
-=======
-            self.visible.insert(new_id, expression);
->>>>>>> ad276a3e
         }
 
         for (id, expression) in &mut body.expressions {
             *expression = self.visible.remove(*id);
         }
 
-<<<<<<< HEAD
         common_subtree_elimination::eliminate_common_subtrees(body, &self.pureness);
+        tree_shaking::tree_shake(body, &self.pureness);
         reference_following::remove_redundant_return_references(body);
-        tree_shaking::tree_shake(body, &self.pureness);
-=======
-        common_subtree_elimination::eliminate_common_subtrees(body, self.pureness);
-        tree_shaking::tree_shake(body, self.pureness);
-        reference_following::remove_redundant_return_references(body);
->>>>>>> ad276a3e
     }
 
     fn optimize_expression(&mut self, expression: &mut CurrentExpression) {
