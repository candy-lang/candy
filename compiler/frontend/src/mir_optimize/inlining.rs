--- conflicted
+++ resolved
@@ -64,23 +64,11 @@
     }
 }
 
-<<<<<<< HEAD
-pub fn inline_functions_containing_use(
-    expression: &mut Expression,
-    visible: &VisibleExpressions,
-    id_generator: &mut IdGenerator<Id>,
-) {
-    if let Expression::Call { function, .. } = expression
-        && let Expression::Function { body, .. } = visible.get(*function)
-        && body.iter().any(|(_, expression)| expression.is_use_module()) {
-        let _ = expression.inline_call(visible, id_generator);
-=======
 pub fn inline_functions_containing_use(context: &mut Context, expression: &mut CurrentExpression) {
     if let Expression::Call { function, .. } = **expression
         && let Expression::Function { body, .. } = context.visible.get(function)
-        && body.iter().any(|(_, expr)| matches!(expr, Expression::UseModule { .. })) {
+        && body.iter().any(|(_, expression)| expression.is_use_module()) {
         context.inline_call(expression);
->>>>>>> 70078559
     }
 }
 
