--- conflicted
+++ resolved
@@ -105,13 +105,8 @@
         db,
         public_identifiers: FxHashMap::default(),
         body: Body::default(),
-<<<<<<< HEAD
-        id_prefix: hir::Id::new(module.clone(), vec![]),
-        identifiers: RcImHashMap::default(),
-=======
         id_prefix: hir::Id::new(module, vec![]),
-        identifiers: im::HashMap::new(),
->>>>>>> ad276a3e
+        identifiers: RcImHashMap::new(),
         is_top_level: true,
         use_id: None,
     };
