--- conflicted
+++ resolved
@@ -341,12 +341,7 @@
                         }
                         AstKind::Error { errors } => {
                             let pattern = Pattern::Error {
-<<<<<<< HEAD
-                                errors: errors.to_owned(),
-=======
-                                child: None,
                                 errors: errors.clone(),
->>>>>>> 80cf82bb
                             };
 
                             let reset_state = self.start_scope();
@@ -876,13 +871,7 @@
                                     value: None,
                                 },
                                 AstKind::Error { errors, .. } => Pattern::Error {
-<<<<<<< HEAD
-                                    errors: errors.to_owned(),
-=======
-                                    child: None,
-                                    // TODO: These errors are already reported for the value itself.
                                     errors: errors.clone(),
->>>>>>> 80cf82bb
                                 },
                                 _ => panic!(
                                     "Expected identifier in struct shorthand, got {value:?}."
@@ -929,12 +918,7 @@
                 Pattern::Or(patterns)
             }
             AstKind::Error { errors, .. } => Pattern::Error {
-<<<<<<< HEAD
-                errors: errors.to_owned(),
-=======
-                child: None,
                 errors: errors.clone(),
->>>>>>> 80cf82bb
             },
         }
     }
