use super::{
    ast_to_hir::AstToHir,
    cst::CstDb,
    error::CompilerError,
    hir,
    mir::{BodyBuilder, Expression, Id, Mir},
    tracing::TracingConfig,
};
use crate::{
    builtin_functions::BuiltinFunction,
    hir::IdKey,
    module::{Module, ModuleKind, Package},
    position::PositionConversionDb,
    string_to_rcst::ModuleError,
};
use itertools::Itertools;
use linked_hash_map::LinkedHashMap;
use rustc_hash::{FxHashMap, FxHashSet};
use std::sync::Arc;

#[salsa::query_group(HirToMirStorage)]
pub trait HirToMir: PositionConversionDb + CstDb + AstToHir {
    fn mir(&self, module: Module, tracing: TracingConfig) -> MirResult;
}

pub type MirResult = Result<(Arc<Mir>, Arc<FxHashSet<CompilerError>>), ModuleError>;

fn mir(db: &dyn HirToMir, module: Module, tracing: TracingConfig) -> MirResult {
    let (mir, errors) = match module.kind {
        ModuleKind::Code => {
            let (hir, _) = db.hir(module.clone())?;
            let mut errors = FxHashSet::default();
            let mir = LoweringContext::compile_module(module, &hir, &tracing, &mut errors);
            (mir, errors)
        }
        ModuleKind::Asset => {
            let Some(bytes) = db.get_module_content(module) else {
                return Err(ModuleError::DoesNotExist);
            };
            (
                Mir::build(|body| {
                    let bytes = bytes
                        .iter()
                        .map(|&it| body.push_int(it.into()))
                        .collect_vec();
                    body.push_list(bytes);
                }),
                FxHashSet::default(),
            )
        }
    };
    Ok((Arc::new(mir), Arc::new(errors)))
}

/// In the MIR, there's no longer the concept of needs. Instead, HIR IDs are
/// first-class expressions and there's a `panic` expression that takes a HIR
/// ID that's responsible.
///
/// This function generates the `needs` function. Unlike regular functions, it
/// also expects a HIR ID as a normal parameter.
///
/// Here's a high-level pseudocode of the generated `needs` function:
///
/// ```pseudocode
/// needs = { condition reason responsibleForCondition (responsibleForCall) ->
///   isConditionBool = builtinIfElse
///     builtinEquals condition True
///     { True }
///     { builtinEquals condition False }
///   builtinIfElse isConditionBool { Nothing } {
///     panic "The condition must be either `True` or `False`." responsibleForCall
///   }
///
///   builtinIfElse (builtinEquals (builtinTypeOf reason) Text) { Nothing} {
///     panic "The `reason` must be a text." responsibleForCall
///   }
///
///   builtinIfElse condition { Nothing } { panic reason responsibleForCondition }
/// }
/// ```
fn generate_needs_function(body: &mut BodyBuilder) -> Id {
    let needs_id = hir::Id::new(
        Module {
            package: Package::Anonymous {
                url: "$generated".to_string(),
            },
            path: vec![],
            kind: ModuleKind::Code,
        },
        vec![IdKey::from("needs")],
    );
    body.push_function(needs_id.clone(), |body, responsible_for_call| {
        let condition = body.new_parameter();
        let reason = body.new_parameter();
        let responsible_for_condition = body.new_parameter();

        // Common stuff.
        let needs_code = body.push_hir_id(needs_id.clone());
        let builtin_equals = body.push_builtin(BuiltinFunction::Equals);
        let nothing_tag = body.push_nothing();

        // Make sure the condition is a bool.
        let true_tag = body.push_bool(true);
        let false_tag = body.push_bool(false);
        let is_condition_true =
            body.push_call(builtin_equals, vec![condition, true_tag], needs_code);
        let is_condition_bool = body.push_if_else(
            needs_id.child("isConditionTrue"),
            is_condition_true,
            |body| {
                body.push_reference(true_tag);
            },
            |body| {
                body.push_call(builtin_equals, vec![condition, false_tag], needs_code);
            },
            needs_code,
        );
        body.push_if_else(
            needs_id.child("isConditionBool"),
            is_condition_bool,
            |body| {
                body.push_reference(nothing_tag);
            },
            |body| {
                let panic_reason =
                    body.push_text("The `condition` must be either `True` or `False`.".to_string());
                body.push_panic(panic_reason, responsible_for_call);
            },
            needs_code,
        );

        // Make sure the reason is a text.
        let builtin_type_of = body.push_builtin(BuiltinFunction::TypeOf);
        let type_of_reason = body.push_call(builtin_type_of, vec![reason], responsible_for_call);
        let text_tag = body.push_tag("Text".to_string(), None);
        let is_reason_text = body.push_call(
            builtin_equals,
            vec![type_of_reason, text_tag],
            responsible_for_call,
        );
        body.push_if_else(
            needs_id.child("isReasonText"),
            is_reason_text,
            |body| {
                body.push_reference(nothing_tag);
            },
            |body| {
                let panic_reason = body.push_text("The `reason` must be a text.".to_string());
                body.push_panic(panic_reason, responsible_for_call);
            },
            needs_code,
        );

        // The core logic of the needs.
        body.push_if_else(
            needs_id.child("condition"),
            condition,
            |body| {
                body.push_reference(nothing_tag);
            },
            |body| {
                body.push_panic(reason, responsible_for_condition);
            },
            needs_code,
        );
    })
}

struct LoweringContext<'a> {
    mapping: &'a mut FxHashMap<hir::Id, Id>,
    needs_function: Id,
    tracing: &'a TracingConfig,
    ongoing_destructuring: Option<OngoingDestructuring>,
    errors: &'a mut FxHashSet<CompilerError>,
}
#[derive(Clone)]
struct OngoingDestructuring {
    result: Id,

    /// Assignments such as `foo = …` are considered trivial.
    is_trivial: bool,
}

impl<'a> LoweringContext<'a> {
    fn compile_module(
        module: Module,
        hir: &hir::Body,
        tracing: &TracingConfig,
        errors: &mut FxHashSet<CompilerError>,
    ) -> Mir {
        Mir::build(|body| {
            let mut mapping = FxHashMap::default();

            let needs_function = generate_needs_function(body);

            let module_hir_id = body.push_hir_id(hir::Id::new(module, vec![]));
            let mut context = LoweringContext {
                mapping: &mut mapping,
                needs_function,
                tracing,
                ongoing_destructuring: None,
                errors,
            };
            context.compile_expressions(body, module_hir_id, &hir.expressions);
        })
    }

    fn compile_expressions(
        &mut self,
        body: &mut BodyBuilder,
        responsible_for_needs: Id,
        expressions: &LinkedHashMap<hir::Id, hir::Expression>,
    ) {
        for (id, expression) in expressions {
            self.compile_expression(body, responsible_for_needs, id, expression);
        }
    }
    fn compile_expression(
        &mut self,
        body: &mut BodyBuilder,
        responsible_for_needs: Id,
        hir_id: &hir::Id,
        expression: &hir::Expression,
    ) {
        let id = match expression {
            hir::Expression::Int(int) => body.push_int(int.clone().into()),
            hir::Expression::Text(text) => body.push_text(text.clone()),
            hir::Expression::Reference(reference) => body.push_reference(self.mapping[reference]),
            hir::Expression::Symbol(symbol) => body.push_tag(symbol.clone(), None),
            hir::Expression::Builtin(builtin) => body.push_builtin(*builtin),
            hir::Expression::List(items) => {
                body.push_list(items.iter().map(|item| self.mapping[item]).collect())
            }
            hir::Expression::Struct(fields) => {
                let fields = fields
                    .iter()
                    .map(|(key, value)| (self.mapping[key], self.mapping[value]))
                    .collect();
                body.push_struct(fields)
            }
            hir::Expression::Destructure {
                expression,
                pattern,
            } => {
                let responsible = body.push_hir_id(hir_id.clone());
                let expression = self.mapping[expression];

                if let hir::Pattern::NewIdentifier(_) = pattern {
                    // The trivial case: `foo = …`.
                    let result = body.push_reference(expression);
                    self.ongoing_destructuring = Some(OngoingDestructuring {
                        result,
                        is_trivial: true,
                    });
                    result
                } else {
                    let pattern_result = PatternLoweringContext::compile_pattern(
                        body,
                        hir_id.clone(),
                        responsible,
                        expression,
                        pattern,
                    );
                    self.ongoing_destructuring = Some(OngoingDestructuring {
                        result: pattern_result,
                        is_trivial: false,
                    });

                    let nothing = body.push_nothing();
                    let is_match = body.push_is_match(pattern_result, responsible);
                    body.push_if_else(
                        hir_id.child("isMatch"),
                        is_match,
                        |body| {
                            body.push_reference(nothing);
                        },
                        |body| {
                            let list_get_function = body.push_builtin(BuiltinFunction::ListGet);
                            let one = body.push_int(1.into());
                            let reason = body.push_call(
                                list_get_function,
                                vec![pattern_result, one],
                                responsible,
                            );

                            body.push_panic(reason, responsible);
                        },
                        responsible,
                    )
                }
            }
            hir::Expression::PatternIdentifierReference(identifier_id) => {
                let OngoingDestructuring { result, is_trivial } =
                    self.ongoing_destructuring.clone().unwrap();

                if is_trivial {
                    body.push_reference(result)
                } else {
                    let list_get = body.push_builtin(BuiltinFunction::ListGet);
                    let index = body.push_int((identifier_id.0 + 1).into());
                    let responsible = body.push_hir_id(hir_id.clone());
                    body.push_call(list_get, vec![result, index], responsible)
                }
            }
            hir::Expression::Match { expression, cases } => {
                assert!(!cases.is_empty());

                let responsible_for_match = body.push_hir_id(hir_id.clone());
                let expression = self.mapping[expression];
                self.compile_match(
                    hir_id.clone(),
                    body,
                    expression,
                    cases,
                    responsible_for_needs,
                    responsible_for_match,
                )
            }
            hir::Expression::Function(hir::Function {
                parameters: original_parameters,
                body: original_body,
                fuzzable,
            }) => {
                let function =
                    body.push_function(hir_id.clone(), |function, responsible_parameter| {
                        for original_parameter in original_parameters {
                            let parameter = function.new_parameter();
                            self.mapping.insert(original_parameter.clone(), parameter);
                        }

                        let responsible = if *fuzzable {
                            responsible_parameter
                        } else {
                            // This is a function with curly braces, so whoever is responsible
                            // for `needs` in the current scope is also responsible for
                            // `needs` in the function.
                            responsible_for_needs
                        };

                        self.compile_expressions(function, responsible, &original_body.expressions);
                    });

                if self.tracing.register_fuzzables.is_enabled() && *fuzzable {
                    let hir_definition = body.push(Expression::HirId(hir_id.clone()));
                    body.push(Expression::TraceFoundFuzzableFunction {
                        hir_definition,
                        function,
                    });
                    body.push_reference(function)
                } else {
                    function
                }
            }
            hir::Expression::Call {
                function,
                arguments,
            } => {
                let responsible = body.push_hir_id(hir_id.clone());
                let arguments = arguments
                    .iter()
                    .map(|argument| self.mapping[argument])
                    .collect_vec();

                if self.tracing.calls.is_enabled() {
                    let hir_call = body.push_hir_id(hir_id.clone());
                    body.push(Expression::TraceCallStarts {
                        hir_call,
                        function: self.mapping[function],
                        arguments: arguments.clone(),
                        responsible,
                    });
                }
                let call = body.push_call(self.mapping[function], arguments, responsible);
                if self.tracing.calls.is_enabled() {
                    body.push(Expression::TraceCallEnds { return_value: call });
                    body.push_reference(call)
                } else {
                    call
                }
            }
            hir::Expression::UseModule {
                current_module,
                relative_path,
            } => body.push(Expression::UseModule {
                current_module: current_module.clone(),
                relative_path: self.mapping[relative_path],
                // The `UseModule` expression only exists in the generated `use`
                // function. If a use fails, that's also the fault of the caller.
                // Essentially, the `UseModule` expression works exactly like a
                // `needs`.
                responsible: responsible_for_needs,
            }),
            hir::Expression::Needs { condition, reason } => {
                let responsible = body.push_hir_id(hir_id.clone());
                body.push_call(
                    self.needs_function,
                    vec![
                        self.mapping[condition],
                        self.mapping[reason],
                        responsible_for_needs,
                    ],
                    responsible,
                )
            }
            hir::Expression::Error { errors, .. } => {
                self.errors.extend(errors.clone());
                let responsible = body.push_hir_id(hir_id.clone());
                body.compile_errors(responsible, errors)
            }
        };
        self.mapping.insert(hir_id.clone(), id);

        if self.tracing.evaluated_expressions.is_enabled() {
            let hir_expression = body.push_hir_id(hir_id.clone());
            body.push(Expression::TraceExpressionEvaluated {
                hir_expression,
                value: id,
            });
            body.push_reference(id);
        }
    }

    fn compile_match(
        &mut self,
        hir_id: hir::Id,
        body: &mut BodyBuilder,
        expression: Id,
        cases: &[(hir::Pattern, hir::Body)],
        responsible_for_needs: Id,
        responsible_for_match: Id,
    ) -> Id {
        self.compile_match_rec(
            hir_id,
            body,
            expression,
            cases,
            responsible_for_needs,
            responsible_for_match,
            vec![],
            0,
        )
    }
    #[allow(clippy::too_many_arguments)]
    fn compile_match_rec(
        &mut self,
        hir_id: hir::Id,
        body: &mut BodyBuilder,
        expression: Id,
        cases: &[(hir::Pattern, hir::Body)],
        responsible_for_needs: Id,
        responsible_for_match: Id,
        mut no_match_reasons: Vec<Id>,
        case_index: usize,
    ) -> Id {
        match cases {
            [] => {
                let reason = body.push_text("No case matched the given expression.".to_string());
                // TODO: concat reasons
                body.push_panic(reason, responsible_for_match)
            }
            [(case_pattern, case_body), rest @ ..] => {
                let pattern_result = PatternLoweringContext::compile_pattern(
                    body,
                    hir_id.clone(),
                    responsible_for_match,
                    expression,
                    case_pattern,
                );

                let is_match = body.push_is_match(pattern_result, responsible_for_match);

                let case_id = hir_id.child(format!("case-{case_index}"));
                let builtin_if_else = body.push_builtin(BuiltinFunction::IfElse);
                let then_function = body.push_function(case_id.child("matched"), |body, _| {
                    self.ongoing_destructuring = Some(OngoingDestructuring {
                        result: pattern_result,
                        is_trivial: false,
                    });
                    self.compile_expressions(body, responsible_for_needs, &case_body.expressions);
                });
                let else_function = body.push_function(case_id.child("didNotMatch"), |body, _| {
                    let list_get_function = body.push_builtin(BuiltinFunction::ListGet);
                    let one = body.push_int(1.into());
                    let reason = body.push_call(
                        list_get_function,
                        vec![pattern_result, one],
                        responsible_for_match,
                    );
                    no_match_reasons.push(reason);

                    self.compile_match_rec(
                        hir_id,
                        body,
                        expression,
                        rest,
                        responsible_for_needs,
                        responsible_for_match,
                        no_match_reasons,
                        case_index + 1,
                    );
                });
                body.push_call(
                    builtin_if_else,
                    vec![is_match, then_function, else_function],
                    responsible_for_match,
                )
            }
        }
    }
}

struct PatternLoweringContext {
    hir_id: hir::Id,
    match_tag: Id,
    no_match_tag: Id,
    responsible: Id,
}
impl PatternLoweringContext {
    /// Checks a pattern and returns an expression of type
    /// `(Match, variable0, …, variableN) | (NoMatch, reasonText)`.
    fn compile_pattern(
        body: &mut BodyBuilder,
        hir_id: hir::Id,
        responsible: Id,
        expression: Id,
        pattern: &hir::Pattern,
    ) -> Id {
        let match_tag = body.push_match_tag();
        let no_match_tag = body.push_no_match_tag();
        let context = PatternLoweringContext {
            hir_id,
            match_tag,
            no_match_tag,
            responsible,
        };
        context.compile(body, expression, pattern)
    }

    fn compile(&self, body: &mut BodyBuilder, expression: Id, pattern: &hir::Pattern) -> Id {
        match pattern {
            hir::Pattern::NewIdentifier(_) => self.push_match(body, vec![expression]),
            hir::Pattern::Int(int) => {
                let expected = body.push_int(int.to_owned().into());
                self.compile_exact_value(body, expression, expected)
            }
            hir::Pattern::Text(text) => {
                let expected = body.push_text(text.to_owned());
                self.compile_exact_value(body, expression, expected)
            }
            hir::Pattern::Tag { symbol, value } => {
                self.compile_verify_type_condition(body, expression, "Tag".to_string(), |body| {
                    let builtin_tag_without_value =
                        body.push_builtin(BuiltinFunction::TagWithoutValue);
                    let actual_symbol = body.push_call(
                        builtin_tag_without_value,
                        vec![expression],
                        self.responsible,
                    );
                    let expected_symbol = body.push_tag(symbol.to_owned(), None);
                    self.compile_equals(body, expected_symbol, actual_symbol, |body| {
                        let builtin_tag_has_value = body.push_builtin(BuiltinFunction::TagHasValue);
                        let actual_has_value = body.push_call(builtin_tag_has_value, vec![expression], self.responsible);
                        let expected_has_value = body.push_bool(value.is_some());
                        self.compile_equals(body, expected_has_value, actual_has_value, |body| {
                            if let Some(value) = value {
                                let builtin_tag_get_value = body.push_builtin(BuiltinFunction::TagGetValue);
                                let actual_value = body.push_call(builtin_tag_get_value, vec![expression], self.responsible);
                                self.compile(body, actual_value, value);
                            } else {
                                self.push_match(body, vec![]);
                            }
                        }, |body, _, _| {
                            if value.is_some() {
                                vec![
                                    body.push_text("Expected tag to have a value, but it doesn't have any.".to_string()),
                                ]
                            } else {
                                let builtin_tag_get_value = body.push_builtin(BuiltinFunction::TagGetValue);
                                let actual_value = body.push_call(builtin_tag_get_value, vec![expression], self.responsible);
                                let builtin_to_debug_text = body.push_builtin(BuiltinFunction::ToDebugText);
                                let actual_value_text = body.push_call(builtin_to_debug_text, vec![actual_value], self.responsible);
                                vec![
                                    body.push_text("Expected tag to not have a value, but it has one: `".to_string()),
                                    actual_value_text,
                                    body.push_text("`.".to_string()),
                                ]
                            }
                        });

                    }, |body, expected, actual| {
                        vec![
                            body.push_text(
                                "Expected ".to_string()
                            ),
                            expected,
                            body.push_text(", got ".to_string()),
                            actual,
                            body.push_text(".".to_string()),
                        ]
                    });
                })
            }
            hir::Pattern::List(list) => {
                // Check that it's a list.
                self.compile_verify_type_condition(body, expression, "List".to_string(), |body| {
                    // Check that the length is correct.
                    let expected = body.push_int(list.len().into());
                    let builtin_list_length = body.push_builtin(BuiltinFunction::ListLength);
                    let actual_length =
                        body.push_call(builtin_list_length, vec![expression], self.responsible);
                    self.compile_equals(
                        body,
                        expected,
                        actual_length,
                        |body| {
                            // Destructure the items.
                            let builtin_list_get = body.push_builtin(BuiltinFunction::ListGet);
                            let condition_builders = list
                                .iter()
                                .enumerate()
                                .map(|(index, item_pattern)| {
                                    move |body: &mut BodyBuilder| {
                                        let index = body.push_int(index.into());
                                        let item = body.push_call(
                                            builtin_list_get,
                                            vec![expression, index],
                                            self.responsible,
                                        );
                                        let result = self.compile(body, item, item_pattern);
                                        (result, item_pattern.captured_identifier_count())
                                    }
                                })
                                .collect_vec();
                            self.compile_match_conjunction(body, condition_builders);
                        },
                        |body, _expected, actual| {
                            vec![
                                body.push_text(format!(
                                    "Expected {} {}, got ",
                                    list.len(),
                                    if list.len() == 1 { "item" } else { "items" },
                                )),
                                actual,
                                body.push_text(".".to_string()),
                            ]
                        },
                    );
                })
            }
            hir::Pattern::Struct(struct_) => {
                // Check that it's a struct.
                self.compile_verify_type_condition(body, expression, "Struct".to_string(), |body| {
                    // Destructure the entries.
                    let builtin_struct_has_key = body.push_builtin(BuiltinFunction::StructHasKey);
                    let builtin_struct_get = body.push_builtin(BuiltinFunction::StructGet);
                    let condition_builders = struct_
                        .iter()
                        .map(|(key_pattern, value_pattern)| {
                            |body: &mut BodyBuilder| {
                                let key = self.compile_pattern_to_key_expression(body, key_pattern);
                                let has_key = body.push_call(
                                    builtin_struct_has_key,
                                    vec![expression, key],
                                    self.responsible,
                                );

                                let result = body.push_if_else(
                                    self.hir_id.child("hasKey"),
                                    has_key,
                                    |body| {
                                        let value = body.push_call(
                                            builtin_struct_get,
                                            vec![expression, key],
                                            self.responsible,
                                        );
                                        self.compile(body, value, value_pattern);
                                    },
                                    |body| {
                                        let to_debug_text =
                                            body.push_builtin(BuiltinFunction::ToDebugText);

                                        let key_as_text = body.push_call(
                                            to_debug_text,
                                            vec![key],
                                            self.responsible,
                                        );

                                        let struct_as_text = body.push_call(
                                            to_debug_text,
                                            vec![expression],
                                            self.responsible,
                                        );

                                        let reason_parts = vec![
                                            body.push_text(
                                                "Struct doesn't contain key `".to_string(),
                                            ),
                                            key_as_text,
                                            body.push_text("`: `".to_string()),
                                            struct_as_text,
                                            body.push_text("`.".to_string()),
                                        ];
                                        let reason_text =
                                            self.push_text_concatenate(body, reason_parts);
                                        self.push_no_match(body, reason_text);
                                    },
                                    self.responsible,
                                );
                                (result, value_pattern.captured_identifier_count())
                            }
                        })
                        .collect_vec();
                    self.compile_match_conjunction(body, condition_builders);
                })
            }
            hir::Pattern::Or(patterns) => {
                let [first_pattern, rest_patterns @ ..] = patterns.as_slice() else {
                    panic!("Or pattern must contain at least two patterns.");
                };

                let mut result = self.compile(body, expression, first_pattern);

                let captured_identifiers_order = first_pattern.captured_identifiers();
                let list_get_function = body.push_builtin(BuiltinFunction::ListGet);
                let nothing = body.push_nothing();

                for pattern in rest_patterns {
                    let is_match = body.push_is_match(result, self.responsible);
                    result = body.push_if_else(
                        self.hir_id.child("isMatch"),
                        is_match,
                        |body| {
                            let captured_identifiers = pattern.captured_identifiers();
                            if captured_identifiers == captured_identifiers_order {
                                body.push_reference(result);
                                return;
                            }

                            let captured_identifiers = captured_identifiers_order
                                .iter()
                                .map(|identifier_id| {
                                    let index = captured_identifiers
                                        .iter()
                                        .position(|it| it == identifier_id);
                                    let Some(index) = index else { return body.push_reference(nothing); };

                                    let index = body.push_int((1 + index).into());
                                    body.push_call(list_get_function, vec![result, index], self.responsible)
                                })
                                .collect();
                            self.push_match(body, captured_identifiers);
                        },
                        |body| {
                            self.compile(body, expression, pattern);
                        },
                        self.responsible,
                    );
                }
                result
            }
            hir::Pattern::Error { child, errors } => {
                let result = body.compile_errors(self.responsible, errors);
                if let Some(child) = child {
                    self.compile(body, expression, child)
                } else {
                    result
                }
            }
        }
    }

    fn compile_exact_value(
        &self,
        body: &mut BodyBuilder,
        expression: Id,
        expected_value: Id,
    ) -> Id {
        self.compile_equals(
            body,
            expected_value,
            expression,
            |body| {
                self.push_match(body, vec![]);
            },
            |body, expected, actual| {
                vec![
                    body.push_text("Expected `".to_string()),
                    expected,
                    body.push_text("`, got `".to_string()),
                    actual,
                    body.push_text("`.".to_string()),
                ]
            },
        )
    }
    fn compile_verify_type_condition<T>(
        &self,
        body: &mut BodyBuilder,
        expression: Id,
        expected_type: String,
        then_builder: T,
    ) -> Id
    where
        T: FnOnce(&mut BodyBuilder),
    {
        let expected_type = body.push_tag(expected_type, None);
        let builtin_type_of = body.push_builtin(BuiltinFunction::TypeOf);
        let type_ = body.push_call(builtin_type_of, vec![expression], self.responsible);
        self.compile_equals(
            body,
            expected_type,
            type_,
            then_builder,
            |body, expected, actual| {
                vec![
                    body.push_text("Expected a ".to_string()),
                    expected,
                    body.push_text(", got `".to_string()),
                    actual,
                    body.push_text("`.".to_string()),
                ]
            },
        )
    }

    fn compile_equals<T, E>(
        &self,
        body: &mut BodyBuilder,
        expected: Id,
        actual: Id,
        then_builder: T,
        reason_factory: E,
    ) -> Id
    where
        T: FnOnce(&mut BodyBuilder),
        E: FnOnce(&mut BodyBuilder, Id, Id) -> Vec<Id>,
    {
        let builtin_equals = body.push_builtin(BuiltinFunction::Equals);
        let equals = body.push_call(builtin_equals, vec![expected, actual], self.responsible);

        body.push_if_else(
            self.hir_id.child("equals"),
            equals,
            then_builder,
            |body| {
                let to_debug_text = body.push_builtin(BuiltinFunction::ToDebugText);
                let expected_as_text =
                    body.push_call(to_debug_text, vec![expected], self.responsible);
                let actual_as_text = body.push_call(to_debug_text, vec![actual], self.responsible);
                let reason_parts = reason_factory(body, expected_as_text, actual_as_text);
                let reason = self.push_text_concatenate(body, reason_parts);
                self.push_no_match(body, reason);
            },
            self.responsible,
        )
    }
    fn compile_pattern_to_key_expression(
        &self,
        body: &mut BodyBuilder,
        pattern: &hir::Pattern,
    ) -> Id {
        match pattern {
            hir::Pattern::NewIdentifier(_) => {
                panic!("New identifiers can't be used in this part of a pattern.")
            }
            hir::Pattern::Int(int) => body.push_int(int.to_owned().into()),
            hir::Pattern::Text(text) => body.push_text(text.to_owned()),
            hir::Pattern::Tag { symbol, value } => {
                let value = value
                    .as_ref()
                    .map(|value| self.compile_pattern_to_key_expression(body, value));
                body.push_tag(symbol.to_string(), value)
            }
            hir::Pattern::List(_) => panic!("Lists can't be used in this part of a pattern."),
            hir::Pattern::Struct(_) => panic!("Structs can't be used in this part of a pattern."),
            hir::Pattern::Or(_) => panic!("Or-patterns can't be used in this part of a pattern."),
            hir::Pattern::Error { errors, .. } => body.compile_errors(self.responsible, errors),
        }
    }

    fn compile_match_conjunction<F>(&self, body: &mut BodyBuilder, condition_builders: Vec<F>) -> Id
    where
        F: FnMut(&mut BodyBuilder) -> (Id, usize),
    {
        self.compile_match_conjunction_rec(body, condition_builders, vec![])
    }
    fn compile_match_conjunction_rec<F>(
        &self,
        body: &mut BodyBuilder,
        mut condition_builders: Vec<F>,
        mut captured_identifiers: Vec<Id>,
    ) -> Id
    where
        F: FnMut(&mut BodyBuilder) -> (Id, usize),
    {
        if condition_builders.is_empty() {
            return self.push_match(body, captured_identifiers);
        };

        let mut condition_builder = condition_builders.remove(0);
        let (return_value, captured_identifier_count) = condition_builder(body);

        let is_match = body.push_is_match(return_value, self.responsible);
        body.push_if_else(
            self.hir_id.child("isMatch"),
            is_match,
            |body| {
                let list_get_function = body.push_builtin(BuiltinFunction::ListGet);
                for index in 0..captured_identifier_count {
                    let index = body.push_int((index + 1).into());
                    let captured_identifier = body.push_call(
                        list_get_function,
                        vec![return_value, index],
                        self.responsible,
                    );
                    captured_identifiers.push(captured_identifier);
                }
                self.compile_match_conjunction_rec(body, condition_builders, captured_identifiers);
            },
            |body| {
                body.push_reference(return_value);
            },
            self.responsible,
        )
    }

    fn push_text_concatenate(&self, body: &mut BodyBuilder, parts: Vec<Id>) -> Id {
        assert!(!parts.is_empty());

        let builtin_text_concatenate = body.push_builtin(BuiltinFunction::TextConcatenate);
        parts
            .into_iter()
            .reduce(|left, right| {
                body.push_call(
                    builtin_text_concatenate,
                    vec![left, right],
                    self.responsible,
                )
            })
            .unwrap()
    }

    fn push_match(&self, body: &mut BodyBuilder, mut captured_identifiers: Vec<Id>) -> Id {
        captured_identifiers.insert(0, self.match_tag);
        body.push_list(captured_identifiers)
    }
    fn push_no_match(&self, body: &mut BodyBuilder, reason_text: Id) -> Id {
        let no_match_tag = self.no_match_tag;
        body.push_list(vec![no_match_tag, reason_text])
    }
}

impl BodyBuilder {
    fn push_match_tag(&mut self) -> Id {
        self.push_tag("Match".to_string(), None)
    }
    fn push_no_match_tag(&mut self) -> Id {
        self.push_tag("NoMatch".to_string(), None)
    }

    /// Compiles to code taking a `(Match, …)` or `(NoMatch, …)` and returning a
    /// boolean.
    fn push_is_match(&mut self, match_or_no_match: Id, responsible: Id) -> Id {
        let list_get_function = self.push_builtin(BuiltinFunction::ListGet);
        let zero = self.push_int(0.into());
        let match_or_no_match_tag = self.push_call(
            list_get_function,
            vec![match_or_no_match, zero],
            responsible,
        );

        let equals_function = self.push_builtin(BuiltinFunction::Equals);
        let match_tag = self.push_match_tag();
        self.push_call(
            equals_function,
            vec![match_or_no_match_tag, match_tag],
            responsible,
        )
    }

    fn compile_errors(&mut self, responsible: Id, errors: &Vec<CompilerError>) -> Id {
        let reason = if errors.len() == 1 {
            format!("{}", errors.iter().next().unwrap().payload)
        } else {
            errors
                .iter()
                .map(|error| format!("{}", error.payload))
                .join("\n")
        };
        let reason = self.push_text(reason);
        self.push_panic(reason, responsible)
    }
<<<<<<< HEAD
=======
}

impl CompilerError {
    fn format_nicely(&self, db: &dyn HirToMir) -> String {
        let range = db.range_to_positions(self.module.clone(), self.span.clone());
        format!(
            "{}:{}:{} – {}:{}: {}",
            self.module,
            range.start.line,
            range.start.character,
            range.end.line,
            range.end.character,
            self.payload,
        )
    }
>>>>>>> edc1742b
}<|MERGE_RESOLUTION|>--- conflicted
+++ resolved
@@ -990,22 +990,4 @@
         let reason = self.push_text(reason);
         self.push_panic(reason, responsible)
     }
-<<<<<<< HEAD
-=======
-}
-
-impl CompilerError {
-    fn format_nicely(&self, db: &dyn HirToMir) -> String {
-        let range = db.range_to_positions(self.module.clone(), self.span.clone());
-        format!(
-            "{}:{}:{} – {}:{}: {}",
-            self.module,
-            range.start.line,
-            range.start.character,
-            range.end.line,
-            range.end.character,
-            self.payload,
-        )
-    }
->>>>>>> edc1742b
 }