--- conflicted
+++ resolved
@@ -344,18 +344,14 @@
             let lir = RichIr::for_lir(&module, &lir, &Self::TRACING_CONFIG);
             visit("LIR", lir.text);
 
-<<<<<<< HEAD
             let (optimized_lir, _) = db
                 .optimized_lir(module.clone(), Self::TRACING_CONFIG.clone())
                 .unwrap();
             let optimized_lir = RichIr::for_lir(&module, &optimized_lir, &Self::TRACING_CONFIG);
             visit("Optimized LIR", optimized_lir.text);
 
-            let (vm_byte_code, _) = compile_lir(db, module.clone(), Self::TRACING_CONFIG.clone());
-=======
             let (vm_byte_code, _) =
                 compile_byte_code(db, module.clone(), Self::TRACING_CONFIG.clone());
->>>>>>> 6d4542c9
             let vm_byte_code_rich_ir =
                 RichIr::for_byte_code(&module, &vm_byte_code, &Self::TRACING_CONFIG);
             visit(
