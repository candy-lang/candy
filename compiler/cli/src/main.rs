--- conflicted
+++ resolved
@@ -1,48 +1,5 @@
 mod check;
 mod database;
-<<<<<<< HEAD
-
-use candy_frontend::{
-    ast_to_hir::AstToHir,
-    cst_to_ast::CstToAst,
-    error::CompilerError,
-    hir,
-    hir_to_mir::HirToMir,
-    mir_optimize::OptimizeMir,
-    module::{Module, ModuleFromPathError, ModuleKind, PackagesPath},
-    position::PositionConversionDb,
-    rcst_to_cst::RcstToCst,
-    rich_ir::ToRichIr,
-    string_to_rcst::StringToRcst,
-    TracingConfig, TracingMode,
-};
-use candy_language_server::server::Server;
-use candy_vm::{
-    channel::{ChannelId, Packet},
-    context::RunForever,
-    fiber::{ExecutionResult, FiberId},
-    heap::{Data, Heap, HirId, SendPort, Struct, Text},
-    lir::Lir,
-    mir_to_lir::compile_lir,
-    tracer::{full::FullTracer, DummyTracer, Tracer},
-    vm::{CompletedOperation, OperationId, Status, Vm},
-};
-use clap::{Parser, ValueHint};
-use database::Database;
-use itertools::Itertools;
-use notify::RecursiveMode;
-use notify_debouncer_mini::new_debouncer;
-use std::{
-    borrow::Borrow,
-    convert::TryInto,
-    env::{current_dir, current_exe},
-    io::{self, BufRead, Write},
-    path::PathBuf,
-    sync::{mpsc::channel, Arc},
-    time::Duration,
-};
-use tracing::{debug, error, info, warn, Level, Metadata};
-=======
 mod debug;
 mod fuzz;
 mod lsp;
@@ -52,7 +9,6 @@
 
 use clap::Parser;
 use tracing::{debug, Level, Metadata};
->>>>>>> c85d5eb7
 use tracing_subscriber::{
     filter,
     fmt::{format::FmtSpan, writer::BoxMakeWriter},
@@ -98,413 +54,7 @@
     FileNotFound,
     FuzzingFoundFailingCases,
     NotInCandyPackage,
-<<<<<<< HEAD
-}
-
-fn packages_path() -> PackagesPath {
-    // We assume the candy executable lives inside the Candy Git repository
-    // somewhere inside the `$candy/target/` directory.
-    let candy_exe = current_exe().unwrap();
-    let target_dir = candy_exe
-        .ancestors()
-        .find(|path| path.ends_with("target"))
-        .unwrap();
-    let candy_repo = target_dir.parent().unwrap();
-    PackagesPath::try_from(candy_repo.join("packages").as_path()).unwrap()
-}
-fn module_for_path(path: Option<PathBuf>) -> Result<Module, Exit> {
-    let packages_path = packages_path();
-    match path {
-        Some(file) => {
-            Module::from_path(&packages_path, &file, ModuleKind::Code).map_err(
-                |error| match error {
-                    ModuleFromPathError::NotFound(_) => {
-                        error!("The given file doesn't exist.");
-                        Exit::FileNotFound
-                    }
-                    ModuleFromPathError::NotInPackage(_) => {
-                        error!("The given file is not in a Candy package.");
-                        Exit::NotInCandyPackage
-                    }
-                },
-            )
-        }
-        None => {
-            let Some(package) = packages_path.find_surrounding_package(&current_dir().unwrap()) else {
-                error!("You are not in a Candy package. Either navigate into a package or specify a Candy file.");
-                error!("Candy packages are folders that contain a `_package.candy` file. This file marks the root folder of a package. Relative imports can only happen within the package.");
-                return Err(Exit::NotInCandyPackage)
-            };
-            Ok(Module {
-                package,
-                path: vec![],
-                kind: ModuleKind::Code,
-            })
-        }
-    }
-}
-
-fn build(options: CandyBuildOptions) -> ProgramResult {
-    init_logger(true);
-
-    let packages_path = packages_path();
-    let db = Database::new_with_file_system_module_provider(packages_path.clone());
-    let module = module_for_path(options.path.clone())?;
-
-    let tracing = TracingConfig {
-        register_fuzzables: TracingMode::Off,
-        calls: TracingMode::all_or_off(options.tracing),
-        evaluated_expressions: TracingMode::all_or_off(options.tracing),
-    };
-    raw_build(&db, module.clone(), &tracing, options.debug);
-
-    if options.watch {
-        let (tx, rx) = channel();
-        let mut debouncer = new_debouncer(Duration::from_secs(1), None, tx).unwrap();
-        debouncer
-            .watcher()
-            .watch(
-                &module.package.to_path(&packages_path).unwrap(),
-                RecursiveMode::Recursive,
-            )
-            .unwrap();
-        loop {
-            match rx.recv() {
-                Ok(_) => {
-                    raw_build(&db, module.clone(), &tracing, options.debug);
-                }
-                Err(e) => error!("watch error: {e:#?}"),
-            }
-        }
-    } else {
-        Ok(())
-    }
-}
-fn raw_build(db: &Database, module: Module, tracing: &TracingConfig, debug: bool) -> Arc<Lir> {
-    debug!("Compiling `{}`.", module.to_rich_ir());
-
-    let packages_path = packages_path();
-    let rcst = db
-        .rcst(module.clone())
-        .unwrap_or_else(|err| panic!("Error parsing file `{}`: {:?}", module.to_rich_ir(), err));
-    if debug {
-        module.dump_associated_debug_file(
-            &packages_path,
-            "rcst",
-            &format!("{}\n", rcst.to_rich_ir()),
-        );
-    }
-
-    let cst = db.cst(module.clone()).unwrap();
-    if debug {
-        module.dump_associated_debug_file(&packages_path, "cst", &format!("{:#?}\n", cst));
-    }
-
-    let (asts, ast_cst_id_map) = db.ast(module.clone()).unwrap();
-    if debug {
-        module.dump_associated_debug_file(
-            &packages_path,
-            "ast",
-            &format!("{}\n", asts.to_rich_ir()),
-        );
-        module.dump_associated_debug_file(
-            &packages_path,
-            "ast_to_cst_ids",
-            &ast_cst_id_map
-                .keys()
-                .sorted_by_key(|it| it.local)
-                .map(|key| {
-                    format!(
-                        "{} -> {}\n",
-                        key.to_short_debug_string(),
-                        ast_cst_id_map[key].0,
-                    )
-                })
-                .join(""),
-        );
-    }
-
-    let (hir, hir_ast_id_map) = db.hir(module.clone()).unwrap();
-    if debug {
-        module.dump_associated_debug_file(
-            &packages_path,
-            "hir",
-            &format!("{}\n", hir.to_rich_ir()),
-        );
-        module.dump_associated_debug_file(
-            &packages_path,
-            "hir_to_ast_ids",
-            &hir_ast_id_map
-                .keys()
-                .map(|key| {
-                    format!(
-                        "{} -> {}\n",
-                        key.to_short_debug_string(),
-                        hir_ast_id_map[key].to_short_debug_string(),
-                    )
-                })
-                .join(""),
-        );
-    }
-
-    let (mir, _) = db.mir(module.clone(), tracing.clone()).unwrap();
-    if debug {
-        module.dump_associated_debug_file(
-            &packages_path,
-            "mir",
-            &format!("{}\n", mir.to_rich_ir()),
-        );
-    }
-
-    let (optimized_mir, _) = db.optimized_mir(module.clone(), tracing.clone()).unwrap();
-    if debug {
-        module.dump_associated_debug_file(
-            &packages_path,
-            "optimized_mir",
-            &format!("{}\n", optimized_mir.to_rich_ir()),
-        );
-    }
-
-    let (lir, errors) = compile_lir(db, module.clone(), tracing.clone());
-    if debug {
-        module.dump_associated_debug_file(
-            &packages_path,
-            "lir",
-            &format!("{}\n", lir.to_rich_ir()),
-        );
-    }
-
-    for CompilerError {
-        module,
-        span,
-        payload,
-    } in errors.iter()
-    {
-        let range = db.range_to_positions(module.clone(), span.clone());
-        warn!(
-            "{}:{}:{} – {}:{}: {payload}",
-            module.to_rich_ir(),
-            range.start.line,
-            range.start.character,
-            range.end.line,
-            range.end.character,
-        );
-    }
-
-    lir
-}
-
-fn run(options: CandyRunOptions) -> ProgramResult {
-    init_logger(true);
-
-    let packages_path = packages_path();
-    let db = Database::new_with_file_system_module_provider(packages_path.clone());
-    let module = module_for_path(options.path.clone())?;
-
-    let tracing = TracingConfig {
-        register_fuzzables: TracingMode::Off,
-        calls: TracingMode::all_or_off(options.tracing),
-        evaluated_expressions: TracingMode::only_current_or_off(options.tracing),
-    };
-    let lir = raw_build(&db, module.clone(), &tracing, options.debug);
-
-    debug!("Running {}.", module.to_rich_ir());
-
-    let mut tracer = FullTracer::default();
-    let result = Vm::for_module(lir.clone()).run_until_completion(&mut tracer);
-    if options.debug {
-        module.dump_associated_debug_file(&packages_path, "trace", &format!("{tracer:?}"));
-    }
-
-    let (mut heap, main) = match result {
-        ExecutionResult::Finished(return_value) => return_value.into_main_function().unwrap(),
-        ExecutionResult::Panicked {
-            reason,
-            responsible,
-        } => {
-            error!("The module panicked: {reason}");
-            error!("{responsible} is responsible.");
-            if let Some(span) = db.hir_id_to_span(responsible) {
-                error!("Responsible is at {span:?}.");
-            }
-            error!(
-                "This is the stack trace:\n{}",
-                tracer.format_panic_stack_trace_to_root_fiber(&db),
-            );
-            return Err(Exit::CodePanicked);
-        }
-    };
-
-    debug!("Running main function.");
-    // TODO: Add more environment stuff.
-    let mut vm = Vm::uninitialized(lir);
-    let mut stdout = StdoutService::new(&mut vm);
-    let mut stdin = StdinService::new(&mut vm);
-    let fields = [
-        ("Stdout", SendPort::create(&mut heap, stdout.channel)),
-        ("Stdin", SendPort::create(&mut heap, stdin.channel)),
-    ];
-    let environment = Struct::create_with_symbol_keys(&mut heap, fields).into();
-    let platform = HirId::create(&mut heap, hir::Id::platform());
-    tracer.for_fiber(FiberId::root()).call_started(
-        platform,
-        main.into(),
-        vec![environment],
-        platform,
-        &heap,
-    );
-    vm.initialize_for_closure(main, &[environment], platform);
-    debug!("Running VM.");
-    loop {
-        match vm.status() {
-            Status::CanRun => {
-                vm.run(&mut RunForever, &mut tracer);
-            }
-            Status::WaitingForOperations => {}
-            _ => break,
-        }
-        stdout.run(&mut vm);
-        stdin.run(&mut vm);
-        vm.free_unreferenced_channels();
-    }
-    if options.debug {
-        module.dump_associated_debug_file(&packages_path, "trace", &format!("{tracer:?}"));
-    }
-    debug!("Tearing down VM.");
-    match vm.tear_down() {
-        ExecutionResult::Finished(return_value) => {
-            tracer
-                .for_fiber(FiberId::root())
-                .call_ended(return_value.object, &return_value.heap);
-            debug!("The main function returned:");
-            debug!("{return_value:?}");
-            Ok(())
-        }
-        ExecutionResult::Panicked {
-            reason,
-            responsible,
-        } => {
-            error!("The main function panicked: {reason}");
-            error!("{responsible} is responsible.");
-            error!(
-                "This is the stack trace:\n{}",
-                tracer.format_panic_stack_trace_to_root_fiber(&db)
-            );
-            Err(Exit::CodePanicked)
-        }
-    }
-}
-
-/// A state machine that corresponds to a loop that always calls `receive` on
-/// the stdout channel and then logs that packet.
-struct StdoutService {
-    channel: ChannelId,
-    current_receive: OperationId,
-}
-impl StdoutService {
-    fn new<L: Borrow<Lir>>(vm: &mut Vm<L>) -> Self {
-        let channel = vm.create_channel(0);
-        let current_receive = vm.receive(channel);
-        Self {
-            channel,
-            current_receive,
-        }
-    }
-    fn run<L: Borrow<Lir>>(&mut self, vm: &mut Vm<L>) {
-        while let Some(CompletedOperation::Received { packet }) =
-            vm.completed_operations.remove(&self.current_receive)
-        {
-            match packet.object.into() {
-                Data::Text(text) => println!("{}", text.get()),
-                _ => info!("Non-text value sent to stdout: {packet:?}"),
-            }
-            self.current_receive = vm.receive(self.channel);
-        }
-    }
-}
-struct StdinService {
-    channel: ChannelId,
-    current_receive: OperationId,
-}
-impl StdinService {
-    fn new<L: Borrow<Lir>>(vm: &mut Vm<L>) -> Self {
-        let channel = vm.create_channel(0);
-        let current_receive = vm.receive(channel);
-        Self {
-            channel,
-            current_receive,
-        }
-    }
-    fn run<L: Borrow<Lir>>(&mut self, vm: &mut Vm<L>) {
-        while let Some(CompletedOperation::Received { packet }) =
-            vm.completed_operations.remove(&self.current_receive)
-        {
-            let request: SendPort = packet
-                .object
-                .try_into()
-                .expect("Expected a send port to be sent to stdin.");
-            print!(">> ");
-            io::stdout().flush().unwrap();
-            let input = {
-                let stdin = io::stdin();
-                stdin.lock().lines().next().unwrap().unwrap()
-            };
-            let packet = {
-                let mut heap = Heap::default();
-                let object = Text::create(&mut heap, &input).into();
-                Packet { heap, object }
-            };
-            vm.send(&mut DummyTracer, request.channel_id(), packet);
-
-            // Receive the next request
-            self.current_receive = vm.receive(self.channel);
-        }
-    }
-}
-
-fn fuzz(options: CandyFuzzOptions) -> ProgramResult {
-    init_logger(true);
-
-    let db = Database::new_with_file_system_module_provider(packages_path());
-    let module = module_for_path(options.path.clone())?;
-
-    let tracing = TracingConfig {
-        register_fuzzables: TracingMode::All,
-        calls: TracingMode::Off,
-        evaluated_expressions: TracingMode::Off,
-    };
-
-    raw_build(&db, module.clone(), &tracing, options.debug);
-
-    debug!("Fuzzing `{}`.", module.to_rich_ir());
-    let failing_cases = candy_fuzzer::fuzz(&db, module);
-
-    if failing_cases.is_empty() {
-        info!("All found fuzzable closures seem fine.");
-        Ok(())
-    } else {
-        error!("");
-        error!("Finished fuzzing.");
-        error!("These are the failing cases:");
-        for case in failing_cases {
-            error!("");
-            case.dump(&db);
-        }
-        Err(Exit::FuzzingFoundFailingCases)
-    }
-}
-
-async fn lsp() -> ProgramResult {
-    init_logger(false);
-    info!("Starting language server…");
-    let (service, socket) = Server::create(packages_path());
-    tower_lsp::Server::new(tokio::io::stdin(), tokio::io::stdout(), socket)
-        .serve(service)
-        .await;
-    Ok(())
-=======
     CodeContainsErrors,
->>>>>>> c85d5eb7
 }
 
 fn init_logger(use_stdout: bool) {
