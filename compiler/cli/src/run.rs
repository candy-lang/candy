--- conflicted
+++ resolved
@@ -87,77 +87,15 @@
     );
 
     debug!("Running main function.");
-<<<<<<< HEAD
-    // TODO: Add more environment stuff.
-    let stdout = Handle::new(&mut heap, 2);
-    let stdin = Handle::new(&mut heap, 1);
-    let environment = Struct::create_with_symbol_keys(
-        &mut heap,
-        true,
-        [(SymbolId::STDOUT, **stdout), (SymbolId::STDIN, **stdin)],
-    )
-    .into();
-=======
     let (environment_object, mut environment) =
         DefaultEnvironment::new(&mut heap, &options.arguments);
->>>>>>> 425daf2e
     let platform = HirId::create(&mut heap, true, hir::Id::platform());
     let vm = Vm::for_function(
         byte_code.clone(),
         &mut heap,
+        platform,
         main,
-<<<<<<< HEAD
-        &[environment, platform.into()],
-        StackTracer::default(),
-    );
-
-    let result = loop {
-        match vm.run_forever() {
-            StateAfterRunForever::CallingHandle(mut call) => {
-                if call.handle == stdout {
-                    let [message, _responsible] = call.arguments[..] else {
-                        unreachable!()
-                    };
-
-                    match message.into() {
-                        Data::Text(text) => println!("{}", text.get()),
-                        _ => info!("Non-text value sent to stdout: {message:?}"),
-                    }
-                    vm = call.complete(Tag::create_nothing());
-                } else if call.handle == stdin {
-                    let [_responsible] = call.arguments[..] else {
-                        unreachable!()
-                    };
-
-                    io::stdout().flush().unwrap();
-                    let input = {
-                        let stdin = io::stdin();
-                        stdin.lock().lines().next().unwrap().unwrap()
-                    };
-                    let text = Text::create(call.heap(), true, &input);
-                    vm = call.complete(text);
-                } else {
-                    unreachable!()
-                }
-            }
-            StateAfterRunForever::Finished(VmFinished { result, .. }) => match result {
-                Ok(return_value) => {
-                    debug!("The main function returned: {return_value:?}");
-                    break Ok(());
-                }
-                Err(panic) => {
-                    error!("The main function panicked: {}", panic.reason);
-                    error!("{} is responsible.", panic.responsible);
-                    error!(
-                        "This is the stack trace:\n{}",
-                        tracer.format(&db, &lir.as_ref().symbol_table),
-                    );
-                    break Err(Exit::CodePanicked);
-                }
-            },
-=======
-        &[environment_object],
-        platform,
+        &[environment_object, platform.into()],
         StackTracer::default(),
     );
     let VmFinished { result, .. } = vm.run_forever_with_environment(&mut heap, &mut environment);
@@ -174,7 +112,6 @@
                 tracer.format(&db, &packages_path),
             );
             Err(Exit::CodePanicked)
->>>>>>> 425daf2e
         }
     };
     let execution_end = Instant::now();
