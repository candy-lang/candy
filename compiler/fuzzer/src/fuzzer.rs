--- conflicted
+++ resolved
@@ -7,38 +7,28 @@
 };
 use candy_frontend::hir::Id;
 use candy_vm::{
-<<<<<<< HEAD
     context::ExecutionController,
-    heap::{Closure, Data, Heap, Pointer},
+    heap::{Closure, Data, Heap},
     lir::Lir,
     tracer::full::FullTracer,
 };
-use std::rc::Rc;
-=======
-    context::{ExecutionController, UseProvider},
-    heap::{Closure, Data, Heap},
-    tracer::full::FullTracer,
-};
+use std::sync::Arc;
 use tracing::trace;
->>>>>>> 7166b010
 
 pub struct Fuzzer {
-    lir: Rc<Lir>,
+    lir: Arc<Lir>,
     pub closure_heap: Heap,
     pub closure: Closure,
     pub closure_id: Id,
     status: Option<Status>, // only `None` during transitions
 }
-<<<<<<< HEAD
 
-=======
 // TODO: Decrease enum variant sizes and size differences
->>>>>>> 7166b010
 #[allow(clippy::large_enum_variant)]
 pub enum Status {
     StillFuzzing {
         pool: InputPool,
-        runner: Runner<Rc<Lir>>,
+        runner: Runner<Arc<Lir>>,
     },
     // TODO: In the future, also add a state for trying to simplify the input.
     FoundPanic {
@@ -50,30 +40,16 @@
 }
 
 impl Fuzzer {
-<<<<<<< HEAD
-    pub fn new(lir: Rc<Lir>, closure_heap: &Heap, closure: Pointer, closure_id: Id) -> Self {
-        assert!(matches!(closure_heap.get(closure).data, Data::Closure(_)));
-
-=======
-    pub fn new(closure: Closure, closure_id: Id) -> Self {
->>>>>>> 7166b010
+    pub fn new(lir: Arc<Lir>, closure: Closure, closure_id: Id) -> Self {
         // The given `closure_heap` may contain other fuzzable closures.
         let mut heap = Heap::default();
         let closure: Closure = Data::from(closure.clone_to_heap(&mut heap))
             .try_into()
             .unwrap();
 
-<<<<<<< HEAD
-        let pool = {
-            let closure: Closure = heap.get(closure).data.clone().try_into().unwrap();
-            InputPool::new(closure.num_args, collect_symbols_in_heap(&heap))
-        };
-        let runner = Runner::new(lir.clone(), &heap, closure, pool.generate_new_input());
-=======
         // PERF: Avoid collecting the symbols into a hash set of owned strings that we then copy again.
         let pool = InputPool::new(closure.argument_count(), &collect_symbols_in_heap(&heap));
-        let runner = Runner::new(closure, pool.generate_new_input());
->>>>>>> 7166b010
+        let runner = Runner::new(lir.clone(), closure, pool.generate_new_input());
 
         Self {
             lir,
@@ -91,15 +67,7 @@
         self.status.unwrap()
     }
 
-<<<<<<< HEAD
-    pub fn run<E: ExecutionController>(&mut self, execution_controller: &mut E) {
-=======
-    pub fn run(
-        &mut self,
-        use_provider: &mut impl UseProvider,
-        execution_controller: &mut impl ExecutionController,
-    ) {
->>>>>>> 7166b010
+    pub fn run(&mut self, execution_controller: &mut impl ExecutionController) {
         let mut status = self.status.take().unwrap();
         while !matches!(status, Status::FoundPanic { .. })
             && execution_controller.should_continue_running()
@@ -126,18 +94,11 @@
         self.status = Some(status);
     }
 
-<<<<<<< HEAD
-    fn continue_fuzzing<E: ExecutionController>(
-        &self,
-        execution_controller: &mut E,
-=======
     fn continue_fuzzing(
         &self,
-        use_provider: &mut impl UseProvider,
         execution_controller: &mut impl ExecutionController,
->>>>>>> 7166b010
         mut pool: InputPool,
-        mut runner: Runner<Rc<Lir>>,
+        mut runner: Runner<Arc<Lir>>,
     ) -> Status {
         runner.run(execution_controller);
         let Some(result) = runner.result else {
@@ -185,16 +146,7 @@
         }
     }
     fn create_new_fuzzing_case(&self, pool: InputPool) -> Status {
-<<<<<<< HEAD
-        let runner = Runner::new(
-            self.lir.clone(),
-            &self.closure_heap,
-            self.closure,
-            pool.generate_new_input(),
-        );
-=======
-        let runner = Runner::new(self.closure, pool.generate_new_input());
->>>>>>> 7166b010
+        let runner = Runner::new(self.lir.clone(), self.closure, pool.generate_new_input());
         Status::StillFuzzing { pool, runner }
     }
 }