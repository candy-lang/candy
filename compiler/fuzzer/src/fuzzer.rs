--- conflicted
+++ resolved
@@ -136,14 +136,10 @@
                     // We favor small inputs with good code coverage.
                     let score = {
                         let complexity = complexity_of_input(&runner.input) as Score;
-<<<<<<< HEAD
+                        let new_function_coverage = runner.coverage.in_range(&function_range);
                         let score: Score = (0.2 * runner.num_instructions as f64)
-                            + (0.1 * runner.coverage.improvement_on(&total_coverage) as f64)
-=======
-                        let new_function_coverage = runner.coverage.in_range(&function_range);
-                        let score: Score = 0.1
-                            * new_function_coverage.improvement_on(&function_coverage) as f64
->>>>>>> 3063e9b6
+                            + (0.1
+                                * new_function_coverage.improvement_on(&function_coverage) as f64)
                             - 0.4 * complexity;
                         score.clamp(0.1, Score::MAX)
                     };
