use tracing::trace;

use crate::{
    input::Input,
    input_pool::{InputPool, Score},
    runner::{RunResult, Runner},
    utils::collect_symbols_in_heap,
    values::complexity_of_input,
};

use candy_frontend::hir::Id;
use candy_vm::{
    context::{ExecutionController, UseProvider},
    heap::{Closure, Data, Heap, Pointer},
    tracer::full::FullTracer,
};
<<<<<<< HEAD
=======

>>>>>>> b061ce1b
pub struct Fuzzer {
    pub closure_heap: Heap,
    pub closure: Pointer,
    pub closure_id: Id,
    status: Option<Status>, // only `None` during transitions
}
pub enum Status {
    StillFuzzing {
        pool: InputPool,
        runner: Runner,
    },
    // TODO: In the future, also add a state for trying to simplify the input.
    FoundPanic {
        input: Input,
        reason: String,
        responsible: Id,
        tracer: FullTracer,
    },
}

impl Fuzzer {
    pub fn new(closure_heap: &Heap, closure: Pointer, closure_id: Id) -> Self {
        assert!(matches!(closure_heap.get(closure).data, Data::Closure(_)));

        // The given `closure_heap` may contain other fuzzable closures.
        let mut heap = Heap::default();
        let closure = closure_heap.clone_single_to_other_heap(&mut heap, closure);

        let pool = {
            let closure: Closure = heap.get(closure).data.clone().try_into().unwrap();
            InputPool::new(closure.num_args, collect_symbols_in_heap(&heap))
        };
        let runner = Runner::new(&heap, closure, pool.generate_new_input());

        Self {
            closure_heap: heap,
            closure,
            closure_id,
            status: Some(Status::StillFuzzing { pool, runner }),
        }
    }

    pub fn status(&self) -> &Status {
        self.status.as_ref().unwrap()
    }
    pub fn into_status(self) -> Status {
        self.status.unwrap()
    }

    pub fn run<U: UseProvider, E: ExecutionController>(
        &mut self,
        use_provider: &mut U,
        execution_controller: &mut E,
    ) {
        let mut status = self.status.take().unwrap();
        while !matches!(status, Status::FoundPanic { .. })
            && execution_controller.should_continue_running()
        {
            status = match status {
                Status::StillFuzzing { pool, runner } => {
                    self.continue_fuzzing(use_provider, execution_controller, pool, runner)
                }
                // We already found some arguments that caused the closure to panic,
                // so there's nothing more to do.
                Status::FoundPanic {
                    input,
                    reason,
                    responsible,
                    tracer,
                } => Status::FoundPanic {
                    input,
                    reason,
                    responsible,
                    tracer,
                },
            };
        }
        self.status = Some(status);
    }

    fn continue_fuzzing<U: UseProvider, E: ExecutionController>(
        &self,
        use_provider: &mut U,
        execution_controller: &mut E,
        mut pool: InputPool,
        mut runner: Runner,
    ) -> Status {
        runner.run(use_provider, execution_controller);
        let Some(result) = runner.result else {
            return Status::StillFuzzing { pool, runner };
        };

        let call_string = format!(
            "`{} {}`",
            self.closure_id
                .keys
                .last()
                .map(|closure_name| closure_name.to_string())
                .unwrap_or_else(|| "{…}".to_string()),
            runner.input,
        );
        trace!("{}", result.to_string(&call_string));
        match result {
            RunResult::Timeout => self.create_new_fuzzing_case(pool),
            RunResult::Done { .. } | RunResult::NeedsUnfulfilled { .. } => {
                // TODO: For now, our "coverage" is just the number of executed
                // instructions. In the future, we should instead actually look
                // at what parts of the code ran. This way, we can boost inputs
                // that achieve big coverage with few instructions.
                let coverage = runner.num_instructions;

                // We favor small inputs with good code coverage.
                let score = {
                    let coverage = coverage as Score;
                    let complexity = complexity_of_input(&runner.input) as Score;
                    let score: Score = 0.1 * coverage - 0.4 * complexity;
                    score.clamp(0.1, Score::MAX)
                };
                pool.add(runner.input, score);
                self.create_new_fuzzing_case(pool)
            }
            RunResult::Panicked {
                reason,
                responsible,
            } => Status::FoundPanic {
                input: runner.input,
                reason,
                responsible,
                tracer: runner.tracer,
            },
        }
    }
    fn create_new_fuzzing_case(&self, pool: InputPool) -> Status {
        let runner = Runner::new(&self.closure_heap, self.closure, pool.generate_new_input());
        Status::StillFuzzing { pool, runner }
    }
}<|MERGE_RESOLUTION|>--- conflicted
+++ resolved
@@ -14,10 +14,7 @@
     heap::{Closure, Data, Heap, Pointer},
     tracer::full::FullTracer,
 };
-<<<<<<< HEAD
-=======
 
->>>>>>> b061ce1b
 pub struct Fuzzer {
     pub closure_heap: Heap,
     pub closure: Pointer,
