use crate::{
    coverage::Coverage,
    input::Input,
    input_pool::{InputPool, Score},
    runner::{RunResult, Runner},
    utils::collect_symbols_in_heap,
    values::InputGeneration,
};
use candy_frontend::hir::Id;
use candy_vm::{
    heap::{Data, Function, Heap},
    lir::Lir,
    tracer::stack_trace::StackTracer,
    Panic,
};
use itertools::Itertools;
use std::rc::Rc;
use tracing::debug;

pub struct Fuzzer {
    pub lir: Rc<Lir>,
    pub function_heap: Heap,
    pub function: Function,
    pub function_id: Id,
    pool: InputPool,
    status: Option<Status>, // only `None` during transitions
}

// TODO: Decrease enum variant sizes and size differences
#[allow(clippy::large_enum_variant)]
pub enum Status {
    StillFuzzing {
        total_coverage: Coverage,
        runner: Runner<Rc<Lir>>,
    },
    // TODO: In the future, also add a state for trying to simplify the input.
    FoundPanic {
        input: Input,
        panic: Panic,
        heap: Heap,
        tracer: StackTracer,
    },
}

impl Fuzzer {
    #[must_use]
    pub fn new(lir: Rc<Lir>, function: Function, function_id: Id) -> Self {
        let mut heap = Heap::default();
        let function: Function = Data::from(function.clone_to_heap(&mut heap))
            .try_into()
            .unwrap();

        // TODO: Collect `InlineTag`s by walking `function`
        let pool = InputPool::new(
            function.argument_count(),
            collect_symbols_in_heap(&heap).into_iter().collect_vec(),
        );
        let runner = Runner::new(lir.clone(), function, pool.generate_new_input());

        let num_instructions = lir.instructions.len();
        Self {
            lir,
            function_heap: heap,
            function,
            function_id,
            pool,
            status: Some(Status::StillFuzzing {
                total_coverage: Coverage::none(num_instructions),
                runner,
            }),
        }
    }

    #[must_use]
    pub fn lir(&self) -> Rc<Lir> {
        self.lir.clone()
    }

    #[must_use]
    pub fn status(&self) -> &Status {
        self.status.as_ref().unwrap()
    }
    #[must_use]
    pub fn into_status(self) -> Status {
        self.status.unwrap()
    }

    #[must_use]
    pub const fn input_pool(&self) -> &InputPool {
        &self.pool
    }

    pub fn run(&mut self, max_instructions: usize) {
        let mut status = self.status.take().unwrap();
        let mut instructions_left = max_instructions;

        while matches!(status, Status::StillFuzzing { .. }) && instructions_left > 0 {
            status = match status {
                Status::StillFuzzing {
                    total_coverage,
                    runner,
                } => self.continue_fuzzing(&mut instructions_left, total_coverage, runner),
                // We already found some arguments that caused the function to panic,
                // so there's nothing more to do.
                Status::FoundPanic {
                    input,
                    panic,
                    heap,
                    tracer,
                } => Status::FoundPanic {
                    input,
                    panic,
                    heap,
                    tracer,
                },
            };
        }
        self.status = Some(status);
    }

    fn continue_fuzzing(
        &mut self,
        instructions_left: &mut usize,
        total_coverage: Coverage,
        mut runner: Runner<Rc<Lir>>,
    ) -> Status {
        runner.run(instructions_left);
        let Some(result) = runner.result else {
            return Status::StillFuzzing {
                total_coverage,
                runner,
            };
        };

        let call_string = format!(
            "`{} {}`",
<<<<<<< HEAD
            self.function_id.keys.last().map_or_else(
                || "{…}".to_string(),
                |function_name| DisplayWithSymbolTable::to_string(
                    function_name,
                    &runner.lir.symbol_table
                )
            ),
            runner.input.to_string(&runner.lir.symbol_table),
        );
        debug!(
            "{}",
            result.to_string(&runner.lir.symbol_table, &call_string)
=======
            self.function_id
                .keys
                .last()
                .map(|function_name| function_name.to_string())
                .unwrap_or_else(|| "{…}".to_string()),
            runner.input,
>>>>>>> 066facef
        );
        debug!("{}", result.to_string(&call_string));
        match result {
            RunResult::Timeout => self.create_new_fuzzing_case(total_coverage),
            RunResult::Done { .. } | RunResult::NeedsUnfulfilled { .. } => {
                let function_range = self.lir.range_of_function(&self.function_id);
                let function_coverage = total_coverage.in_range(&function_range);

                // We favor small inputs with good code coverage.
                #[allow(clippy::cast_precision_loss)]
                let score = {
                    let complexity = runner.input.complexity() as Score;
                    let new_function_coverage = runner.coverage.in_range(&function_range);
                    let coverage_improvement =
                        new_function_coverage.improvement_on(&function_coverage);

                    let score = (runner.num_instructions as f64)
                        .mul_add(1.5, 0.1 * coverage_improvement as f64);
                    let score: Score = complexity.mul_add(-0.4, score);
                    score.clamp(0.1, Score::MAX)
                };
                self.pool.add(runner.input, result, score);
                self.create_new_fuzzing_case(&total_coverage + &runner.coverage)
            }
            RunResult::Panicked {
                heap,
                tracer,
                panic,
            } => Status::FoundPanic {
                input: runner.input,
                panic,
                heap,
                tracer,
            },
        }
    }
    fn create_new_fuzzing_case(&self, total_coverage: Coverage) -> Status {
        let runner = Runner::new(
            self.lir.clone(),
            self.function,
            self.pool.generate_new_input(),
        );
        Status::StillFuzzing {
            total_coverage,
            runner,
        }
    }
}<|MERGE_RESOLUTION|>--- conflicted
+++ resolved
@@ -134,27 +134,11 @@
 
         let call_string = format!(
             "`{} {}`",
-<<<<<<< HEAD
-            self.function_id.keys.last().map_or_else(
-                || "{…}".to_string(),
-                |function_name| DisplayWithSymbolTable::to_string(
-                    function_name,
-                    &runner.lir.symbol_table
-                )
-            ),
-            runner.input.to_string(&runner.lir.symbol_table),
-        );
-        debug!(
-            "{}",
-            result.to_string(&runner.lir.symbol_table, &call_string)
-=======
             self.function_id
                 .keys
                 .last()
-                .map(|function_name| function_name.to_string())
-                .unwrap_or_else(|| "{…}".to_string()),
+                .map_or_else(|| "{…}".to_string(), ToString::to_string),
             runner.input,
->>>>>>> 066facef
         );
         debug!("{}", result.to_string(&call_string));
         match result {
