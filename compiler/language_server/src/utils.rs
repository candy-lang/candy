use crate::database::Database;
use candy_frontend::{
    cst::CstDb,
    error::CompilerError,
    module::{Module, ModuleDb, ModuleKind, Package, PackagesPath},
    position::{line_start_offsets_raw, Offset, PositionConversionDb},
};
use extension_trait::extension_trait;
use itertools::Itertools;
use lsp_types::{Diagnostic, DiagnosticSeverity, Position, Url};
use std::ops::Range;

<<<<<<< HEAD
pub fn error_into_diagnostic(db: &Database, module: Module, error: &CompilerError) -> Diagnostic {
=======
pub fn error_to_diagnostic(db: &Database, module: Module, error: &CompilerError) -> Diagnostic {
>>>>>>> 90c02cda
    let related_information = error
        .to_related_information()
        .into_iter()
        .filter_map(|(module, cst_id, message)| {
            let uri = module_to_url(&module, &db.packages_path)?;

            let span = db.find_cst(module.clone(), cst_id).display_span();
            let range = db.range_to_lsp_range(module, span);

            Some(lsp_types::DiagnosticRelatedInformation {
                location: lsp_types::Location { uri, range },
                message,
            })
        })
        .collect();
    Diagnostic {
        range: db.range_to_lsp_range(module, error.span.clone()),
        severity: Some(DiagnosticSeverity::ERROR),
        code: None,
        code_description: None,
        source: Some("🍭 Candy".to_owned()),
        message: error.payload.to_string(),
        related_information: Some(related_information),
        tags: None,
        data: None,
    }
}

pub fn module_from_url(
    url: &Url,
    kind: ModuleKind,
    packages_path: &PackagesPath,
) -> Result<Module, String> {
    match url.scheme() {
        "file" => Module::from_path(packages_path, &url.to_file_path().unwrap(), kind)
            .map_err(|it| it.to_string()),
        "untitled" => Ok(Module {
            package: Package::Anonymous {
                url: url
                    .to_string()
                    .strip_prefix("untitled:")
                    .unwrap()
                    .to_string(),
            },
            path: vec![],
            kind,
        }),
        _ => Err(format!("Unsupported URI scheme: {}", url.scheme())),
    }
}

pub fn module_to_url(module: &Module, packages_path: &PackagesPath) -> Option<Url> {
    match &module.package {
        Package::User(_) | Package::Managed(_) => Some(
            Url::from_file_path(
                module
                    .to_possible_paths(packages_path)
                    .unwrap()
                    .into_iter()
                    .find_or_first(|path| path.exists())
                    .unwrap(),
            )
            .unwrap(),
        ),
        Package::Anonymous { url } => Some(Url::parse(&format!("untitled:{url}")).unwrap()),
        Package::Tooling(_) => None,
    }
}

// UTF-8 Byte Offset ↔ LSP Position/Range

#[extension_trait]
pub impl<DB: ModuleDb + PositionConversionDb + ?Sized> LspPositionConversion for DB {
    fn lsp_position_to_offset(&self, module: Module, position: Position) -> Offset {
        let text = self.get_module_content_as_string(module.clone()).unwrap();
        let line_start_offsets = self.line_start_offsets(module);
        lsp_position_to_offset_raw(&text, &line_start_offsets, position)
    }

    fn range_to_lsp_range(&self, module: Module, range: Range<Offset>) -> lsp_types::Range {
        lsp_types::Range {
            start: self.offset_to_lsp_position(module.clone(), range.start),
            end: self.offset_to_lsp_position(module, range.end),
        }
    }
    fn offset_to_lsp_position(&self, module: Module, offset: Offset) -> Position {
        let text = self.get_module_content_as_string(module.clone()).unwrap();
        let line_start_offsets = self.line_start_offsets(module);
        offset_to_lsp_position_raw(&*text, &*line_start_offsets, offset)
    }
}

pub fn lsp_range_to_range_raw(text: &str, range: lsp_types::Range) -> Range<Offset> {
    let line_start_offsets = line_start_offsets_raw(text);
    let start = lsp_position_to_offset_raw(text, &line_start_offsets, range.start);
    let end = lsp_position_to_offset_raw(text, &line_start_offsets, range.end);
    start..end
}
pub fn lsp_position_to_offset_raw(
    text: &str,
    line_start_offsets: &[Offset],
    position: Position,
) -> Offset {
    let line_offset = line_start_offsets[position.line as usize];
    let line_length = if position.line as usize == line_start_offsets.len() - 1 {
        text.len() - *line_offset
    } else {
        *line_start_offsets[(position.line + 1) as usize] - *line_offset
    };

    let line = &text[*line_offset..*line_offset + line_length];

    let words = line.encode_utf16().collect::<Vec<_>>();
    let char_offset = if position.character as usize >= words.len() {
        line_length
    } else {
        String::from_utf16(&words[0..position.character as usize])
            .unwrap()
            .len()
    };

    Offset(*line_offset + char_offset)
}

pub fn range_to_lsp_range_raw<S, L>(
    text: S,
    line_start_offsets: L,
    range: &Range<Offset>,
) -> lsp_types::Range
where
    S: AsRef<str>,
    L: AsRef<[Offset]>,
{
    let text = text.as_ref();
    let line_start_offsets = line_start_offsets.as_ref();
    lsp_types::Range {
        start: offset_to_lsp_position_raw(text, line_start_offsets, range.start),
        end: offset_to_lsp_position_raw(text, line_start_offsets, range.end),
    }
}
pub fn offset_to_lsp_position_raw<S, L>(
    text: S,
    line_start_offsets: L,
    mut offset: Offset,
) -> Position
where
    S: AsRef<str>,
    L: AsRef<[Offset]>,
{
    let text = text.as_ref();
    let line_start_offsets = line_start_offsets.as_ref();

    if *offset > text.len() {
        *offset = text.len();
    }

    let line = line_start_offsets
        .binary_search(&offset)
        .unwrap_or_else(|i| i - 1);

    let line_start = line_start_offsets[line];
    let character_utf16_offset = text[*line_start..*offset].encode_utf16().count();
    Position {
        line: line as u32,
        character: character_utf16_offset as u32,
    }
}

pub trait JoinWithCommasAndAnd {
    fn join_with_commas_and_and(&self) -> String;
}
impl<S: AsRef<str>> JoinWithCommasAndAnd for [S] {
    fn join_with_commas_and_and(&self) -> String {
        match self {
            [] => panic!("Joining no parts."),
            [part] => part.as_ref().to_string(),
            [first, second] => format!("{} and {}", first.as_ref(), second.as_ref()),
            [rest @ .., last] => format!(
                "{}, and {}",
                rest.iter().map(|it| it.as_ref()).join(", "),
                last.as_ref(),
            ),
        }
    }
}<|MERGE_RESOLUTION|>--- conflicted
+++ resolved
@@ -10,11 +10,7 @@
 use lsp_types::{Diagnostic, DiagnosticSeverity, Position, Url};
 use std::ops::Range;
 
-<<<<<<< HEAD
-pub fn error_into_diagnostic(db: &Database, module: Module, error: &CompilerError) -> Diagnostic {
-=======
 pub fn error_to_diagnostic(db: &Database, module: Module, error: &CompilerError) -> Diagnostic {
->>>>>>> 90c02cda
     let related_information = error
         .to_related_information()
         .into_iter()
