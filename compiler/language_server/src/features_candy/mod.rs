use self::{
    find_definition::find_definition,
    folding_ranges::folding_ranges,
    references::{reference_query_for_offset, references, ReferenceQuery},
    semantic_tokens::semantic_tokens,
};
use crate::{
    database::Database,
    features::{LanguageFeatures, Reference, RenameError},
    server::AnalyzerClient,
    utils::{lsp_range_to_range_raw, module_from_url, LspPositionConversion},
};
use async_trait::async_trait;
use candy_formatter::Formatter;
use candy_frontend::{
    module::{Module, ModuleDb, ModuleKind, MutableModuleProviderOwner, PackagesPath},
    rcst_to_cst::RcstToCst,
};
use lsp_types::{
<<<<<<< HEAD
    self, notification::Notification, Diagnostic, FoldingRange, LocationLink, SemanticToken,
    TextDocumentContentChangeEvent, TextEdit, Url,
=======
    self, FoldingRange, LocationLink, SemanticToken, TextDocumentContentChangeEvent, TextEdit, Url,
>>>>>>> 90c02cda
};
use regex::Regex;
use rustc_hash::FxHashMap;
use std::{collections::HashMap, thread};
use tokio::sync::{mpsc::Sender, Mutex};
<<<<<<< HEAD

use crate::{
    database::Database,
    features::{LanguageFeatures, Reference, RenameError},
    utils::{lsp_range_to_range_raw, module_from_url, LspPositionConversion},
};

use self::{
    find_definition::find_definition,
    folding_ranges::folding_ranges,
    hints::hint::Hint,
    references::{reference_query_for_offset, references, ReferenceQuery},
    semantic_tokens::semantic_tokens,
};
use candy_formatter::Formatter;
use regex::Regex;
use serde::{Deserialize, Serialize};
=======
>>>>>>> 90c02cda

pub mod find_definition;
pub mod folding_ranges;
pub mod hints;
pub mod references;
pub mod semantic_tokens;

#[derive(Serialize, Deserialize)]
pub struct ServerStatusNotification {
    pub text: String,
}
impl Notification for ServerStatusNotification {
    const METHOD: &'static str = "candy/publishServerStatus";

    type Params = Self;
}

#[derive(Debug)]
pub struct CandyFeatures {
    hints_events_sender: Sender<hints::Event>,
}
impl CandyFeatures {
<<<<<<< HEAD
    pub fn new(
        packages_path: PackagesPath,
        status_sender: Sender<String>,
        diagnostics_sender: Sender<(Module, Vec<Diagnostic>)>,
        hints_sender: Sender<(Module, Vec<Hint>)>,
    ) -> Self {
        let (hints_events_sender, hints_events_receiver) = tokio::sync::mpsc::channel(1024);
        thread::spawn(|| {
            hints::run_server(
                packages_path,
                status_sender,
                hints_events_receiver,
                hints_sender,
                diagnostics_sender,
            );
=======
    pub fn new(packages_path: PackagesPath, client: AnalyzerClient) -> Self {
        let (hints_events_sender, hints_events_receiver) = tokio::sync::mpsc::channel(1024);
        thread::spawn(move || {
            hints::run_server(packages_path, hints_events_receiver, client);
>>>>>>> 90c02cda
        });
        Self {
            hints_events_sender,
        }
    }

    async fn send_to_hints_server(&self, event: hints::Event) {
        match self.hints_events_sender.send(event).await {
            Ok(_) => {}
            Err(_) => panic!("Couldn't send message to hints server."),
        }
    }
}

#[async_trait]
impl LanguageFeatures for CandyFeatures {
    fn language_id(&self) -> Option<String> {
        Some("candy".to_string())
    }
    fn supported_url_schemes(&self) -> Vec<&'static str> {
        vec!["file", "untitled"]
    }

    async fn initialize(&self) {}
    async fn shutdown(&self) {
        self.send_to_hints_server(hints::Event::Shutdown).await;
    }

    fn supports_did_open(&self) -> bool {
        true
    }
    async fn did_open(&self, db: &Mutex<Database>, uri: Url, content: Vec<u8>) {
        let module = {
            let mut db = db.lock().await;
            let module = decode_module(&uri, &db.packages_path);
            db.did_open_module(&module, content.clone());
            module
        };
        self.send_to_hints_server(hints::Event::UpdateModule(module, content))
            .await;
    }
    fn supports_did_change(&self) -> bool {
        true
    }
    async fn did_change(
        &self,
        db: &Mutex<Database>,
        uri: Url,
        changes: Vec<TextDocumentContentChangeEvent>,
    ) {
        let (module, content) = {
            let mut db = db.lock().await;
            let module = decode_module(&uri, &db.packages_path);
            let content = apply_text_changes(&db, module.clone(), changes).into_bytes();
            db.did_change_module(&module, content.clone());
            (module, content)
        };
        self.send_to_hints_server(hints::Event::UpdateModule(module, content))
            .await;
    }
    fn supports_did_close(&self) -> bool {
        true
    }
    async fn did_close(&self, db: &Mutex<Database>, uri: Url) {
        let module = {
            let mut db = db.lock().await;
            let module = decode_module(&uri, &db.packages_path);
            db.did_close_module(&module);
            module
        };
        self.send_to_hints_server(hints::Event::CloseModule(module))
            .await;
    }

    fn supports_folding_ranges(&self) -> bool {
        true
    }
    async fn folding_ranges(&self, db: &Mutex<Database>, uri: Url) -> Vec<FoldingRange> {
        let db = db.lock().await;
        let module = decode_module(&uri, &db.packages_path);
        folding_ranges(&*db, module)
    }

    fn supports_format(&self) -> bool {
        true
    }
    async fn format(&self, db: &Mutex<Database>, uri: Url) -> Vec<TextEdit> {
        let db = db.lock().await;
        let module = decode_module(&uri, &db.packages_path);
        let Ok(cst) = db.cst(module.clone()) else { return vec![]; };

        cst.format_to_edits()
            .finish()
            .into_iter()
            .map(|it| TextEdit {
                range: db.range_to_lsp_range(module.clone(), it.range),
                new_text: it.new_text,
            })
            .collect()
    }

    fn supports_find_definition(&self) -> bool {
        true
    }
    async fn find_definition(
        &self,
        db: &Mutex<Database>,
        uri: Url,
        position: lsp_types::Position,
    ) -> Option<LocationLink> {
        let db = db.lock().await;
        let module = decode_module(&uri, &db.packages_path);
        let offset = db.lsp_position_to_offset(module.clone(), position);
        find_definition(&db, module, offset)
    }

    fn supports_references(&self) -> bool {
        true
    }
    async fn references(
        &self,
        db: &Mutex<Database>,
        uri: Url,
        position: lsp_types::Position,
        _only_in_same_document: bool,
        include_declaration: bool,
    ) -> FxHashMap<Url, Vec<Reference>> {
        let db = db.lock().await;
        let module = decode_module(&uri, &db.packages_path);
        let offset = db.lsp_position_to_offset(module.clone(), position);

        let mut all_references = FxHashMap::default();
        let references = references(&*db, module, offset, include_declaration);
        // TODO: Look for references in all modules
        if !references.is_empty() {
            all_references.insert(uri, references);
        }
        all_references
    }

    fn supports_rename(&self) -> bool {
        true
    }
    async fn prepare_rename(
        &self,
        db: &Mutex<Database>,
        uri: Url,
        position: lsp_types::Position,
    ) -> Option<lsp_types::Range> {
        let db = db.lock().await;
        let module = decode_module(&uri, &db.packages_path);
        let offset = db.lsp_position_to_offset(module.clone(), position);

        match reference_query_for_offset(&*db, module.clone(), offset) {
            Some((ReferenceQuery::Id(_), range)) => Some(db.range_to_lsp_range(module, range)),
            Some((
                ReferenceQuery::Symbol(_, _) | ReferenceQuery::Int(_, _) | ReferenceQuery::Needs(_),
                _,
            ))
            | None => None,
        }
    }
    async fn rename(
        &self,
        db: &Mutex<Database>,
        uri: Url,
        position: lsp_types::Position,
        new_name: String,
    ) -> Result<HashMap<Url, Vec<TextEdit>>, RenameError> {
        {
            let db = db.lock().await;
            let module = decode_module(&uri, &db.packages_path);
            let offset = db.lsp_position_to_offset(module.clone(), position);

            let regex =
                match reference_query_for_offset(&*db, module, offset).map(|(query, _)| query) {
                    Some(ReferenceQuery::Id(_)) => Regex::new(r"^[a-z][A-Za-z0-9_]*$").unwrap(),
                    Some(
                        ReferenceQuery::Symbol(_, _)
                        | ReferenceQuery::Int(_, _)
                        | ReferenceQuery::Needs(_),
                    )
                    | None => {
                        panic!("Renaming is not supported at this position.")
                    }
                };
            if !regex.is_match(&new_name) {
                return Err(RenameError::NewNameInvalid);
            }
        }

        let references = self.references(db, uri, position, false, true).await;
        assert!(!references.is_empty());
        let changes = references
            .into_iter()
            .map(|(url, references)| {
                let changes = references
                    .into_iter()
                    .map(|it| TextEdit {
                        range: it.range,
                        new_text: new_name.clone(),
                    })
                    .collect();
                (url, changes)
            })
            .collect();
        Ok(changes)
    }

    fn supports_semantic_tokens(&self) -> bool {
        true
    }
    async fn semantic_tokens(&self, db: &Mutex<Database>, uri: Url) -> Vec<SemanticToken> {
        let db = db.lock().await;
        let module = decode_module(&uri, &db.packages_path);
        semantic_tokens(&*db, module)
    }
}

fn decode_module(uri: &Url, packages_path: &PackagesPath) -> Module {
    module_from_url(uri, ModuleKind::Code, packages_path).unwrap()
}
fn apply_text_changes(
    db: &Database,
    module: Module,
    changes: Vec<TextDocumentContentChangeEvent>,
) -> String {
    let mut text = db
        .get_module_content_as_string(module)
        .unwrap()
        .as_ref()
        .to_owned();
    for change in changes {
        match change.range {
            Some(range) => {
                let range = lsp_range_to_range_raw(&text, range);
                text = format!(
                    "{}{}{}",
                    &text[..*range.start],
                    &change.text,
                    &text[*range.end..],
                );
            }
            None => text = change.text,
        }
    }
    text
}<|MERGE_RESOLUTION|>--- conflicted
+++ resolved
@@ -17,37 +17,14 @@
     rcst_to_cst::RcstToCst,
 };
 use lsp_types::{
-<<<<<<< HEAD
-    self, notification::Notification, Diagnostic, FoldingRange, LocationLink, SemanticToken,
+    self, notification::Notification, FoldingRange, LocationLink, SemanticToken,
     TextDocumentContentChangeEvent, TextEdit, Url,
-=======
-    self, FoldingRange, LocationLink, SemanticToken, TextDocumentContentChangeEvent, TextEdit, Url,
->>>>>>> 90c02cda
 };
 use regex::Regex;
 use rustc_hash::FxHashMap;
+use serde::{Deserialize, Serialize};
 use std::{collections::HashMap, thread};
 use tokio::sync::{mpsc::Sender, Mutex};
-<<<<<<< HEAD
-
-use crate::{
-    database::Database,
-    features::{LanguageFeatures, Reference, RenameError},
-    utils::{lsp_range_to_range_raw, module_from_url, LspPositionConversion},
-};
-
-use self::{
-    find_definition::find_definition,
-    folding_ranges::folding_ranges,
-    hints::hint::Hint,
-    references::{reference_query_for_offset, references, ReferenceQuery},
-    semantic_tokens::semantic_tokens,
-};
-use candy_formatter::Formatter;
-use regex::Regex;
-use serde::{Deserialize, Serialize};
-=======
->>>>>>> 90c02cda
 
 pub mod find_definition;
 pub mod folding_ranges;
@@ -70,28 +47,10 @@
     hints_events_sender: Sender<hints::Event>,
 }
 impl CandyFeatures {
-<<<<<<< HEAD
-    pub fn new(
-        packages_path: PackagesPath,
-        status_sender: Sender<String>,
-        diagnostics_sender: Sender<(Module, Vec<Diagnostic>)>,
-        hints_sender: Sender<(Module, Vec<Hint>)>,
-    ) -> Self {
-        let (hints_events_sender, hints_events_receiver) = tokio::sync::mpsc::channel(1024);
-        thread::spawn(|| {
-            hints::run_server(
-                packages_path,
-                status_sender,
-                hints_events_receiver,
-                hints_sender,
-                diagnostics_sender,
-            );
-=======
     pub fn new(packages_path: PackagesPath, client: AnalyzerClient) -> Self {
         let (hints_events_sender, hints_events_receiver) = tokio::sync::mpsc::channel(1024);
         thread::spawn(move || {
             hints::run_server(packages_path, hints_events_receiver, client);
->>>>>>> 90c02cda
         });
         Self {
             hints_events_sender,
