//! Unlike other language server features, hints are not generated on-demand
//! with the usual request-response model. Instead, a hints server runs in the
//! background all the time. That way, the hints can progressively get better.
//! For example, when opening a long file, the hints may appear from top to
//! bottom as more code is evaluated. Then, the individual functions could get
//! fuzzed with ever-more-complex inputs, resulting in some error cases to be
//! displayed over time.
//!
//! While doing all that, we can pause regularly between executing instructions
//! so that we don't occupy a single CPU at 100 %.

use self::{hint::Hint, hints_finder::HintsFinder};
use crate::database::Database;
use candy_frontend::{
    module::{Module, MutableModuleProviderOwner, PackagesPath},
    rich_ir::ToRichIr,
};
use lsp_types::{notification::Notification, Diagnostic, Url};
use rand::{seq::IteratorRandom, thread_rng};
use rustc_hash::FxHashMap;
use serde::{Deserialize, Serialize};
<<<<<<< HEAD
use std::{collections::hash_map, fmt, time::Duration, vec};
=======
use std::{time::Duration, vec};
>>>>>>> 0ed94825
use tokio::{
    sync::mpsc::{error::TryRecvError, Receiver, Sender},
    time::sleep,
};
use tracing::debug;

pub mod hint;
mod hints_finder;
mod utils;

pub enum Event {
    UpdateModule(Module, Vec<u8>),
    CloseModule(Module),
    Shutdown,
}

#[derive(Serialize, Deserialize)]
pub struct HintsNotification {
    pub uri: Url,
    pub hints: Vec<Hint>,
}
impl Notification for HintsNotification {
    const METHOD: &'static str = "candy/textDocument/publishHints";

    type Params = Self;
}

#[tokio::main(worker_threads = 1)]
#[allow(unused_must_use)]
pub async fn run_server(
    packages_path: PackagesPath,
    mut incoming_events: Receiver<Event>,
    outgoing_hints: Sender<(Module, Vec<Hint>)>,
    outgoing_diagnostics: Sender<(Module, Vec<Diagnostic>)>,
) {
    let mut db = Database::new_with_file_system_module_provider(packages_path);
    let mut hints_finders: FxHashMap<Module, HintsFinder> = FxHashMap::default();
    let mut outgoing_hints = OutgoingCache::new(outgoing_hints);
    let mut outgoing_diagnostics = OutgoingCache::new(outgoing_diagnostics);

    'server_loop: loop {
        sleep(Duration::from_millis(100)).await;

        loop {
            let event = match incoming_events.try_recv() {
                Ok(event) => event,
                Err(TryRecvError::Empty) => break,
                Err(TryRecvError::Disconnected) => break 'server_loop,
            };
            match event {
                Event::UpdateModule(module, content) => {
                    db.did_change_module(&module, content);
<<<<<<< HEAD
                    outgoing_hints.send(module.clone(), vec![]).await;
                    match hints_finders.entry(module.clone()) {
                        hash_map::Entry::Occupied(mut entry) => entry.get_mut().module_changed(),
                        hash_map::Entry::Vacant(entry) => {
                            entry.insert(HintsFinder::for_module(module.clone()));
                        }
                    };
=======
                    outgoing_hints.report_hints(module.clone(), vec![]).await;
                    hints_finders
                        .entry(module.clone())
                        .and_modify(|it| it.module_changed())
                        .or_insert_with(|| HintsFinder::for_module(module.clone()));
>>>>>>> 0ed94825
                }
                Event::CloseModule(module) => {
                    db.did_close_module(&module);
                    hints_finders.remove(&module);
                }
                Event::Shutdown => {
                    incoming_events.close();
                }
            }
        }

        let Some(module) = hints_finders.keys().choose(&mut thread_rng()).cloned() else { continue; };
        let hints_finder = hints_finders.get_mut(&module).unwrap();

        hints_finder.run(&db);
        let (mut hints, diagnostics) = hints_finder.hints(&db, &module);
        hints.sort_by_key(|hint| hint.position);

        outgoing_diagnostics.send(module.clone(), diagnostics).await;
        outgoing_hints.send(module, hints).await;
    }
}

struct OutgoingCache<T> {
    sender: Sender<(Module, T)>,
    last_sent: FxHashMap<Module, T>,
}
impl<T: Clone + fmt::Debug + Eq> OutgoingCache<T> {
    fn new(sender: Sender<(Module, T)>) -> Self {
        Self {
            sender,
            last_sent: FxHashMap::default(),
        }
    }

    async fn send(&mut self, module: Module, value: T) {
        if self.last_sent.get(&module) != Some(&value) {
            debug!("Reporting for {}: {value:?}", module.to_rich_ir());
            self.last_sent.insert(module.clone(), value.clone());
            self.sender.send((module, value)).await.unwrap();
        }
    }
}<|MERGE_RESOLUTION|>--- conflicted
+++ resolved
@@ -19,11 +19,7 @@
 use rand::{seq::IteratorRandom, thread_rng};
 use rustc_hash::FxHashMap;
 use serde::{Deserialize, Serialize};
-<<<<<<< HEAD
-use std::{collections::hash_map, fmt, time::Duration, vec};
-=======
-use std::{time::Duration, vec};
->>>>>>> 0ed94825
+use std::{fmt, time::Duration, vec};
 use tokio::{
     sync::mpsc::{error::TryRecvError, Receiver, Sender},
     time::sleep,
@@ -76,21 +72,11 @@
             match event {
                 Event::UpdateModule(module, content) => {
                     db.did_change_module(&module, content);
-<<<<<<< HEAD
                     outgoing_hints.send(module.clone(), vec![]).await;
-                    match hints_finders.entry(module.clone()) {
-                        hash_map::Entry::Occupied(mut entry) => entry.get_mut().module_changed(),
-                        hash_map::Entry::Vacant(entry) => {
-                            entry.insert(HintsFinder::for_module(module.clone()));
-                        }
-                    };
-=======
-                    outgoing_hints.report_hints(module.clone(), vec![]).await;
                     hints_finders
                         .entry(module.clone())
                         .and_modify(|it| it.module_changed())
                         .or_insert_with(|| HintsFinder::for_module(module.clone()));
->>>>>>> 0ed94825
                 }
                 Event::CloseModule(module) => {
                     db.did_close_module(&module);
