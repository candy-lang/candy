#![feature(async_closure)]
#![feature(box_patterns)]
#![feature(let_chains)]
#![feature(never_type)]
#![feature(try_trait_v2)]
#![allow(clippy::module_inception)]

mod builtin_functions;
mod compiler;
mod database;
mod fuzzer;
mod language_server;
mod module;
mod vm;

use crate::{
    compiler::{
        ast_to_hir::AstToHir,
        cst_to_ast::CstToAst,
        error::CompilerError,
        hir::{self, CollectErrors},
        hir_to_lir::HirToLir,
        rcst_to_cst::RcstToCst,
        string_to_rcst::StringToRcst,
    },
    database::Database,
    language_server::utils::LspPositionConversion,
    module::{Module, ModuleKind},
    vm::{
        context::{DbUseProvider, ModularContext, RunForever},
<<<<<<< HEAD
        Closure, FiberTree, TearDownResult, tree::Status, utils::IdGenerator,
=======
        Closure, Vm, TearDownResult, Status, Struct,
>>>>>>> 8f89e960
    },
};
use compiler::lir::Lir;
use itertools::Itertools;
use language_server::CandyLanguageServer;
use notify::{watcher, RecursiveMode, Watcher};
use std::{
    env::current_dir,
    path::PathBuf,
    sync::{mpsc::channel, Arc},
    time::Duration, convert::TryInto, collections::HashMap,
};
use structopt::StructOpt;
use tower_lsp::{LspService, Server};
use tracing::{debug, error, info, warn, Level, Metadata};
use tracing_subscriber::{filter, fmt::format::FmtSpan, prelude::*};

#[derive(StructOpt, Debug)]
#[structopt(name = "candy", about = "The 🍭 Candy CLI.")]
enum CandyOptions {
    Build(CandyBuildOptions),
    Run(CandyRunOptions),
    Fuzz(CandyFuzzOptions),
    Lsp,
}

#[derive(StructOpt, Debug)]
struct CandyBuildOptions {
    #[structopt(long)]
    debug: bool,

    #[structopt(long)]
    watch: bool,

    #[structopt(parse(from_os_str))]
    file: PathBuf,
}

#[derive(StructOpt, Debug)]
struct CandyRunOptions {
    #[structopt(long)]
    debug: bool,

    #[structopt(parse(from_os_str))]
    file: PathBuf,
}

#[derive(StructOpt, Debug)]
struct CandyFuzzOptions {
    #[structopt(parse(from_os_str))]
    file: PathBuf,
}

#[tokio::main]
async fn main() {
    init_logger();
    match CandyOptions::from_args() {
        CandyOptions::Build(options) => build(options),
        CandyOptions::Run(options) => run(options),
        CandyOptions::Fuzz(options) => fuzz(options).await,
        CandyOptions::Lsp => lsp().await,
    }
}

fn build(options: CandyBuildOptions) {
    let module = Module::from_package_root_and_file(
        current_dir().unwrap(),
        options.file.clone(),
        ModuleKind::Code,
    );
    raw_build(module.clone(), options.debug);

    if options.watch {
        let (tx, rx) = channel();
        let mut watcher = watcher(tx, Duration::from_secs(1)).unwrap();
        watcher
            .watch(&options.file, RecursiveMode::Recursive)
            .unwrap();
        loop {
            match rx.recv() {
                Ok(_) => {
                    raw_build(module.clone(), options.debug);
                }
                Err(e) => error!("watch error: {e:#?}"),
            }
        }
    }
}
fn raw_build(module: Module, debug: bool) -> Option<Arc<Lir>> {
    let db = Database::default();

    tracing::span!(Level::DEBUG, "Parsing string to RCST").in_scope(|| {
        let rcst = db
            .rcst(module.clone())
            .unwrap_or_else(|err| panic!("Error parsing file `{}`: {:?}", module, err));
        if debug {
            module.dump_associated_debug_file("rcst", &format!("{:#?}\n", rcst));
        }
    });

    tracing::span!(Level::DEBUG, "Turning RCST to CST").in_scope(|| {
        let cst = db.cst(module.clone()).unwrap();
        if debug {
            module.dump_associated_debug_file("cst", &format!("{:#?}\n", cst));
        }
    });

    tracing::span!(Level::DEBUG, "Abstracting CST to AST").in_scope(|| {
        let (asts, ast_cst_id_map) = db.ast(module.clone()).unwrap();
        if debug {
            module.dump_associated_debug_file(
                "ast",
                &format!("{}\n", asts.iter().map(|ast| format!("{}", ast)).join("\n")),
            );
            module.dump_associated_debug_file(
                "ast_to_cst_ids",
                &ast_cst_id_map
                    .keys()
                    .into_iter()
                    .sorted_by_key(|it| it.local)
                    .map(|key| format!("{key} -> {}\n", ast_cst_id_map[key].0))
                    .join(""),
            );
        }
    });

    tracing::span!(Level::DEBUG, "Turning AST to HIR").in_scope(|| {
        let (hir, hir_ast_id_map) = db.hir(module.clone()).unwrap();
        if debug {
            module.dump_associated_debug_file("hir", &format!("{}", hir));
            module.dump_associated_debug_file(
                "hir_to_ast_ids",
                &hir_ast_id_map
                    .keys()
                    .into_iter()
                    .map(|key| format!("{key} -> {}\n", hir_ast_id_map[key]))
                    .join(""),
            );
        }
        let mut errors = vec![];
        hir.collect_errors(&mut errors);
        for CompilerError { span, payload, .. } in errors {
            let (start_line, start_col) = db.offset_to_lsp(module.clone(), span.start);
            let (end_line, end_col) = db.offset_to_lsp(module.clone(), span.end);
            warn!("{start_line}:{start_col} – {end_line}:{end_col}: {payload:?}");
        }
    });

    let lir = tracing::span!(Level::DEBUG, "Lowering HIR to LIR").in_scope(|| {
        let lir = db.lir(module.clone()).unwrap();
        if debug {
            module.dump_associated_debug_file("lir", &format!("{lir}"));
        }
        lir
    });

    Some(lir)
}

fn run(options: CandyRunOptions) {
    let module = Module::from_package_root_and_file(
        current_dir().unwrap(),
        options.file.clone(),
        ModuleKind::Code,
    );
    let db = Database::default();

    if raw_build(module.clone(), false).is_none() {
        warn!("Build failed.");
        return;
    };
    let module_closure = Closure::of_module(&db, module.clone()).unwrap();

    let path_string = options.file.to_string_lossy();
    info!("Running `{path_string}`.");
<<<<<<< HEAD
    let mut tree = FiberTree::new_for_running_module_closure(module_closure);
    let mut id_generator = IdGenerator::start_at(0);
    loop {
        // info!("Tree: {:#?}", tree);
        match tree.status() {
            Status::Running => {
                debug!("VM still running.");
                let operations = tree.run(&mut ModularContext {
                    use_provider: DbUseProvider { db: &db },
                    execution_controller: RunForever,
                }, &mut id_generator);
                debug!("Operations: {operations:?}");
=======
    let mut vm = Vm::new_for_running_module_closure(module_closure);
    loop {
        info!("Tree: {:#?}", vm);
        match vm.status() {
            Status::CanRun => {
                debug!("VM still running.");
                vm.run(&mut ModularContext {
                    use_provider: DbUseProvider { db: &db },
                    execution_controller: RunForever,
                });
                // TODO: handle operations
>>>>>>> 8f89e960
            },
            Status::WaitingForOperations => {
                todo!("VM can't proceed until some operations complete.");
            },
            _ => break,
        }
    }
    info!("Tree: {:#?}", vm);
    let TearDownResult {
        tracer,
        result,
        mut heap,
        ..
    } = vm.tear_down();

    if options.debug {
        module.dump_associated_debug_file("trace", &tracer.format_call_tree(&heap));
    }

    let exported_definitions: Struct = match result {
        Ok(return_value) => {
            info!(
                "The module exports these definitions: {}",
                return_value.format(&heap),
            );
            heap.get(return_value).data.clone().try_into().unwrap()
    },
        Err(reason) => {
            error!("The module panicked because {reason}.");
            error!("This is the stack trace:");
            tracer.dump_stack_trace(&db, &heap);
            return;
        }
    };

    let main = heap.create_symbol("Main".to_string());
    let main = match exported_definitions.get(&heap, main) {
        Some(main) => main,
        None => {
            error!("The module doesn't contain a main function.");
            return;
        },
    };

    info!("Running main function.");
    // TODO: Add environment stuff.
    let environment = heap.create_struct(HashMap::new());
    let mut vm = Vm::new_for_running_closure(heap, main, &[environment]);
    loop {
        info!("Tree: {:#?}", vm);
        match vm.status() {
            Status::CanRun => {
                debug!("VM still running.");
                vm.run(&mut ModularContext {
                    use_provider: DbUseProvider { db: &db },
                    execution_controller: RunForever,
                });
                // TODO: handle operations
            },
            Status::WaitingForOperations => {
                todo!("VM can't proceed until some operations complete.");
            },
            _ => break,
        }
    }
    info!("Tree: {:#?}", vm);
    let TearDownResult {
        tracer,
        result,
        heap,
        ..
    } = tree.tear_down();

    match result {
        Ok(return_value) => info!(
            "The main function returned: {}",
            return_value.format(&heap)
        ),
        Err(reason) => {
            error!("The main function panicked because {reason}.");
            error!("This is the stack trace:");
            tracer.dump_stack_trace(&db, &heap);
            return;
        }
    }
}

async fn fuzz(options: CandyFuzzOptions) {
    let module = Module::from_package_root_and_file(
        current_dir().unwrap(),
        options.file.clone(),
        ModuleKind::Code,
    );

    if raw_build(module.clone(), false).is_none() {
        info!("Build failed.");
        return;
    }

    debug!("Fuzzing `{module}`.");
    let db = Database::default();
    fuzzer::fuzz(&db, module).await;
}

async fn lsp() {
    info!("Starting language server…");
    let (service, socket) = LspService::new(CandyLanguageServer::from_client);
    Server::new(tokio::io::stdin(), tokio::io::stdout(), socket)
        .serve(service)
        .await;
}

fn init_logger() {
    let console_log = tracing_subscriber::fmt::layer()
        .compact()
        .with_span_events(FmtSpan::ENTER)
        .with_filter(filter::filter_fn(|metadata| {
            // For external packages, show only the error logs.
            metadata.level() <= &Level::ERROR
                || metadata
                    .module_path()
                    .unwrap_or_default()
                    .starts_with("candy")
        }))
        .with_filter(filter::filter_fn(level_for("candy::compiler", Level::WARN)))
        .with_filter(filter::filter_fn(level_for(
            "candy::language_server",
            Level::DEBUG,
        )))
        .with_filter(filter::filter_fn(level_for("candy::vm", Level::DEBUG)))
        .with_filter(filter::filter_fn(level_for(
            "candy::vm::heap",
            Level::DEBUG,
        )));
    tracing_subscriber::registry().with(console_log).init();
}
fn level_for(module: &'static str, level: Level) -> impl Fn(&Metadata) -> bool {
    move |metadata| {
        if metadata
            .module_path()
            .unwrap_or_default()
            .starts_with(module)
        {
            metadata.level() <= &level
        } else {
            true
        }
    }
}<|MERGE_RESOLUTION|>--- conflicted
+++ resolved
@@ -28,11 +28,7 @@
     module::{Module, ModuleKind},
     vm::{
         context::{DbUseProvider, ModularContext, RunForever},
-<<<<<<< HEAD
-        Closure, FiberTree, TearDownResult, tree::Status, utils::IdGenerator,
-=======
-        Closure, Vm, TearDownResult, Status, Struct,
->>>>>>> 8f89e960
+        Closure, Vm, Status, TearDownResult, Struct,
     },
 };
 use compiler::lir::Lir;
@@ -208,20 +204,6 @@
 
     let path_string = options.file.to_string_lossy();
     info!("Running `{path_string}`.");
-<<<<<<< HEAD
-    let mut tree = FiberTree::new_for_running_module_closure(module_closure);
-    let mut id_generator = IdGenerator::start_at(0);
-    loop {
-        // info!("Tree: {:#?}", tree);
-        match tree.status() {
-            Status::Running => {
-                debug!("VM still running.");
-                let operations = tree.run(&mut ModularContext {
-                    use_provider: DbUseProvider { db: &db },
-                    execution_controller: RunForever,
-                }, &mut id_generator);
-                debug!("Operations: {operations:?}");
-=======
     let mut vm = Vm::new_for_running_module_closure(module_closure);
     loop {
         info!("Tree: {:#?}", vm);
@@ -233,7 +215,6 @@
                     execution_controller: RunForever,
                 });
                 // TODO: handle operations
->>>>>>> 8f89e960
             },
             Status::WaitingForOperations => {
                 todo!("VM can't proceed until some operations complete.");
@@ -305,7 +286,7 @@
         result,
         heap,
         ..
-    } = tree.tear_down();
+    } = vm.tear_down();
 
     match result {
         Ok(return_value) => info!(
