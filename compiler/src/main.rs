#![feature(async_closure)]
#![feature(box_patterns)]
#![feature(let_chains)]
#![feature(never_type)]
#![feature(try_trait_v2)]
#![allow(clippy::module_inception)]

mod builtin_functions;
mod compiler;
mod database;
mod fuzzer;
mod language_server;
mod module;
mod utils;
mod vm;

use crate::{
    compiler::{
        ast_to_hir::AstToHir,
        cst_to_ast::CstToAst,
        error::CompilerError,
        hir::{self, CollectErrors, Id},
        mir_to_lir::MirToLir,
        rcst_to_cst::RcstToCst,
        string_to_rcst::StringToRcst,
    },
    database::Database,
    language_server::utils::LspPositionConversion,
    module::{Module, ModuleKind},
    vm::{
        context::{DbUseProvider, RunForever},
        tracer::{full::FullTracer, Tracer},
        Closure, ExecutionResult, FiberId, Status, Struct, Vm,
    },
};
use compiler::{
    hir_to_mir::{HirToMir, TracingConfig},
    lir::Lir,
    optimize::OptimizeMir,
};
use itertools::Itertools;
use language_server::CandyLanguageServer;
use notify::{watcher, RecursiveMode, Watcher};
use std::{
    collections::HashMap,
    convert::TryInto,
    env::current_dir,
    path::PathBuf,
    sync::{mpsc::channel, Arc},
    time::Duration,
};
use structopt::StructOpt;
use tower_lsp::{LspService, Server};
use tracing::{debug, error, info, warn, Level, Metadata};
use tracing_subscriber::{filter, fmt::format::FmtSpan, prelude::*};
use vm::{ChannelId, CompletedOperation, OperationId};

#[derive(StructOpt, Debug)]
#[structopt(name = "candy", about = "The 🍭 Candy CLI.")]
enum CandyOptions {
    Build(CandyBuildOptions),
    Run(CandyRunOptions),
    Fuzz(CandyFuzzOptions),
    Lsp,
}

#[derive(StructOpt, Debug)]
struct CandyBuildOptions {
    #[structopt(long)]
    debug: bool,

    #[structopt(long)]
    watch: bool,

    #[structopt(parse(from_os_str))]
    file: PathBuf,
}

#[derive(StructOpt, Debug)]
struct CandyRunOptions {
    #[structopt(long)]
    debug: bool,

    #[structopt(parse(from_os_str))]
    file: PathBuf,
}

#[derive(StructOpt, Debug)]
struct CandyFuzzOptions {
    #[structopt(parse(from_os_str))]
    file: PathBuf,
}

#[tokio::main]
async fn main() -> ProgramResult {
    init_logger();
    match CandyOptions::from_args() {
        CandyOptions::Build(options) => build(options),
        CandyOptions::Run(options) => run(options),
        CandyOptions::Fuzz(options) => fuzz(options).await,
        CandyOptions::Lsp => lsp().await,
    }
}

type ProgramResult = Result<(), Exit>;
#[derive(Debug)]
enum Exit {
    FileNotFound,
    FuzzingFoundFailingCases,
    CodePanicked,
}

fn build(options: CandyBuildOptions) -> ProgramResult {
<<<<<<< HEAD
    let db = Database::default();
=======
>>>>>>> f2325a91
    let module = Module::from_package_root_and_file(
        current_dir().unwrap(),
        options.file.clone(),
        ModuleKind::Code,
    );
<<<<<<< HEAD
    let result = raw_build(
        &db,
        module.clone(),
        &TracingConfig::default(),
        options.debug,
    );

    if !options.watch {
        match result {
            Some(_) => Ok(()),
            None => Err(Exit::FileNotFound),
        }
=======
    let result = raw_build(module.clone(), options.debug);

    if !options.watch {
        result.ok_or(Exit::FileNotFound).map(|_| ())
>>>>>>> f2325a91
    } else {
        let (tx, rx) = channel();
        let mut watcher = watcher(tx, Duration::from_secs(1)).unwrap();
        watcher
            .watch(&options.file, RecursiveMode::Recursive)
            .unwrap();
        loop {
            match rx.recv() {
                Ok(_) => {
                    raw_build(
                        &db,
                        module.clone(),
                        &TracingConfig::default(),
                        options.debug,
                    );
                }
                Err(e) => error!("watch error: {e:#?}"),
            }
        }
    }
}
fn raw_build(
    db: &Database,
    module: Module,
    config: &TracingConfig,
    debug: bool,
) -> Option<Arc<Lir>> {
    tracing::span!(Level::DEBUG, "Parsing string to RCST").in_scope(|| {
        let rcst = db
            .rcst(module.clone())
            .unwrap_or_else(|err| panic!("Error parsing file `{}`: {:?}", module, err));
        if debug {
            module.dump_associated_debug_file("rcst", &format!("{:#?}\n", rcst));
        }
    });

    tracing::span!(Level::DEBUG, "Turning RCST to CST").in_scope(|| {
        let cst = db.cst(module.clone()).unwrap();
        if debug {
            module.dump_associated_debug_file("cst", &format!("{:#?}\n", cst));
        }
    });

    tracing::span!(Level::DEBUG, "Abstracting CST to AST").in_scope(|| {
        let (asts, ast_cst_id_map) = db.ast(module.clone()).unwrap();
        if debug {
            module.dump_associated_debug_file(
                "ast",
                &format!("{}\n", asts.iter().map(|ast| format!("{}", ast)).join("\n")),
            );
            module.dump_associated_debug_file(
                "ast_to_cst_ids",
                &ast_cst_id_map
                    .keys()
                    .into_iter()
                    .sorted_by_key(|it| it.local)
                    .map(|key| format!("{key} -> {}\n", ast_cst_id_map[key].0))
                    .join(""),
            );
        }
    });

    tracing::span!(Level::DEBUG, "Turning AST to HIR").in_scope(|| {
        let (hir, hir_ast_id_map) = db.hir(module.clone()).unwrap();
        if debug {
            module.dump_associated_debug_file("hir", &format!("{}", hir));
            module.dump_associated_debug_file(
                "hir_to_ast_ids",
                &hir_ast_id_map
                    .keys()
                    .into_iter()
                    .map(|key| format!("{key} -> {}\n", hir_ast_id_map[key]))
                    .join(""),
            );
        }

        let mut errors = vec![];
        hir.collect_errors(&mut errors);
        for CompilerError { span, payload, .. } in errors {
            let (start_line, start_col) = db.offset_to_lsp(module.clone(), span.start);
            let (end_line, end_col) = db.offset_to_lsp(module.clone(), span.end);
            warn!("{start_line}:{start_col} – {end_line}:{end_col}: {payload:?}");
        }
    });

    tracing::span!(Level::DEBUG, "Turning HIR to MIR").in_scope(|| {
        let mir = db.mir(module.clone(), config.clone()).unwrap();
        if debug {
            module.dump_associated_debug_file("mir", &format!("{mir:?}"));
        }
    });
    tracing::span!(Level::DEBUG, "Optimizing MIR").in_scope(|| {
        let mir = db
            .mir_with_obvious_optimized(module.clone(), config.clone())
            .unwrap();
        if debug {
            module.dump_associated_debug_file("optimized_mir", &format!("{mir:?}"));
        }
    });

    // return None;
    let lir = tracing::span!(Level::DEBUG, "Lowering MIR to LIR").in_scope(|| {
        let lir = db.lir(module.clone(), config.clone()).unwrap();
        if debug {
            module.dump_associated_debug_file("lir", &format!("{lir}"));
        }
        lir
    });

    Some(lir)
}

fn run(options: CandyRunOptions) -> ProgramResult {
<<<<<<< HEAD
    let db = Database::default();
=======
>>>>>>> f2325a91
    let module = Module::from_package_root_and_file(
        current_dir().unwrap(),
        options.file.clone(),
        ModuleKind::Code,
    );

<<<<<<< HEAD
    let config = TracingConfig {
        register_fuzzables: false,
        trace_calls: false,
        trace_evaluated_expressions: false,
    };
    if raw_build(&db, module.clone(), &config, false).is_none() {
=======
    if raw_build(module.clone(), false).is_none() {
>>>>>>> f2325a91
        warn!("File not found.");
        return Err(Exit::FileNotFound);
    };

    let path_string = options.file.to_string_lossy();
    debug!("Running `{path_string}`.");

    let module_closure = Closure::of_module(&db, module.clone(), TracingConfig::default()).unwrap();
    let mut tracer = FullTracer::default();

    let mut vm = Vm::new();
    vm.set_up_for_running_module_closure(module.clone(), module_closure);
    vm.run(
        &DbUseProvider { db: &db, config },
        &mut RunForever,
        &mut tracer,
    );
    if let Status::WaitingForOperations = vm.status() {
        error!("The module waits on channel operations. Perhaps, the code tried to read from a channel without sending a packet into it.");
        // TODO: Show stack traces of all fibers?
    }
    let result = vm.tear_down();

    if options.debug {
        module.dump_associated_debug_file("trace", &format!("{tracer:?}"));
    }

    let (mut heap, exported_definitions): (_, Struct) = match result {
        ExecutionResult::Finished(return_value) => {
            debug!("The module exports these definitions: {return_value:?}",);
            let exported = return_value
                .heap
                .get(return_value.address)
                .data
                .clone()
                .try_into()
                .unwrap();
            (return_value.heap, exported)
        }
        ExecutionResult::Panicked {
            reason,
            responsible,
        } => {
            error!("The module panicked because {reason}.");
            error!("{responsible} is responsible.");
            let span = db.hir_id_to_span(responsible).unwrap();
            error!("Responsible is at {span:?}.");
            error!(
                "This is the stack trace:\n{}",
                tracer.format_panic_stack_trace_to_root_fiber(&db)
            );
            return Err(Exit::CodePanicked);
        }
    };

    let main = heap.create_symbol("Main".to_string());
    let main = match exported_definitions.get(&heap, main) {
        Some(main) => main,
        None => {
            error!("The module doesn't contain a main function.");
            return Err(Exit::CodePanicked);
        }
    };

    debug!("Running main function.");
    // TODO: Add more environment stuff.
    let mut vm = Vm::new();
    let mut stdout = StdoutService::new(&mut vm);
    let environment = {
        let stdout_symbol = heap.create_symbol("Stdout".to_string());
        let stdout_port = heap.create_send_port(stdout.channel);
        heap.create_struct(HashMap::from([(stdout_symbol, stdout_port)]))
    };
    let platform = heap.create_hir_id(Id::platform());
    tracer.for_fiber(FiberId::root()).call_started(
        platform,
        main,
        vec![environment],
        platform,
        &heap,
    );
    vm.set_up_for_running_closure(heap, main, &[environment], Id::platform());
    loop {
        match vm.status() {
            Status::CanRun => {
                debug!("VM still running.");
                vm.run(
                    &DbUseProvider {
                        db: &db,
                        config: TracingConfig::default(),
                    },
                    &mut RunForever,
                    &mut tracer,
                );
            }
            Status::WaitingForOperations => {}
            _ => break,
        }
        stdout.run(&mut vm);
        for channel in vm.unreferenced_channels.iter().copied().collect_vec() {
            vm.free_channel(channel);
        }
    }
    match vm.tear_down() {
        ExecutionResult::Finished(return_value) => {
            tracer
                .for_fiber(FiberId::root())
                .call_ended(return_value.address, &return_value.heap);
            debug!("The main function returned: {return_value:?}");
            Ok(())
        }
        ExecutionResult::Panicked {
            reason,
            responsible,
        } => {
            error!("The main function panicked because {reason}.");
            error!("{responsible} is responsible.");
            error!(
                "This is the stack trace:\n{}",
                tracer.format_panic_stack_trace_to_root_fiber(&db)
            );
            Err(Exit::CodePanicked)
        }
    }
}

/// A state machine that corresponds to a loop that always calls `receive` on
/// the stdout channel and then logs that packet.
struct StdoutService {
    channel: ChannelId,
    current_receive: OperationId,
}
impl StdoutService {
    fn new(vm: &mut Vm) -> Self {
        let channel = vm.create_channel(1);
        let current_receive = vm.receive(channel);
        Self {
            channel,
            current_receive,
        }
    }
    fn run(&mut self, vm: &mut Vm) {
        if let Some(CompletedOperation::Received { packet }) =
            vm.completed_operations.remove(&self.current_receive)
        {
            info!("Sent to stdout: {packet:?}");
            self.current_receive = vm.receive(self.channel);
        }
    }
}

async fn fuzz(options: CandyFuzzOptions) -> ProgramResult {
<<<<<<< HEAD
    let db = Database::default();
=======
>>>>>>> f2325a91
    let module = Module::from_package_root_and_file(
        current_dir().unwrap(),
        options.file.clone(),
        ModuleKind::Code,
    );
    let config = TracingConfig {
        register_fuzzables: true,
        trace_calls: false,
        trace_evaluated_expressions: false,
    };

<<<<<<< HEAD
    if raw_build(&db, module.clone(), &config, false).is_none() {
=======
    if raw_build(module.clone(), false).is_none() {
>>>>>>> f2325a91
        warn!("File not found.");
        return Err(Exit::FileNotFound);
    }

    debug!("Fuzzing `{module}`.");
<<<<<<< HEAD
=======
    let db = Database::default();
>>>>>>> f2325a91
    let failing_cases = fuzzer::fuzz(&db, module).await;

    if failing_cases.is_empty() {
        info!("All found fuzzable closures seem fine.");
        Ok(())
    } else {
        error!("");
        error!("Finished fuzzing.");
        error!("These are the failing cases:");
        for case in failing_cases {
            error!("");
            case.dump(&db);
        }
        Err(Exit::FuzzingFoundFailingCases)
    }
}

async fn lsp() -> ProgramResult {
    info!("Starting language server…");
    let (service, socket) = LspService::new(CandyLanguageServer::from_client);
    Server::new(tokio::io::stdin(), tokio::io::stdout(), socket)
        .serve(service)
        .await;
    Ok(())
}

fn init_logger() {
    let console_log = tracing_subscriber::fmt::layer()
        .compact()
        .with_span_events(FmtSpan::ENTER)
        .with_filter(filter::filter_fn(|metadata| {
            // For external packages, show only the error logs.
            metadata.level() <= &Level::ERROR
                || metadata
                    .module_path()
                    .unwrap_or_default()
                    .starts_with("candy")
        }))
        .with_filter(filter::filter_fn(level_for(
            "candy::compiler::optimize",
            Level::DEBUG,
        )))
        .with_filter(filter::filter_fn(level_for(
            "candy::compiler::string_to_rcst",
            Level::WARN,
        )))
        // .with_filter(filter::filter_fn(level_for(
        //     "candy::compiler",
        //     Level::DEBUG,
        // )))
        .with_filter(filter::filter_fn(level_for(
            "candy::language_server",
            Level::DEBUG,
        )))
        .with_filter(filter::filter_fn(level_for("candy::vm", Level::DEBUG)))
        .with_filter(filter::filter_fn(level_for(
            "candy::vm::heap",
            Level::DEBUG,
        )));
    tracing_subscriber::registry().with(console_log).init();
}
fn level_for(module: &'static str, level: Level) -> impl Fn(&Metadata) -> bool {
    move |metadata| {
        if metadata
            .module_path()
            .unwrap_or_default()
            .starts_with(module)
        {
            metadata.level() <= &level
        } else {
            true
        }
    }
}<|MERGE_RESOLUTION|>--- conflicted
+++ resolved
@@ -111,16 +111,12 @@
 }
 
 fn build(options: CandyBuildOptions) -> ProgramResult {
-<<<<<<< HEAD
     let db = Database::default();
-=======
->>>>>>> f2325a91
     let module = Module::from_package_root_and_file(
         current_dir().unwrap(),
         options.file.clone(),
         ModuleKind::Code,
     );
-<<<<<<< HEAD
     let result = raw_build(
         &db,
         module.clone(),
@@ -129,16 +125,7 @@
     );
 
     if !options.watch {
-        match result {
-            Some(_) => Ok(()),
-            None => Err(Exit::FileNotFound),
-        }
-=======
-    let result = raw_build(module.clone(), options.debug);
-
-    if !options.watch {
         result.ok_or(Exit::FileNotFound).map(|_| ())
->>>>>>> f2325a91
     } else {
         let (tx, rx) = channel();
         let mut watcher = watcher(tx, Duration::from_secs(1)).unwrap();
@@ -252,26 +239,19 @@
 }
 
 fn run(options: CandyRunOptions) -> ProgramResult {
-<<<<<<< HEAD
     let db = Database::default();
-=======
->>>>>>> f2325a91
     let module = Module::from_package_root_and_file(
         current_dir().unwrap(),
         options.file.clone(),
         ModuleKind::Code,
     );
 
-<<<<<<< HEAD
     let config = TracingConfig {
         register_fuzzables: false,
         trace_calls: false,
         trace_evaluated_expressions: false,
     };
     if raw_build(&db, module.clone(), &config, false).is_none() {
-=======
-    if raw_build(module.clone(), false).is_none() {
->>>>>>> f2325a91
         warn!("File not found.");
         return Err(Exit::FileNotFound);
     };
@@ -424,10 +404,7 @@
 }
 
 async fn fuzz(options: CandyFuzzOptions) -> ProgramResult {
-<<<<<<< HEAD
     let db = Database::default();
-=======
->>>>>>> f2325a91
     let module = Module::from_package_root_and_file(
         current_dir().unwrap(),
         options.file.clone(),
@@ -439,20 +416,12 @@
         trace_evaluated_expressions: false,
     };
 
-<<<<<<< HEAD
     if raw_build(&db, module.clone(), &config, false).is_none() {
-=======
-    if raw_build(module.clone(), false).is_none() {
->>>>>>> f2325a91
         warn!("File not found.");
         return Err(Exit::FileNotFound);
     }
 
     debug!("Fuzzing `{module}`.");
-<<<<<<< HEAD
-=======
-    let db = Database::default();
->>>>>>> f2325a91
     let failing_cases = fuzzer::fuzz(&db, module).await;
 
     if failing_cases.is_empty() {
