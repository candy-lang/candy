use super::{ast_to_hir::AstToHir, error::CompilerError};
use crate::{builtin_functions::BuiltinFunction, input::Input};
use im::HashMap;
use itertools::Itertools;
use linked_hash_map::LinkedHashMap;
use num_bigint::BigUint;
use std::{
    collections::HashSet,
    fmt::{self, Display, Formatter},
    sync::Arc,
};

#[salsa::query_group(HirDbStorage)]
pub trait HirDb: AstToHir {
    fn find_expression(&self, id: Id) -> Option<Expression>;
    fn containing_body_of(&self, id: Id) -> Arc<Body>;
    fn all_hir_ids(&self, input: Input) -> Option<Vec<Id>>;
}
fn find_expression(db: &dyn HirDb, id: Id) -> Option<Expression> {
    let (hir, _) = db.hir(id.input.clone()).unwrap();
    if id.is_root() {
        panic!("You can't get the root because that got lowered into multiple IDs.");
    }

    hir.find(&id).map(|it| it.to_owned())
}
fn containing_body_of(db: &dyn HirDb, id: Id) -> Arc<Body> {
    match id.parent() {
        Some(lambda_id) => {
            if lambda_id.is_root() {
                db.hir(id.input).unwrap().0
            } else {
                match db.find_expression(lambda_id).unwrap() {
                    Expression::Lambda(lambda) => Arc::new(lambda.body),
                    _ => panic!("Parent of an expression must be a lambda (or root scope)."),
                }
            }
        }
        None => panic!("The root scope has no parent."),
    }
}
fn all_hir_ids(db: &dyn HirDb, input: Input) -> Option<Vec<Id>> {
    let (hir, _) = db.hir(input)?;
    let mut ids = vec![];
    hir.collect_all_ids(&mut ids);
    log::info!("all HIR IDs: {ids:?}");
    Some(ids)
}

impl Expression {
    pub fn collect_all_ids(&self, ids: &mut Vec<Id>) {
        match self {
            Expression::Int(_) => {}
            Expression::Text(_) => {}
            Expression::Reference(id) => {
                ids.push(id.clone());
            }
            Expression::Symbol(_) => {}
            Expression::Struct(entries) => {
                for (key_id, value_id) in entries.iter() {
                    ids.push(key_id.to_owned());
                    ids.push(value_id.to_owned());
                }
            }
            Expression::Lambda(Lambda {
                parameters, body, ..
            }) => {
                for parameter in parameters {
                    ids.push(parameter.clone());
                }
                body.collect_all_ids(ids);
            }
            Expression::Call {
                function,
                arguments,
            } => {
                ids.push(function.clone());
                ids.extend(arguments.iter().cloned());
            }
            Expression::Builtin(_) => {}
            Expression::Needs { condition, reason } => {
                ids.push(*condition.clone());
                ids.push(*reason.clone());
            }
            Expression::Error { .. } => {}
        }
    }
}
impl Body {
    fn collect_all_ids(&self, ids: &mut Vec<Id>) {
        ids.extend(self.expressions.keys().into_iter().cloned());
        for expression in self.expressions.values() {
            expression.collect_all_ids(ids);
        }
    }
}

#[derive(Debug, PartialEq, Eq, Clone, Hash, PartialOrd, Ord)]
pub struct Id {
    pub input: Input,
    pub keys: Vec<String>,
}
impl Id {
    pub fn new(input: Input, keys: Vec<String>) -> Self {
        Self { input, keys }
    }

    pub fn is_root(&self) -> bool {
        self.keys.is_empty()
    }

    pub fn parent(&self) -> Option<Id> {
        match self.keys.len() {
            0 => None,
            _ => Some(Id {
                input: self.input.clone(),
                keys: self.keys[..self.keys.len() - 1].to_vec(),
            }),
        }
    }

    pub fn is_same_module_and_any_parent_of(&self, other: &Self) -> bool {
        self.input == other.input
            && self.keys.len() < other.keys.len()
            && self.keys.iter().zip(&other.keys).all(|(a, b)| a == b)
    }
}
impl Display for Id {
    fn fmt(&self, f: &mut Formatter) -> fmt::Result {
        write!(f, "HirId({}:{})", self.input, self.keys.iter().join(":"))
    }
}

#[derive(Clone, PartialEq, Eq, Hash, Debug)]
pub enum Expression {
    Int(BigUint),
    Text(String),
    Reference(Id),
    Symbol(String),
    Struct(HashMap<Id, Id>),
    Lambda(Lambda),
    Call {
        function: Id,
        arguments: Vec<Id>,
    },
    Builtin(BuiltinFunction),
    Needs {
        condition: Box<Id>,
        reason: Box<Id>,
    },
    Error {
        child: Option<Id>,
        errors: Vec<CompilerError>,
    },
}
impl Expression {
    pub fn nothing() -> Self {
        Expression::Symbol("Nothing".to_string())
    }
}

#[derive(Clone, Debug, PartialEq, Eq, Hash)]
pub struct Lambda {
    pub parameters: Vec<Id>,
    pub body: Body,
    pub fuzzable: bool,
}
impl Lambda {
    pub fn captured_ids(&self, my_id: &Id) -> Vec<Id> {
        let mut captured = vec![];
        self.body.collect_all_ids(&mut captured);
        captured
            .into_iter()
            .filter(|potentially_captured_id| {
                !my_id.is_same_module_and_any_parent_of(potentially_captured_id)
            })
            .collect::<HashSet<_>>()
            .into_iter()
            .collect_vec()
    }
}

#[derive(Clone, Debug, PartialEq, Eq, Hash)]
pub struct Body {
    pub expressions: LinkedHashMap<Id, Expression>,
    pub identifiers: HashMap<Id, String>,
}
impl Body {
    #[allow(dead_code)]
    pub fn return_value(&self) -> Id {
        self.expressions
            .keys()
            .last()
            .expect("no expressions")
            .clone()
    }
}

#[derive(Clone, Debug, PartialEq, Eq, Hash)]
pub enum HirError {
<<<<<<< HEAD
    UnknownReference { name: String },
=======
    UnknownReference { identifier: String },
    UnknownFunction { name: String },
>>>>>>> d0bb0a78
    PublicAssignmentInNotTopLevel,
    PublicAssignmentWithSameName { name: String },
    NeedsWithWrongNumberOfArguments { num_args: usize },
}

impl Body {
    pub fn new() -> Self {
        Self {
            expressions: LinkedHashMap::new(),
            identifiers: HashMap::new(),
        }
    }
    pub fn push(&mut self, id: Id, expression: Expression, identifier: Option<String>) {
        self.expressions.insert(id.to_owned(), expression);
        if let Some(identifier) = identifier {
            self.identifiers.insert(id, identifier);
        }
    }
}

impl fmt::Display for Expression {
    fn fmt(&self, f: &mut fmt::Formatter<'_>) -> fmt::Result {
        match self {
            Expression::Int(int) => write!(f, "int {int}"),
            Expression::Text(text) => write!(f, "text {text:?}"),
            Expression::Reference(reference) => write!(f, "reference {reference}"),
            Expression::Symbol(symbol) => write!(f, "symbol {symbol}"),
            Expression::Struct(entries) => {
                write!(
                    f,
                    "struct [\n{}\n]",
                    entries
                        .iter()
                        .map(|(key, value)| format!("  {key}: {value},"))
                        .join("\n"),
                )
            }
            Expression::Lambda(lambda) => {
                write!(
                    f,
                    "lambda ({}) {{ {}\n}}",
                    if lambda.fuzzable {
                        "fuzzable"
                    } else {
                        "non-fuzzable"
                    },
                    lambda
                        .to_string()
                        .lines()
                        .enumerate()
                        .map(|(i, line)| format!("{}{line}", if i == 0 { "" } else { "  " }))
                        .join("\n"),
                )
            }

            Expression::Call {
                function,
                arguments,
            } => {
                assert!(!arguments.is_empty(), "A call needs to have arguments.");
                write!(
                    f,
                    "call {function} with these arguments:\n{}",
                    arguments
                        .iter()
                        .map(|argument| format!("  {argument}"))
                        .join("\n")
                )
            }
            Expression::Builtin(builtin) => {
                write!(f, "builtin{builtin:?}")
            }
            Expression::Needs { condition, reason } => {
                write!(f, "needs {condition} with reason {reason}")
            }
            Expression::Error { child, errors } => {
                write!(f, "{}", if errors.len() == 1 { "error" } else { "errors" })?;
                for error in errors {
                    write!(f, "\n  {error:?}")?;
                }
                if let Some(child) = child {
                    write!(f, "\n  fallback: {child}")?;
                }
                Ok(())
            }
        }
    }
}
impl fmt::Display for Lambda {
    fn fmt(&self, f: &mut fmt::Formatter<'_>) -> fmt::Result {
        writeln!(
            f,
            "{} ->",
            self.parameters
                .iter()
                .map(|parameter| format!("{parameter}"))
                .join(" "),
        )?;
        write!(f, "{}", self.body)?;
        Ok(())
    }
}
impl fmt::Display for Body {
    fn fmt(&self, f: &mut fmt::Formatter<'_>) -> fmt::Result {
        for (id, expression) in self.expressions.iter() {
            writeln!(f, "{id} = {expression}")?;
        }
        Ok(())
    }
}

impl Expression {
    fn find(&self, id: &Id) -> Option<&Self> {
        match self {
            Expression::Int { .. } => None,
            Expression::Text { .. } => None,
            Expression::Reference { .. } => None,
            Expression::Symbol { .. } => None,
            Expression::Struct(_) => None,
            Expression::Lambda(Lambda { body, .. }) => body.find(id),
            Expression::Call { .. } => None,
            Expression::Builtin(_) => None,
            Expression::Needs { .. } => None,
            Expression::Error { .. } => None,
        }
    }
}
impl Body {
    fn find(&self, id: &Id) -> Option<&Expression> {
        if let Some(expression) = self.expressions.get(id) {
            Some(expression)
        } else {
            self.expressions
                .iter()
                .filter(|(it, _)| it <= &id)
                .max_by_key(|(id, _)| id.keys.to_owned())?
                .1
                .find(id)
        }
    }
}

pub trait CollectErrors {
    fn collect_errors(&self, errors: &mut Vec<CompilerError>);
}
impl CollectErrors for Expression {
    fn collect_errors(&self, errors: &mut Vec<CompilerError>) {
        match self {
            Expression::Int(_)
            | Expression::Text(_)
            | Expression::Reference(_)
            | Expression::Symbol(_)
            | Expression::Struct(_)
            | Expression::Call { .. }
            | Expression::Builtin(_)
            | Expression::Needs { .. } => {}
            Expression::Lambda(lambda) => lambda.body.collect_errors(errors),
            Expression::Error {
                errors: the_errors, ..
            } => {
                errors.append(&mut the_errors.clone());
            }
        }
    }
}
impl CollectErrors for Body {
    fn collect_errors(&self, errors: &mut Vec<CompilerError>) {
        for (_id, ast) in &self.expressions {
            ast.collect_errors(errors);
        }
    }
}<|MERGE_RESOLUTION|>--- conflicted
+++ resolved
@@ -198,12 +198,7 @@
 
 #[derive(Clone, Debug, PartialEq, Eq, Hash)]
 pub enum HirError {
-<<<<<<< HEAD
     UnknownReference { name: String },
-=======
-    UnknownReference { identifier: String },
-    UnknownFunction { name: String },
->>>>>>> d0bb0a78
     PublicAssignmentInNotTopLevel,
     PublicAssignmentWithSameName { name: String },
     NeedsWithWrongNumberOfArguments { num_args: usize },
