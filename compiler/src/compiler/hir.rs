--- conflicted
+++ resolved
@@ -4,13 +4,9 @@
 use itertools::Itertools;
 use linked_hash_map::LinkedHashMap;
 use std::{
-<<<<<<< HEAD
     collections::HashSet,
     fmt::{self, Display, Formatter},
-=======
-    fmt::{self, Display, Formatter},
     sync::Arc,
->>>>>>> 1f62eca7
 };
 
 #[salsa::query_group(HirDbStorage)]
