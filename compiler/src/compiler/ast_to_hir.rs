use super::{
    ast::{
        self, Assignment, Ast, AstKind, AstString, Call, Identifier, Int, Struct, StructAccess,
        Symbol, Text,
    },
    cst::{self, CstDb},
    cst_to_ast::CstToAst,
    error::{CompilerError, CompilerErrorPayload},
    hir::{self, Body, Expression, HirError, Lambda},
    utils::AdjustCasingOfFirstLetter,
};
use crate::{
    builtin_functions::{self, BuiltinFunction},
    module::Module,
};
use im::HashMap;
use itertools::Itertools;
use std::{mem, ops::Range, sync::Arc};

#[salsa::query_group(AstToHirStorage)]
pub trait AstToHir: CstDb + CstToAst {
    fn hir_to_ast_id(&self, id: hir::Id) -> Option<ast::Id>;
    fn hir_to_cst_id(&self, id: hir::Id) -> Option<cst::Id>;
    fn hir_id_to_span(&self, id: hir::Id) -> Option<Range<usize>>;
    fn hir_id_to_display_span(&self, id: hir::Id) -> Option<Range<usize>>;

    fn ast_to_hir_id(&self, id: ast::Id) -> Option<hir::Id>;
    fn cst_to_hir_id(&self, module: Module, id: cst::Id) -> Option<hir::Id>;

    fn hir(&self, module: Module) -> Option<(Arc<Body>, HashMap<hir::Id, ast::Id>)>;
}

fn hir_to_ast_id(db: &dyn AstToHir, id: hir::Id) -> Option<ast::Id> {
    let (_, hir_to_ast_id_mapping) = db.hir(id.module.clone()).unwrap();
    hir_to_ast_id_mapping.get(&id).cloned()
}
fn hir_to_cst_id(db: &dyn AstToHir, id: hir::Id) -> Option<cst::Id> {
    db.ast_to_cst_id(db.hir_to_ast_id(id)?)
}
fn hir_id_to_span(db: &dyn AstToHir, id: hir::Id) -> Option<Range<usize>> {
    db.ast_id_to_span(db.hir_to_ast_id(id)?)
}
fn hir_id_to_display_span(db: &dyn AstToHir, id: hir::Id) -> Option<Range<usize>> {
    let cst_id = db.hir_to_cst_id(id.clone())?;
    Some(db.find_cst(id.module, cst_id).display_span())
}

fn ast_to_hir_id(db: &dyn AstToHir, id: ast::Id) -> Option<hir::Id> {
    let (_, hir_to_ast_id_mapping) = db.hir(id.module.clone()).unwrap();
    hir_to_ast_id_mapping
        .iter()
        .find_map(|(key, value)| if value == &id { Some(key) } else { None })
        .cloned()
}
fn cst_to_hir_id(db: &dyn AstToHir, module: Module, id: cst::Id) -> Option<hir::Id> {
    let id = db.cst_to_ast_id(module, id)?;
    db.ast_to_hir_id(id)
}

fn hir(db: &dyn AstToHir, module: Module) -> Option<(Arc<Body>, HashMap<hir::Id, ast::Id>)> {
    let (ast, _) = db.ast(module.clone())?;
    let (body, id_mapping) = compile_top_level(db, module, &ast);
    Some((Arc::new(body), id_mapping))
}

fn compile_top_level(
    db: &dyn AstToHir,
    module: Module,
    ast: &[Ast],
) -> (Body, HashMap<hir::Id, ast::Id>) {
    let mut context = Context {
        module,
        id_mapping: HashMap::new(),
        db,
        public_identifiers: HashMap::new(),
        body: Body::new(),
        prefix_keys: vec![],
        identifiers: HashMap::new(),
        is_top_level: true,
    };

    context.generate_sparkles();
    context.generate_use();
    context.compile(ast);
    context.generate_exports_struct();

    let id_mapping = context
        .id_mapping
        .into_iter()
        .filter_map(|(key, value)| value.map(|value| (key, value)))
        .collect();
    (context.body, id_mapping)
}

struct Context<'a> {
    module: Module,
    id_mapping: HashMap<hir::Id, Option<ast::Id>>,
    db: &'a dyn AstToHir,
    public_identifiers: HashMap<String, hir::Id>,
    body: Body,
    prefix_keys: Vec<String>,
    identifiers: HashMap<String, hir::Id>,
    is_top_level: bool,
}

impl<'a> Context<'a> {
    fn start_non_top_level(&mut self) -> NonTopLevelResetState {
        NonTopLevelResetState(mem::replace(&mut self.is_top_level, false))
    }
    fn end_non_top_level(&mut self, reset_state: NonTopLevelResetState) {
        self.is_top_level = reset_state.0;
    }
}
struct NonTopLevelResetState(bool);

impl<'a> Context<'a> {
    fn start_scope(&mut self) -> ScopeResetState {
        ScopeResetState {
            body: mem::replace(&mut self.body, Body::new()),
            prefix_keys: self.prefix_keys.clone(),
            identifiers: self.identifiers.clone(),
            non_top_level_reset_state: self.start_non_top_level(),
        }
    }
    fn end_scope(&mut self, reset_state: ScopeResetState) -> Body {
        let inner_body = mem::replace(&mut self.body, reset_state.body);
        self.prefix_keys = reset_state.prefix_keys;
        self.identifiers = reset_state.identifiers;
        self.end_non_top_level(reset_state.non_top_level_reset_state);
        inner_body
    }
}
struct ScopeResetState {
    body: Body,
    prefix_keys: Vec<String>,
    identifiers: HashMap<String, hir::Id>,
    non_top_level_reset_state: NonTopLevelResetState,
}

impl<'a> Context<'a> {
    fn compile(&mut self, asts: &[Ast]) -> hir::Id {
        if asts.is_empty() {
            self.push(None, Expression::nothing(), None)
        } else {
            let mut last_id = None;
            for ast in asts {
                last_id = Some(self.compile_single(ast));
            }
            last_id.unwrap()
        }
    }

    fn compile_single(&mut self, ast: &Ast) -> hir::Id {
        match &ast.kind {
            AstKind::Int(Int(int)) => {
                self.push(Some(ast.id.clone()), Expression::Int(int.to_owned()), None)
            }
            AstKind::Text(Text(string)) => self.push(
                Some(ast.id.clone()),
                Expression::Text(string.value.to_owned()),
                None,
            ),
            AstKind::Identifier(Identifier(name)) => {
                let reference = match self.identifiers.get(&name.value) {
                    Some(reference) => reference.to_owned(),
                    None => {
                        return self.push_error(
<<<<<<< HEAD
                            Some(symbol.id.clone()),
                            ast.id.module.clone(),
                            self.db.ast_id_to_span(ast.id.clone()).unwrap(),
=======
                            Some(name.id.clone()),
                            ast.id.input.clone(),
                            self.db.ast_id_to_display_span(ast.id.clone()).unwrap(),
>>>>>>> 2fbdb2c6
                            HirError::UnknownReference {
                                name: name.value.clone(),
                            },
                        );
                    }
                };
                self.push(Some(ast.id.clone()), Expression::Reference(reference), None)
            }
            AstKind::Symbol(Symbol(symbol)) => self.push(
                Some(ast.id.clone()),
                Expression::Symbol(symbol.value.to_owned()),
                None,
            ),
            AstKind::Struct(Struct {
                positional_fields,
                named_fields,
            }) => {
                let mut fields = positional_fields
                    .iter()
                    .enumerate()
                    .map(|(index, value)| {
                        (
                            self.push(None, Expression::Int(index.into()), None),
                            self.compile_single(value),
                        )
                    })
                    .collect::<HashMap<_, _>>();
                for (key, value) in named_fields {
                    fields.insert(self.compile_single(key), self.compile_single(value));
                }
                self.push(Some(ast.id.clone()), Expression::Struct(fields), None)
            }
            AstKind::StructAccess(struct_access) => {
                self.lower_struct_access(Some(ast.id.clone()), struct_access)
            }
            AstKind::Lambda(lambda) => self.compile_lambda(ast.id.clone(), lambda, None),
            AstKind::Call(call) => self.lower_call(Some(ast.id.clone()), call),
            AstKind::Assignment(Assignment {
                name,
                is_public,
                body,
            }) => {
                let name_string = name.value.to_owned();
                let body = match body {
                    ast::AssignmentBody::Lambda(lambda) => {
                        self.compile_lambda(ast.id.clone(), lambda, Some(name_string.clone()))
                    }
                    ast::AssignmentBody::Body(body) => {
                        let reset_state = self.start_non_top_level();
                        let body = self.compile(body);
                        self.end_non_top_level(reset_state);

                        self.push(Some(ast.id.clone()), Expression::Reference(body), None)
                    }
                };
                self.push(
                    Some(name.id.clone()),
                    Expression::Reference(body.clone()),
                    Some(name_string.clone()),
                );
                if *is_public {
                    if self.is_top_level {
                        if self.public_identifiers.contains_key(&name_string) {
                            self.push_error(
                                None,
<<<<<<< HEAD
                                ast.id.module.clone(),
                                self.db.ast_id_to_span(ast.id.clone()).unwrap(),
=======
                                ast.id.input.clone(),
                                self.db.ast_id_to_display_span(ast.id.clone()).unwrap(),
>>>>>>> 2fbdb2c6
                                HirError::PublicAssignmentWithSameName {
                                    name: name_string.clone(),
                                },
                            );
                        }
                        self.public_identifiers.insert(name_string, body.clone());
                    } else {
                        self.push_error(
                            None,
<<<<<<< HEAD
                            ast.id.module.clone(),
                            self.db.ast_id_to_span(ast.id.clone()).unwrap(),
=======
                            ast.id.input.clone(),
                            self.db.ast_id_to_display_span(ast.id.clone()).unwrap(),
>>>>>>> 2fbdb2c6
                            HirError::PublicAssignmentInNotTopLevel,
                        );
                    }
                }
                body
            }
            AstKind::Error { child, errors } => {
                let child = child.as_ref().map(|child| self.compile_single(child));
                self.push(
                    Some(ast.id.clone()),
                    Expression::Error {
                        child,
                        errors: errors.clone(),
                    },
                    None,
                )
            }
        }
    }

    fn compile_lambda(
        &mut self,
        id: ast::Id,
        lambda: &ast::Lambda,
        identifier: Option<String>,
    ) -> hir::Id {
        let assignment_reset_state = self.start_scope();
        let lambda_id = self.create_next_id(Some(id), identifier);

        for parameter in lambda.parameters.iter() {
            let name = parameter.value.to_string();
            let id = hir::Id::new(self.module.clone(), add_keys(&lambda_id.keys, name.clone()));
            self.id_mapping
                .insert(id.clone(), Some(parameter.id.clone()));
            self.body.identifiers.insert(id.clone(), name.clone());
            self.identifiers.insert(name, id);
        }

        let lambda_reset_state = self.start_scope();
        self.prefix_keys
            .push(lambda_id.keys.last().unwrap().clone());

        self.compile(&lambda.body);

        let inner_body = self.end_scope(lambda_reset_state);
        self.end_scope(assignment_reset_state);

        self.push_with_existing_id(
            lambda_id.clone(),
            Expression::Lambda(Lambda {
                parameters: lambda
                    .parameters
                    .iter()
                    .map(|parameter| {
                        hir::Id::new(
                            self.module.clone(),
                            add_keys(&lambda_id.keys[..], parameter.value.to_string()),
                        )
                    })
                    .collect(),
                body: inner_body,
                fuzzable: lambda.fuzzable,
            }),
            None,
        )
    }

    fn lower_struct_access(
        &mut self,
        id: Option<ast::Id>,
        struct_access: &StructAccess,
    ) -> hir::Id {
        let struct_ = self.compile_single(&struct_access.struct_);
        let key_id = self.push(
            Some(struct_access.key.id.clone()),
            Expression::Symbol(struct_access.key.value.uppercase_first_letter()),
            None,
        );
        let struct_get_id = self.push(None, Expression::Builtin(BuiltinFunction::StructGet), None);
        self.push(
            id,
            Expression::Call {
                function: struct_get_id,
                arguments: vec![struct_, key_id],
            },
            None,
        )
    }

    fn lower_call(&mut self, id: Option<ast::Id>, call: &Call) -> hir::Id {
<<<<<<< HEAD
        let function = match call.receiver.clone() {
            CallReceiver::Identifier(name) => {
                if name.value == "needs" {
                    let expression = match &self.lower_call_arguments(&call.arguments[..])[..] {
                        [condition, reason] => Expression::Needs {
                            condition: Box::new(condition.clone()),
                            reason: Box::new(reason.clone()),
                        },
                        [condition] => Expression::Needs {
                            condition: Box::new(condition.clone()),
                            reason: Box::new(self.push(
                                None,
                                Expression::Text("needs not satisfied".to_string()),
                                None,
                            )),
                        },
                        _ => Expression::Error {
                            child: None,
                            errors: vec![CompilerError {
                                module: name.id.module.clone(),
                                span: self.db.ast_id_to_span(name.id.clone()).unwrap(),
                                payload: CompilerErrorPayload::Hir(
                                    HirError::NeedsWithWrongNumberOfArguments,
                                ),
                            }],
                        },
                    };
                    return self.push(id, expression, None);
                }

                match self.identifiers.get(&name.value).map(|id| id.clone()) {
                    Some(function) => {
                        self.push(Some(name.id), Expression::Reference(function), None)
                    }
                    None => {
                        return self.push_error(
                            Some(name.id.clone()),
                            name.id.module.clone(),
                            self.db.ast_id_to_span(name.id.clone()).unwrap(),
                            HirError::UnknownFunction {
                                name: name.value.clone(),
=======
        let function = match &call.receiver.kind {
            AstKind::Identifier(Identifier(AstString {
                id: name_id,
                value: name,
            })) if name == "needs" => {
                let expression = match &self.lower_call_arguments(&call.arguments[..])[..] {
                    [condition, reason] => Expression::Needs {
                        condition: Box::new(condition.clone()),
                        reason: Box::new(reason.clone()),
                    },
                    [condition] => Expression::Needs {
                        condition: Box::new(condition.clone()),
                        reason: Box::new(self.push(
                            None,
                            Expression::Text("needs not satisfied".to_string()),
                            None,
                        )),
                    },
                    _ => {
                        return self.push_error(
                            id,
                            name_id.input.clone(),
                            self.db.ast_id_to_span(name_id.to_owned()).unwrap(),
                            HirError::NeedsWithWrongNumberOfArguments {
                                num_args: call.arguments.len(),
>>>>>>> 2fbdb2c6
                            },
                        );
                    }
                };
                return self.push(id, expression, None);
            }
            _ => self.compile_single(call.receiver.as_ref()),
        };
        let arguments = self.lower_call_arguments(&call.arguments[..]);
        self.push(
            id,
            Expression::Call {
                function,
                arguments,
            },
            None,
        )
    }
    fn lower_call_arguments(&mut self, arguments: &[Ast]) -> Vec<hir::Id> {
        arguments
            .iter()
            .map(|argument| self.compile_single(argument))
            .collect_vec()
    }

    fn push(
        &mut self,
        ast_id: Option<ast::Id>,
        expression: Expression,
        identifier: Option<String>,
    ) -> hir::Id {
        let id = self.create_next_id(ast_id, identifier.clone());
        self.push_with_existing_id(id, expression, identifier)
    }
    fn push_with_existing_id(
        &mut self,
        id: hir::Id,
        expression: Expression,
        identifier: Option<String>,
    ) -> hir::Id {
        self.body
            .push(id.to_owned(), expression, identifier.clone());
        if let Some(identifier) = identifier {
            self.identifiers.insert(identifier, id.clone());
        }
        id
    }
    fn push_error(
        &mut self,
        ast_id: Option<ast::Id>,
        module: Module,
        span: Range<usize>,
        error: HirError,
    ) -> hir::Id {
        self.push(
            ast_id,
            Expression::Error {
                child: None,
                errors: vec![CompilerError {
                    module,
                    span,
                    payload: CompilerErrorPayload::Hir(error),
                }],
            },
            None,
        )
    }

    fn create_next_id(&mut self, ast_id: Option<ast::Id>, key: Option<String>) -> hir::Id {
        for disambiguator in 0.. {
            let last_part = if let Some(key) = &key {
                if disambiguator == 0 {
                    key.to_string()
                } else {
                    format!("{key}${}", disambiguator - 1)
                }
            } else {
                format!("{}", disambiguator)
            };
            let id = hir::Id::new(self.module.clone(), add_keys(&self.prefix_keys, last_part));
            if !self.id_mapping.contains_key(&id) {
                assert!(self.id_mapping.insert(id.to_owned(), ast_id).is_none());
                return id;
            }
        }
        unreachable!()
    }
}

impl<'a> Context<'a> {
    fn generate_sparkles(&mut self) {
        let mut sparkles_map = HashMap::new();

        for builtin_function in builtin_functions::VALUES.iter() {
            let symbol = self.push(
                None,
                Expression::Symbol(format!("{builtin_function:?}")),
                None,
            );
            let builtin = self.push(None, Expression::Builtin(*builtin_function), None);
            sparkles_map.insert(symbol, builtin);
        }

        let sparkles_map = Expression::Struct(sparkles_map);
        self.push(None, sparkles_map, Some("✨".to_string()));
    }

<<<<<<< HEAD
=======
    fn generate_panicking_code(&mut self, reason: String) -> hir::Id {
        let condition = self.push(
            None,
            Expression::Symbol("False".to_string()),
            Some("false".to_string()),
        );
        let reason = self.push(None, Expression::Text(reason), Some("reason".to_string()));
        self.push(
            None,
            Expression::Needs {
                condition: Box::new(condition),
                reason: Box::new(reason),
            },
            None,
        )
    }

    // Generates a struct that contains the current path as a struct. Generates
    // panicking code if the current file is not on the file system and of the
    // current project.
    fn generate_current_path_struct(&mut self) -> hir::Id {
        // HirId(~:test.candy:something:key) = int 0
        // HirId(~:test.candy:something:raw_path) = text "test.candy"
        // HirId(~:test.candy:something:currentPath) = struct [
        //   HirId(~:test.candy:something:key): HirId(~:test.candy:something:raw_path),
        // ]

        match self.input.clone() {
            Input::File(path) => {
                let current_path_content = path
                    .into_iter()
                    .filter(|path| *path != ".candy")
                    .enumerate()
                    .map(|(index, it)| {
                        (
                            self.push(None, Expression::Int(index.into()), Some("key".to_string())),
                            self.push(None, Expression::Text(it), Some("rawPath".to_string())),
                        )
                    })
                    .collect();
                self.push(
                    None,
                    Expression::Struct(current_path_content),
                    Some("currentPath".to_string()),
                )
            }
            Input::ExternalFile(_) => self.generate_panicking_code(
                "file doesn't belong to the currently opened project.".to_string(),
            ),
            Input::Untitled(_) => self.generate_panicking_code(
                "untitled files can't call `use` or `useAsset`.".to_string(),
            ),
        }
    }

    fn generate_use_asset(&mut self) {
        // HirId(~:test.candy:useAsset) = lambda { HirId(~:test.candy:useAsset:target) ->
        //   HirId(~:test.candy:useAsset:key) = int 0
        //   HirId(~:test.candy:useAsset:raw_path) = text "test.candy"
        //   HirId(~:test.candy:useAsset:currentPath) = struct [
        //     HirId(~:test.candy:useAsset:key): HirId(~:test.candy:useAsset:raw_path),
        //   ]
        //   HirId(~:test.candy:useAsset:useAsset) = builtinUseAsset
        //   HirId(~:test.candy:useAsset:importedFileContent) = call HirId(~:test.candy:useAsset:useAsset) with these arguments:
        //     HirId(~:test.candy:useAsset:currentPath)
        //     HirId(~:test.candy:useAsset:target)
        // }

        let reset_state = self.start_scope();
        self.prefix_keys.push("useAsset".to_string());
        let lambda_parameter_id = hir::Id::new(
            self.input.clone(),
            add_keys(&self.prefix_keys[..], "target".to_string()),
        );

        let current_path = self.generate_current_path_struct();
        let use_id = self.push(
            None,
            Expression::Builtin(BuiltinFunction::UseAsset),
            Some("useAsset".to_string()),
        );
        self.push(
            None,
            Expression::Call {
                function: use_id,
                arguments: vec![current_path, lambda_parameter_id.clone()],
            },
            Some("importedFileContent".to_string()),
        );

        let inner_body = self.end_scope(reset_state);

        self.push(
            None,
            Expression::Lambda(Lambda {
                parameters: vec![lambda_parameter_id],
                body: inner_body,
                fuzzable: false,
            }),
            Some("useAsset".to_string()),
        );
    }

>>>>>>> 2fbdb2c6
    fn generate_use(&mut self) {
        // HirId(~:test.candy:use) = lambda { HirId(~:test.candy:use:relativePath) ->
        //   HirId(~:test.candy:useAsset:importedFileContent) = useAssetModule
        //     currently in ~:test.candy:useAsset:importedFileContent
        //     relative path: HirId(~:test.candy:useAsset:relativePath)
        //  }

        let reset_state = self.start_scope();
        self.prefix_keys.push("use".to_string());
        let relative_path = hir::Id::new(
            self.module.clone(),
            add_keys(&self.prefix_keys[..], "relativePath".to_string()),
        );

        self.push(
            None,
            Expression::UseModule {
                current_module: self.module.clone(),
                relative_path: relative_path.clone(),
            },
            Some("importedModule".to_string()),
        );

        let inner_body = self.end_scope(reset_state);

        self.push(
            None,
            Expression::Lambda(Lambda {
                parameters: vec![relative_path],
                body: inner_body,
                fuzzable: false,
            }),
            Some("use".to_string()),
        );
    }

    fn generate_exports_struct(&mut self) -> hir::Id {
        // HirId(~:test.candy:100) = symbol Foo
        // HirId(~:test.candy:102) = struct [
        //   HirId(~:test.candy:100): HirId(~:test.candy:101),
        // ]

        let mut exports = HashMap::new();
        for (name, id) in self.public_identifiers.clone() {
            exports.insert(
                self.push(
                    None,
                    Expression::Symbol(name.uppercase_first_letter()),
                    None,
                ),
                id,
            );
        }
        self.push(None, Expression::Struct(exports), None)
    }
}

fn add_keys(parents: &[String], id: String) -> Vec<String> {
    parents
        .iter()
        .map(|it| it.to_string())
        .chain(vec![id])
        .collect()
}<|MERGE_RESOLUTION|>--- conflicted
+++ resolved
@@ -165,15 +165,9 @@
                     Some(reference) => reference.to_owned(),
                     None => {
                         return self.push_error(
-<<<<<<< HEAD
-                            Some(symbol.id.clone()),
+                            Some(name.id.clone()),
                             ast.id.module.clone(),
-                            self.db.ast_id_to_span(ast.id.clone()).unwrap(),
-=======
-                            Some(name.id.clone()),
-                            ast.id.input.clone(),
                             self.db.ast_id_to_display_span(ast.id.clone()).unwrap(),
->>>>>>> 2fbdb2c6
                             HirError::UnknownReference {
                                 name: name.value.clone(),
                             },
@@ -239,13 +233,8 @@
                         if self.public_identifiers.contains_key(&name_string) {
                             self.push_error(
                                 None,
-<<<<<<< HEAD
                                 ast.id.module.clone(),
-                                self.db.ast_id_to_span(ast.id.clone()).unwrap(),
-=======
-                                ast.id.input.clone(),
                                 self.db.ast_id_to_display_span(ast.id.clone()).unwrap(),
->>>>>>> 2fbdb2c6
                                 HirError::PublicAssignmentWithSameName {
                                     name: name_string.clone(),
                                 },
@@ -255,13 +244,8 @@
                     } else {
                         self.push_error(
                             None,
-<<<<<<< HEAD
                             ast.id.module.clone(),
-                            self.db.ast_id_to_span(ast.id.clone()).unwrap(),
-=======
-                            ast.id.input.clone(),
                             self.db.ast_id_to_display_span(ast.id.clone()).unwrap(),
->>>>>>> 2fbdb2c6
                             HirError::PublicAssignmentInNotTopLevel,
                         );
                     }
@@ -352,49 +336,6 @@
     }
 
     fn lower_call(&mut self, id: Option<ast::Id>, call: &Call) -> hir::Id {
-<<<<<<< HEAD
-        let function = match call.receiver.clone() {
-            CallReceiver::Identifier(name) => {
-                if name.value == "needs" {
-                    let expression = match &self.lower_call_arguments(&call.arguments[..])[..] {
-                        [condition, reason] => Expression::Needs {
-                            condition: Box::new(condition.clone()),
-                            reason: Box::new(reason.clone()),
-                        },
-                        [condition] => Expression::Needs {
-                            condition: Box::new(condition.clone()),
-                            reason: Box::new(self.push(
-                                None,
-                                Expression::Text("needs not satisfied".to_string()),
-                                None,
-                            )),
-                        },
-                        _ => Expression::Error {
-                            child: None,
-                            errors: vec![CompilerError {
-                                module: name.id.module.clone(),
-                                span: self.db.ast_id_to_span(name.id.clone()).unwrap(),
-                                payload: CompilerErrorPayload::Hir(
-                                    HirError::NeedsWithWrongNumberOfArguments,
-                                ),
-                            }],
-                        },
-                    };
-                    return self.push(id, expression, None);
-                }
-
-                match self.identifiers.get(&name.value).map(|id| id.clone()) {
-                    Some(function) => {
-                        self.push(Some(name.id), Expression::Reference(function), None)
-                    }
-                    None => {
-                        return self.push_error(
-                            Some(name.id.clone()),
-                            name.id.module.clone(),
-                            self.db.ast_id_to_span(name.id.clone()).unwrap(),
-                            HirError::UnknownFunction {
-                                name: name.value.clone(),
-=======
         let function = match &call.receiver.kind {
             AstKind::Identifier(Identifier(AstString {
                 id: name_id,
@@ -416,11 +357,10 @@
                     _ => {
                         return self.push_error(
                             id,
-                            name_id.input.clone(),
+                            name_id.module.clone(),
                             self.db.ast_id_to_span(name_id.to_owned()).unwrap(),
                             HirError::NeedsWithWrongNumberOfArguments {
                                 num_args: call.arguments.len(),
->>>>>>> 2fbdb2c6
                             },
                         );
                     }
@@ -528,112 +468,6 @@
         self.push(None, sparkles_map, Some("✨".to_string()));
     }
 
-<<<<<<< HEAD
-=======
-    fn generate_panicking_code(&mut self, reason: String) -> hir::Id {
-        let condition = self.push(
-            None,
-            Expression::Symbol("False".to_string()),
-            Some("false".to_string()),
-        );
-        let reason = self.push(None, Expression::Text(reason), Some("reason".to_string()));
-        self.push(
-            None,
-            Expression::Needs {
-                condition: Box::new(condition),
-                reason: Box::new(reason),
-            },
-            None,
-        )
-    }
-
-    // Generates a struct that contains the current path as a struct. Generates
-    // panicking code if the current file is not on the file system and of the
-    // current project.
-    fn generate_current_path_struct(&mut self) -> hir::Id {
-        // HirId(~:test.candy:something:key) = int 0
-        // HirId(~:test.candy:something:raw_path) = text "test.candy"
-        // HirId(~:test.candy:something:currentPath) = struct [
-        //   HirId(~:test.candy:something:key): HirId(~:test.candy:something:raw_path),
-        // ]
-
-        match self.input.clone() {
-            Input::File(path) => {
-                let current_path_content = path
-                    .into_iter()
-                    .filter(|path| *path != ".candy")
-                    .enumerate()
-                    .map(|(index, it)| {
-                        (
-                            self.push(None, Expression::Int(index.into()), Some("key".to_string())),
-                            self.push(None, Expression::Text(it), Some("rawPath".to_string())),
-                        )
-                    })
-                    .collect();
-                self.push(
-                    None,
-                    Expression::Struct(current_path_content),
-                    Some("currentPath".to_string()),
-                )
-            }
-            Input::ExternalFile(_) => self.generate_panicking_code(
-                "file doesn't belong to the currently opened project.".to_string(),
-            ),
-            Input::Untitled(_) => self.generate_panicking_code(
-                "untitled files can't call `use` or `useAsset`.".to_string(),
-            ),
-        }
-    }
-
-    fn generate_use_asset(&mut self) {
-        // HirId(~:test.candy:useAsset) = lambda { HirId(~:test.candy:useAsset:target) ->
-        //   HirId(~:test.candy:useAsset:key) = int 0
-        //   HirId(~:test.candy:useAsset:raw_path) = text "test.candy"
-        //   HirId(~:test.candy:useAsset:currentPath) = struct [
-        //     HirId(~:test.candy:useAsset:key): HirId(~:test.candy:useAsset:raw_path),
-        //   ]
-        //   HirId(~:test.candy:useAsset:useAsset) = builtinUseAsset
-        //   HirId(~:test.candy:useAsset:importedFileContent) = call HirId(~:test.candy:useAsset:useAsset) with these arguments:
-        //     HirId(~:test.candy:useAsset:currentPath)
-        //     HirId(~:test.candy:useAsset:target)
-        // }
-
-        let reset_state = self.start_scope();
-        self.prefix_keys.push("useAsset".to_string());
-        let lambda_parameter_id = hir::Id::new(
-            self.input.clone(),
-            add_keys(&self.prefix_keys[..], "target".to_string()),
-        );
-
-        let current_path = self.generate_current_path_struct();
-        let use_id = self.push(
-            None,
-            Expression::Builtin(BuiltinFunction::UseAsset),
-            Some("useAsset".to_string()),
-        );
-        self.push(
-            None,
-            Expression::Call {
-                function: use_id,
-                arguments: vec![current_path, lambda_parameter_id.clone()],
-            },
-            Some("importedFileContent".to_string()),
-        );
-
-        let inner_body = self.end_scope(reset_state);
-
-        self.push(
-            None,
-            Expression::Lambda(Lambda {
-                parameters: vec![lambda_parameter_id],
-                body: inner_body,
-                fuzzable: false,
-            }),
-            Some("useAsset".to_string()),
-        );
-    }
-
->>>>>>> 2fbdb2c6
     fn generate_use(&mut self) {
         // HirId(~:test.candy:use) = lambda { HirId(~:test.candy:use:relativePath) ->
         //   HirId(~:test.candy:useAsset:importedFileContent) = useAssetModule
