--- conflicted
+++ resolved
@@ -2,12 +2,8 @@
     cst::CstDb,
     lir::{Instruction, Lir, StackOffset},
     mir::{Body, Expression, Id},
-<<<<<<< HEAD
-    optimize::OptimizeMir,
+    mir_optimize::OptimizeMir,
     tracing::TracingConfig,
-=======
-    mir_optimize::OptimizeMir,
->>>>>>> b709ace5
 };
 use crate::{module::Module, utils::CountableId};
 use itertools::Itertools;
