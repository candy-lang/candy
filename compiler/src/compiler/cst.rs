--- conflicted
+++ resolved
@@ -489,41 +489,12 @@
         Some(self.span.start)
     }
     fn find_by_offset(&self, offset: &usize) -> Option<&Cst> {
-<<<<<<< HEAD
-        let inner = match &self.kind {
-            CstKind::EqualsSign { .. } => None,
-            CstKind::Comma { .. } => None,
-            CstKind::Dot { .. } => None,
-            CstKind::Colon { .. } => None,
-            CstKind::ColonEqualsSign { .. } => None,
-            CstKind::OpeningParenthesis { .. } => None,
-            CstKind::ClosingParenthesis { .. } => None,
-            CstKind::OpeningBracket { .. } => None,
-            CstKind::ClosingBracket { .. } => None,
-            CstKind::OpeningCurlyBrace { .. } => None,
-            CstKind::ClosingCurlyBrace { .. } => None,
-            CstKind::Arrow { .. } => None,
-            CstKind::DoubleQuote => None,
-            CstKind::Octothorpe => None,
-            CstKind::Whitespace(_) => None,
-            CstKind::Newline(_) => None,
-            CstKind::Comment { octothorpe, .. } => octothorpe.find_by_offset(offset),
-            CstKind::TrailingWhitespace { child, .. } => child.find_by_offset(offset),
-            CstKind::Identifier { .. } => None,
-            CstKind::Symbol { .. } => None,
-            CstKind::Int { .. } => None,
-            CstKind::Text { .. } => None,
-            CstKind::TextPart(_) => None,
-            CstKind::Parenthesized { inner, .. } => inner.find_by_offset(offset),
-            CstKind::Call { name, arguments } => name
-                .find_by_offset(offset)
-                .or_else(|| arguments.find_by_offset(offset)),
-=======
         let (inner, is_end_inclusive) = match &self.kind {
             CstKind::EqualsSign { .. } => (None, false),
             CstKind::Comma { .. } => (None, false),
             CstKind::Dot { .. } => (None, false),
             CstKind::Colon { .. } => (None, false),
+            CstKind::ColonEqualsSign { .. } => (None, false),
             CstKind::OpeningParenthesis { .. } => (None, false),
             CstKind::ClosingParenthesis { .. } => (None, false),
             CstKind::OpeningBracket { .. } => (None, false),
@@ -548,7 +519,6 @@
                     .or_else(|| arguments.find_by_offset(offset)),
                 false,
             ),
->>>>>>> 1f62eca7
             CstKind::Struct {
                 opening_bracket,
                 fields,
