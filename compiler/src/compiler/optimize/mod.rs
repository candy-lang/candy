--- conflicted
+++ resolved
@@ -80,24 +80,15 @@
     module: Module,
     tracing: TracingConfig,
 ) -> Option<Arc<Mir>> {
-<<<<<<< HEAD
-    debug!("{module}: Compiling");
+    debug!("{module}: Compiling.");
     let mir = db.mir(module.clone(), tracing.clone())?;
-    let mut mir = (*mir).clone();
-    debug!("{module}: Optimizing. {}", mir.complexity());
-    mir.optimize_obvious(db, &tracing);
-    debug!("{module}: Done. {}", mir.complexity());
-=======
-    debug!("{module}: Compiling.");
-    let mir = db.mir(module.clone(), config.clone())?;
     let mut mir = (*mir).clone();
 
     let complexity_before = mir.complexity();
-    mir.optimize_obvious(db, &config);
+    mir.optimize_obvious(db, &tracing);
     let complexity_after = mir.complexity();
 
     debug!("{module}: Done. Optimized from {complexity_before} to {complexity_after}");
->>>>>>> 05a05b0e
     Some(Arc::new(mir))
 }
 
