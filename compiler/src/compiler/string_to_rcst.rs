--- conflicted
+++ resolved
@@ -73,15 +73,12 @@
     // all the surrounding code still has a chance to be properly parsed – even
     // mid-writing after putting the opening bracket of a struct.
 
-    use std::str::FromStr;
-
     use crate::compiler::{
         rcst::SplitOuterTrailingWhitespace, string_to_rcst::whitespace_indentation_score,
     };
 
     use super::super::rcst::{IsMultiline, Rcst, RcstError};
     use itertools::Itertools;
-    use num_bigint::BigUint;
 
     static MEANINGFUL_PUNCTUATION: &str = "()[]:,{}->=.";
     static SUPPORTED_WHITESPACE: &str = " \r\n\t";
@@ -280,11 +277,7 @@
             return None;
         }
         if w.chars().all(|c| c.is_ascii_digit()) {
-<<<<<<< HEAD
             let value = str::parse(&w).expect("Couldn't parse int.");
-=======
-            let value = BigUint::from_str(&w).expect("Couldn't parse int.");
->>>>>>> d0bb0a78
             Some((input, Rcst::Int { value, string: w }))
         } else {
             Some((
@@ -1151,14 +1144,6 @@
                 break;
             }
 
-<<<<<<< HEAD
-            outer_input = input;
-            fields.push(Rcst::StructField {
-                key: Box::new(key),
-                colon: Box::new(colon),
-                value: Box::new(value),
-                comma: comma.map(Box::new),
-=======
             let is_positional = key_or_value.is_some() && !has_colon && !has_value;
             let key_or_value = key_or_value.unwrap_or_else(|| Rcst::Error {
                 unparsable_input: "".to_string(),
@@ -1167,12 +1152,11 @@
                 } else {
                     RcstError::StructFieldMissesKey
                 },
->>>>>>> d0bb0a78
             });
             let key_or_value = key_or_value.wrap_in_whitespace(key_or_value_whitespace);
 
             outer_input = input;
-            let comma = comma.map(|it| Box::new(it));
+            let comma = comma.map(Box::new);
             let field = if is_positional {
                 Rcst::StructField {
                     key_and_colon: None,
