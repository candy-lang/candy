use super::Hint;
use crate::{
    compiler::{
        ast::{AstKind, FindAst},
        ast_to_hir::AstToHir,
        cst_to_ast::CstToAst,
        hir::Id,
    },
    database::Database,
    input::Input,
    language_server::hints::{utils::id_to_end_of_line, HintKind},
    vm::{tracer::TraceEntry, use_provider::DbUseProvider, value::Closure, Status, Vm},
    CloneWithExtension,
};
use itertools::Itertools;
use rand::{prelude::SliceRandom, thread_rng};
use std::{collections::HashMap, fs};

#[derive(Default)]
pub struct ConstantEvaluator {
    vms: HashMap<Input, Vm>,
}

impl ConstantEvaluator {
    pub fn update_input(&mut self, db: &Database, input: Input) {
        let module_closure = Closure::of_input(db, input.clone()).unwrap();
        let mut vm = Vm::new();
        let use_provider = DbUseProvider { db };
        vm.set_up_module_closure_execution(&use_provider, module_closure);

        self.vms.insert(input, vm);
    }

    pub fn remove_input(&mut self, input: Input) {
        self.vms.remove(&input).unwrap();
    }

    pub fn run(&mut self, db: &Database) -> Option<Input> {
        let num_vms = self.vms.len();
        let mut running_vms = self
            .vms
            .iter_mut()
            .filter(|(_, vm)| matches!(vm.status(), Status::Running))
            .collect_vec();
        log::trace!(
            "Constant evaluator running. {} running VMs, {} in total.",
            running_vms.len(),
            num_vms,
        );

        if let Some((input, vm)) = running_vms.choose_mut(&mut thread_rng()) {
            let use_provider = DbUseProvider { db };
            vm.run(&use_provider, 500);
            Some(input.clone())
        } else {
            None
        }
    }

    pub fn get_fuzzable_closures(&self, input: &Input) -> Vec<(Id, Closure)> {
        self.vms[input]
            .fuzzable_closures
            .iter()
            .filter(|(id, _)| &id.input == input)
            .cloned()
            .collect_vec()
    }

    pub fn get_hints(&self, db: &Database, input: &Input) -> Vec<Hint> {
        let vm = &self.vms[input];

        log::trace!("Calculating hints for {input}");
        let mut hints = vec![];

        if let Status::Panicked { reason } = vm.status() {
<<<<<<< HEAD
            let hint = panic_hint(db, input.clone(), vm, reason)
                .expect("Module panicked, but we couldn't build a panic hint to communicate that.");
            hints.push(hint);
=======
            if let Some(hint) = panic_hint(&db, input.clone(), &vm, reason) {
                hints.push(hint);
            }
>>>>>>> d0bb0a78
        };
        if let Some(path) = input.to_path() {
            let trace = vm.tracer.dump_call_tree();
            let trace_file = path.clone_with_extension("candy.trace");
            fs::write(trace_file, trace).unwrap();
        }

        for entry in vm.tracer.log() {
            let (id, value) = match entry {
                TraceEntry::ValueEvaluated { id, value } => {
                    if &id.input != input {
                        continue;
                    }
                    let ast_id = match db.hir_to_ast_id(id.clone()) {
                        Some(ast_id) => ast_id,
                        None => continue,
                    };
                    let ast = match db.ast(input.clone()) {
                        Some((ast, _)) => (*ast).clone(),
                        None => continue,
                    };
                    let ast = match ast.find(&ast_id) {
                        Some(ast) => ast,
                        None => continue,
                    };
                    if !matches!(ast.kind, AstKind::Assignment(_)) {
                        continue;
                    }
                    (id.clone(), value.clone())
                }
                _ => continue,
            };

            hints.push(Hint {
                kind: HintKind::Value,
                text: format!("{value}"),
                position: id_to_end_of_line(db, id).unwrap(),
            });
        }

        hints
    }
}

fn panic_hint(db: &Database, input: Input, vm: &Vm, reason: String) -> Option<Hint> {
    // We want to show the hint at the last call site still inside the current
    // module. If there is no call site in this module, then the panic results
    // from a compiler error in a previous stage which is already reported.
<<<<<<< HEAD
    let last_call_in_this_module = vm.tracer.stack().iter().find(|entry| {
        let id = match entry {
            TraceEntry::CallStarted { id, .. } => id,
            TraceEntry::NeedsStarted { id, .. } => id,
            _ => return false,
        };
        // Make sure the entry comes from the same file and is not generated
        // code.
        id.input == input && db.hir_to_cst_id(id.clone()).is_some()
    })?;
=======
    let stack = vm.tracer.stack();
    if stack.len() == 1 {
        // The stack only contains a `ModuleStarted` entry. This indicates an
        // error during compilation resulting in a top-level error instruction.
        return None;
    }

    let last_call_in_this_module = stack
        .iter()
        .filter(|entry| {
            let id = match entry {
                TraceEntry::CallStarted { id, .. } => id,
                TraceEntry::NeedsStarted { id, .. } => id,
                _ => return false,
            };
            // Make sure the entry comes from the same file and is not generated
            // code.
            id.input == input && db.hir_to_cst_id(id.clone()).is_some()
        })
        .next()
        .expect("Module panicked, but we can't build a panic hint to communicate that.");
>>>>>>> d0bb0a78

    let (id, call_info) = match last_call_in_this_module {
        TraceEntry::CallStarted { id, closure, args } => (
            id,
            format!(
                "{closure} {}",
                args.iter().map(|arg| format!("{arg}")).join(" ")
            ),
        ),
        TraceEntry::NeedsStarted {
            id,
            condition,
            reason,
        } => (id, format!("needs {condition} {reason}")),
        _ => unreachable!(),
    };

    Some(Hint {
        kind: HintKind::Panic,
        text: format!("Calling `{call_info}` panics because {reason}."),
        position: id_to_end_of_line(db, id.clone())?,
    })
}<|MERGE_RESOLUTION|>--- conflicted
+++ resolved
@@ -73,15 +73,9 @@
         let mut hints = vec![];
 
         if let Status::Panicked { reason } = vm.status() {
-<<<<<<< HEAD
-            let hint = panic_hint(db, input.clone(), vm, reason)
-                .expect("Module panicked, but we couldn't build a panic hint to communicate that.");
-            hints.push(hint);
-=======
-            if let Some(hint) = panic_hint(&db, input.clone(), &vm, reason) {
+            if let Some(hint) = panic_hint(db, input.clone(), vm, reason) {
                 hints.push(hint);
             }
->>>>>>> d0bb0a78
         };
         if let Some(path) = input.to_path() {
             let trace = vm.tracer.dump_call_tree();
@@ -130,8 +124,14 @@
     // We want to show the hint at the last call site still inside the current
     // module. If there is no call site in this module, then the panic results
     // from a compiler error in a previous stage which is already reported.
-<<<<<<< HEAD
-    let last_call_in_this_module = vm.tracer.stack().iter().find(|entry| {
+    let stack = vm.tracer.stack();
+    if stack.len() == 1 {
+        // The stack only contains a `ModuleStarted` entry. This indicates an
+        // error during compilation resulting in a top-level error instruction.
+        return None;
+    }
+
+    let last_call_in_this_module = stack.iter().find(|entry| {
         let id = match entry {
             TraceEntry::CallStarted { id, .. } => id,
             TraceEntry::NeedsStarted { id, .. } => id,
@@ -141,29 +141,6 @@
         // code.
         id.input == input && db.hir_to_cst_id(id.clone()).is_some()
     })?;
-=======
-    let stack = vm.tracer.stack();
-    if stack.len() == 1 {
-        // The stack only contains a `ModuleStarted` entry. This indicates an
-        // error during compilation resulting in a top-level error instruction.
-        return None;
-    }
-
-    let last_call_in_this_module = stack
-        .iter()
-        .filter(|entry| {
-            let id = match entry {
-                TraceEntry::CallStarted { id, .. } => id,
-                TraceEntry::NeedsStarted { id, .. } => id,
-                _ => return false,
-            };
-            // Make sure the entry comes from the same file and is not generated
-            // code.
-            id.input == input && db.hir_to_cst_id(id.clone()).is_some()
-        })
-        .next()
-        .expect("Module panicked, but we can't build a panic hint to communicate that.");
->>>>>>> d0bb0a78
 
     let (id, call_info) = match last_call_in_this_module {
         TraceEntry::CallStarted { id, closure, args } => (
