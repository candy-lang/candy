//! Unlike other language server features, hints are not generated on-demand
//! with the usual request-response model. Instead, a hints server runs in the
//! background all the time. That way, the hints can progressively get better.
//! For example, when opening a long file, the hints may appear from top to
//! bottom as more code is evaluated. Then, the individual closures could get
//! fuzzed with ever-more-complex inputs, resulting in some error cases to be
//! displayed over time.
//!
//! While doing all that, we can pause regularly between executing instructions
//! so that we don't occupy a single CPU at 100 %.

mod constant_evaluator;
mod fuzzer;
mod utils;

use self::{constant_evaluator::ConstantEvaluator, fuzzer::FuzzerManager};
use crate::{database::Database, module::Module, vm::Heap};
use itertools::Itertools;
use lsp_types::{notification::Notification, Position};
use serde::{Deserialize, Serialize};
use std::{collections::HashMap, time::Duration, vec};
use tokio::{
    sync::mpsc::{error::TryRecvError, Receiver, Sender},
    time::sleep,
};
use tracing::{debug, warn};

pub enum Event {
    UpdateModule(Module, Vec<u8>),
    CloseModule(Module),
    Shutdown,
}

#[derive(PartialEq, Eq, Debug, Clone, Serialize, Deserialize)]
pub struct Hint {
    kind: HintKind,
    text: String,
    position: Position,
}
#[derive(PartialEq, Eq, Debug, Clone, Serialize, Deserialize, PartialOrd, Ord, Copy)]
#[serde(rename_all = "camelCase")]
pub enum HintKind {
    Value,
    Fuzz,
    Panic,
}

#[derive(Serialize, Deserialize)]
pub struct HintsNotification {
    pub uri: String,
    pub hints: Vec<Hint>,
}
impl Notification for HintsNotification {
    const METHOD: &'static str = "candy/textDocument/publishHints";

    type Params = Self;
}

pub async fn run_server(
    mut incoming_events: Receiver<Event>,
    outgoing_hints: Sender<(Module, Vec<Hint>)>,
) {
    let mut db = Database::default();
    let mut constant_evaluator = ConstantEvaluator::default();
    let mut fuzzer = FuzzerManager::default();
    let mut outgoing_hints = OutgoingHints::new(outgoing_hints);

    'server_loop: loop {
        sleep(Duration::from_millis(100)).await;

        loop {
            let event = match incoming_events.try_recv() {
                Ok(event) => event,
                Err(TryRecvError::Empty) => break,
                Err(TryRecvError::Disconnected) => break 'server_loop,
            };
            match event {
                Event::UpdateModule(module, content) => {
                    db.did_change_module(&module, content);
                    outgoing_hints.report_hints(module.clone(), vec![]).await;
                    constant_evaluator.update_module(&db, module.clone());
                    fuzzer.update_module(module, &Heap::default(), &[]);
                }
                Event::CloseModule(module) => {
                    db.did_close_module(&module);
                    constant_evaluator.remove_module(module.clone());
                    fuzzer.remove_module(module);
                }
                Event::Shutdown => {
                    incoming_events.close();
                }
            }
        }

        // First, try to constant-evaluate opened modules – that has a higher
        // priority. When constant evaluation is done, we try fuzzing the
        // functions we found.
        let module_with_new_insight = 'new_insight: {
            debug!("Constant evaluating…");
            if let Some(module) = constant_evaluator.run(&db) {
                let (heap, closures) = constant_evaluator.get_fuzzable_closures(&module);
                fuzzer.update_module(module.clone(), &heap, &closures);
                break 'new_insight Some(module);
            }
            // For fuzzing, we're a bit more resource-conscious.
<<<<<<< HEAD
            sleep(Duration::from_millis(1000)).await;
            debug!("Fuzzing.");
=======
            sleep(Duration::from_millis(200)).await;
            debug!("Fuzzing…");
>>>>>>> 45a91192
            if let Some(module) = fuzzer.run(&db) {
                warn!("Fuzzer found a problem!");
                break 'new_insight Some(module);
            }
            None
        };

        if let Some(module) = module_with_new_insight {
            let hints = constant_evaluator
                .get_hints(&db, &module)
                .into_iter()
                // The fuzzer returns groups of related hints.
                .map(|hint| vec![hint])
                .chain(fuzzer.get_hints(&db, &module).into_iter())
                // Make hints look like comments.
                .map(|mut hint_group| {
                    for hint in &mut hint_group {
                        hint.text = format!("{}# {}", quasi_spaces(2), hint.text);
                    }
                    hint_group
                })
                // Show related hints at the same indentation.
                .flat_map(|mut hint_group| {
                    hint_group.align_hint_columns();
                    hint_group
                })
                .sorted_by_key(|hint| hint.position)
                .collect_vec();

            module.dump_associated_debug_file(
                "hints",
                &hints.iter().map(|hint| format!("{hint:?}")).join("\n"),
            );

            // Only show the most important hint per line.
            let hints = hints
                .into_iter()
                .group_by(|hint| hint.position.line)
                .into_iter()
                .map(|(_, hints)| hints.max_by_key(|hint| hint.kind).unwrap())
                .collect_vec();

            outgoing_hints.report_hints(module, hints).await;
        }
    }
}

struct OutgoingHints {
    sender: Sender<(Module, Vec<Hint>)>,
    last_sent: HashMap<Module, Vec<Hint>>,
}
impl OutgoingHints {
    fn new(sender: Sender<(Module, Vec<Hint>)>) -> Self {
        Self {
            sender,
            last_sent: HashMap::new(),
        }
    }

    async fn report_hints(&mut self, module: Module, hints: Vec<Hint>) {
        debug!("Reporting hints for {module}:\n{hints:?}");
        if self.last_sent.get(&module) != Some(&hints) {
            self.last_sent.insert(module.clone(), hints.clone());
            self.sender.send((module, hints)).await.unwrap();
        } else {
            debug!("Not sending hints to the main thread because they're the same as last time.");
        }
    }
}

/// VSCode trims multiple leading spaces to one. That's why we use an
/// [em quad](https://en.wikipedia.org/wiki/Quad_(typography)) instead, which
/// seems to have the same width as a normal space in VSCode.
fn quasi_spaces(n: usize) -> String {
    format!(" {}", " ".repeat(n))
}

trait AlignHints {
    fn align_hint_columns(&mut self);
}
impl AlignHints for Vec<Hint> {
    fn align_hint_columns(&mut self) {
        assert!(!self.is_empty());
        let max_indentation = self.iter().map(|it| it.position.character).max().unwrap();
        for hint in self {
            let additional_indentation = max_indentation - hint.position.character;
            hint.text = format!(
                "{}{}",
                quasi_spaces(additional_indentation as usize),
                hint.text
            );
        }
    }
}<|MERGE_RESOLUTION|>--- conflicted
+++ resolved
@@ -103,13 +103,8 @@
                 break 'new_insight Some(module);
             }
             // For fuzzing, we're a bit more resource-conscious.
-<<<<<<< HEAD
-            sleep(Duration::from_millis(1000)).await;
-            debug!("Fuzzing.");
-=======
             sleep(Duration::from_millis(200)).await;
             debug!("Fuzzing…");
->>>>>>> 45a91192
             if let Some(module) = fuzzer.run(&db) {
                 warn!("Fuzzer found a problem!");
                 break 'new_insight Some(module);
