--- conflicted
+++ resolved
@@ -41,11 +41,7 @@
     let target_cst = db.find_cst(module.clone(), target_cst_id);
 
     let result = GotoDefinitionResponse::Link(vec![LocationLink {
-<<<<<<< HEAD
-        origin_selection_range: Some(db.range_to_lsp(module.clone(), origin_cst.span.clone())),
-=======
-        origin_selection_range: Some(db.range_to_lsp(input.clone(), origin_cst.span)),
->>>>>>> 2fbdb2c6
+        origin_selection_range: Some(db.range_to_lsp(module.clone(), origin_cst.span)),
         target_uri: params.text_document.uri,
         target_range: db.range_to_lsp(module.clone(), target_cst.span.clone()),
         target_selection_range: db.range_to_lsp(module, target_cst.display_span()),
