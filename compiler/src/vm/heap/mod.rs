--- conflicted
+++ resolved
@@ -76,13 +76,9 @@
 
     pub fn dup(&mut self, address: Pointer) {
         self.get_mut(address).reference_count += 1;
-<<<<<<< HEAD
+
+        let object = self.get(address);
         trace!(
-=======
-
-        let object = self.get(address);
-        log::trace!(
->>>>>>> f4c19edf
             "RefCount of {address} increased to {}. Value: {}",
             object.reference_count,
             object.format(self),
@@ -103,24 +99,13 @@
 
     pub fn create(&mut self, object: Data) -> Pointer {
         let address = self.next_address;
-<<<<<<< HEAD
-        self.objects.insert(
-            address,
-            Object {
-                reference_count: 1,
-                data: object,
-            },
-        );
-        trace!("Created object {} at {address}.", address.format(self));
-=======
->>>>>>> f4c19edf
         self.next_address = Pointer::from_raw(self.next_address.raw() + 1);
 
         let object = Object {
             reference_count: 1,
             data: object,
         };
-        log::trace!("Creating object {} at {address}.", object.format(self));
+        trace!("Creating object {} at {address}.", object.format(self));
         self.objects.insert(address, object);
         address
     }
