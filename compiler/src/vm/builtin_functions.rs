--- conflicted
+++ resolved
@@ -42,7 +42,6 @@
                 Ok(()) => return,
                 Err(message) => Err(message),
             },
-<<<<<<< HEAD
             BuiltinFunction::IntAdd => self.int_add(args),
             BuiltinFunction::IntBitLength => self.int_bit_length(args),
             BuiltinFunction::IntBitwiseAnd => self.int_bitwise_and(args),
@@ -57,9 +56,6 @@
             BuiltinFunction::IntShiftRightArithmetic => self.int_shift_right_arithmetic(args),
             BuiltinFunction::IntShiftRightLogical => self.int_shift_right_logical(args),
             BuiltinFunction::IntSubtract => self.int_subtract(args),
-            BuiltinFunction::Panic => self.panic_builtin(args).map(|_| panic!()),
-=======
->>>>>>> daaf1959
             BuiltinFunction::Print => self.print(args),
             BuiltinFunction::StructGet => self.struct_get(args),
             BuiltinFunction::StructGetKeys => self.struct_get_keys(args),
@@ -184,7 +180,6 @@
         )
     }
 
-<<<<<<< HEAD
     fn int_add(&mut self, args: Vec<Value>) -> Result<Value, String> {
         destructure!(args, [Value::Int(summand_a), Value::Int(summand_b)], {
             Ok((summand_a + summand_b).into())
@@ -264,12 +259,6 @@
         })
     }
 
-    fn panic_builtin(&mut self, args: Vec<Value>) -> Result<!, String> {
-        destructure!(args, [Value::Text(message)], { Err(message.to_string()) })
-    }
-
-=======
->>>>>>> daaf1959
     fn print(&mut self, args: Vec<Value>) -> Result<Value, String> {
         destructure!(args, [Value::Text(message)], {
             log::info!("{message:?}");
