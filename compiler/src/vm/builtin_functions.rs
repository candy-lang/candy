--- conflicted
+++ resolved
@@ -374,11 +374,7 @@
 
     fn print(&mut self, args: &[Pointer]) -> BuiltinResult {
         unpack_and_later_drop!(self, args, |message: Any| {
-<<<<<<< HEAD
-            info!("{}", message.data.data.format(self));
-=======
-            info!("{:?}", message.address.format(self));
->>>>>>> feb0d434
+            info!("{}", message.address.format(self));
             Return(self.create_nothing())
         })
     }
