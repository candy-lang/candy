use crate::{
    builtin_functions::BuiltinFunction,
    compiler::{
        hir_to_lir::HirToLir,
        lir::{Instruction, Lir},
    },
    database::Database,
    input::Input,
};
use im::{hashmap, HashMap};
use itertools::Itertools;
use num_bigint::BigInt;
use std::fmt::{self, Display, Formatter};

/// A self-contained value. Unlike objects, these are not tied to a running VM,
/// which makes them useful for being sent through channels between multiple
/// reference-counted heaps, for example ones running concurrently logically, on
/// other cores, or on different computers.
///
/// VMs can import these values to turn them into heap-contained,
/// reference-counted objects. They can export objects from the heap into
/// self-contained values.
#[derive(Clone, PartialEq, Eq, Hash, Debug)]
pub enum Value {
    Int(BigInt),
    Text(String),
    Symbol(String),
    Struct(HashMap<Value, Value>),
    Closure(Closure),
    Builtin(BuiltinFunction),
}
#[derive(Clone, PartialEq, Eq, Hash, Debug)]
pub struct Closure {
    pub captured: Vec<Value>,
    pub num_args: usize,
    pub body: Vec<Instruction>,
}

impl Value {
    pub fn nothing() -> Self {
        Value::Symbol("Nothing".to_owned())
    }

    pub fn list(items: Vec<Value>) -> Self {
        let items = items
            .into_iter()
            .enumerate()
            .map(|(index, it)| (Value::Int(index as u64), it))
            .collect();
        Value::Struct(items)
    }

    pub fn try_into_text(self) -> Result<String, Value> {
        match self {
            Value::Text(text) => Ok(text),
            it => Err(it),
        }
    }
}
impl Closure {
    pub fn of_lir(input: Input, lir: Lir) -> Self {
        Closure {
            captured: vec![],
            num_args: 0,
            body: vec![
                Instruction::TraceModuleStarts { input },
                Instruction::CreateClosure {
                    captured: vec![],
                    num_args: 0,
                    body: lir.instructions.clone(),
                },
                Instruction::Call { num_args: 0 },
                Instruction::TraceModuleEnds,
                Instruction::Return,
            ],
        }
    }
    pub fn of_input(db: &Database, input: Input) -> Option<Self> {
        let lir = db.lir(input.clone())?;
<<<<<<< HEAD
        Some(Self::module_closure_of_lir(input, (*lir).clone()))
    }

    pub fn list(items: Vec<Value>) -> Self {
        let items = items
            .into_iter()
            .enumerate()
            .map(|(index, it)| (Value::Int(BigInt::from(index)), it))
            .collect();
        Value::Struct(items)
    }

    pub fn try_into_text(self) -> Result<String, Value> {
        match self {
            Value::Text(text) => Ok(text),
            it => Err(it),
        }
=======
        Some(Self::of_lir(input, (*lir).clone()))
>>>>>>> 5b69b955
    }
}

impl Display for Value {
    fn fmt(&self, f: &mut Formatter<'_>) -> fmt::Result {
        match self {
            Value::Int(int) => write!(f, "{int}"),
            Value::Text(text) => write!(f, "{text:?}"),
            Value::Symbol(symbol) => write!(f, "{symbol}"),
            Value::Struct(entries) => write!(
                f,
                "[ {} ]",
                entries
                    .iter()
                    .map(|(key, value)| format!("{}: {}", key, value))
                    .join(", ")
            ),
            Value::Closure { .. } => write!(f, "{{...}}"),
            Value::Builtin(builtin) => write!(f, "builtin{builtin:?}"),
        }
    }
}

impl From<BigInt> for Value {
    fn from(value: BigInt) -> Self {
        Value::Int(value)
    }
}
impl From<String> for Value {
    fn from(value: String) -> Self {
        Value::Text(value)
    }
}
impl From<bool> for Value {
    fn from(it: bool) -> Self {
        Value::Symbol(if it { "True" } else { "False" }.to_string())
    }
}
impl<F> From<Option<F>> for Value
where
    F: Into<Value>,
{
    fn from(it: Option<F>) -> Self {
        match it {
            Some(it) => Value::Struct(hashmap! {
                Value::Symbol("Type".to_string()) => Value::Symbol("Some".to_string()),
                Value::Symbol("Value".to_string()) => it.into(),
            }),
            None => Value::Struct(hashmap! {
                Value::Symbol("Type".to_string()) => Value::Symbol("None".to_string()),
            }),
        }
    }
}<|MERGE_RESOLUTION|>--- conflicted
+++ resolved
@@ -45,7 +45,7 @@
         let items = items
             .into_iter()
             .enumerate()
-            .map(|(index, it)| (Value::Int(index as u64), it))
+            .map(|(index, it)| (Value::Int(BigInt::from(index)), it))
             .collect();
         Value::Struct(items)
     }
@@ -77,27 +77,7 @@
     }
     pub fn of_input(db: &Database, input: Input) -> Option<Self> {
         let lir = db.lir(input.clone())?;
-<<<<<<< HEAD
-        Some(Self::module_closure_of_lir(input, (*lir).clone()))
-    }
-
-    pub fn list(items: Vec<Value>) -> Self {
-        let items = items
-            .into_iter()
-            .enumerate()
-            .map(|(index, it)| (Value::Int(BigInt::from(index)), it))
-            .collect();
-        Value::Struct(items)
-    }
-
-    pub fn try_into_text(self) -> Result<String, Value> {
-        match self {
-            Value::Text(text) => Ok(text),
-            it => Err(it),
-        }
-=======
         Some(Self::of_lir(input, (*lir).clone()))
->>>>>>> 5b69b955
     }
 }
 
