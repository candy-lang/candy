use super::{
    context::{PanickingUseProvider, UseProvider, UseResult},
    heap::{Closure, Heap, Pointer, Text},
<<<<<<< HEAD
    tracer::DummyInFiberTracer,
    Fiber,
=======
    tracer::{dummy::DummyTracer, Tracer},
    Fiber, FiberId,
>>>>>>> fa090e23
};
use crate::{
    compiler::lir::Instruction,
    module::{Module, ModuleKind},
};
use itertools::Itertools;

impl Fiber {
    pub fn use_module(
        &mut self,
<<<<<<< HEAD
        use_provider: &mut dyn UseProvider,
=======
        use_provider: &dyn UseProvider,
>>>>>>> fa090e23
        current_module: Module,
        relative_path: Pointer,
    ) -> Result<(), String> {
        let target = UsePath::parse(&self.heap, relative_path)?;
        let module = target.resolve_relative_to(current_module)?;

        match use_provider.use_module(module.clone())? {
            UseResult::Asset(bytes) => {
                let bytes = bytes
                    .iter()
                    .map(|byte| self.heap.create_int((*byte).into()))
                    .collect_vec();
                let list = self.heap.create_list(&bytes);
                self.data_stack.push(list);
            }
            UseResult::Code(lir) => {
                let module_closure = Closure::of_module_lir(module, lir);
                let address = self.heap.create_closure(module_closure);
                self.data_stack.push(address);
                self.run_instruction(
<<<<<<< HEAD
                    &mut PanickingUseProvider,
                    &mut DummyInFiberTracer,
=======
                    &PanickingUseProvider,
                    &mut DummyTracer.for_fiber(FiberId::root()),
>>>>>>> fa090e23
                    Instruction::Call { num_args: 0 },
                );
            }
        }

        Ok(())
    }
}

struct UsePath {
    parent_navigations: usize,
    path: String,
}
impl UsePath {
    const PARENT_NAVIGATION_CHAR: char = '.';

    fn parse(heap: &Heap, path: Pointer) -> Result<Self, String> {
        let path: Text = heap
            .get(path)
            .data
            .clone()
            .try_into()
            .map_err(|_| "the path has to be a text".to_string())?;
        let mut path = path.value.as_str();
        let parent_navigations = {
            let mut navigations = 0;
            while path.starts_with(UsePath::PARENT_NAVIGATION_CHAR) {
                navigations += 1;
                path = &path[UsePath::PARENT_NAVIGATION_CHAR.len_utf8()..];
            }
            match navigations {
                0 => return Err("the target must start with at least one dot".to_string()),
                i => i - 1, // two dots means one parent navigation
            }
        };
        let path = {
            if !path.chars().all(|c| c.is_ascii_alphanumeric() || c == '.') {
                return Err("the target name can only contain letters and dots".to_string());
            }
            path.to_string()
        };
        Ok(UsePath {
            parent_navigations,
            path,
        })
    }

    fn resolve_relative_to(&self, current_module: Module) -> Result<Module, String> {
        let kind = if self.path.contains('.') {
            ModuleKind::Asset
        } else {
            ModuleKind::Code
        };

        let mut path = current_module.path;
        for _ in 0..self.parent_navigations {
            if path.pop().is_none() {
                return Err("too many parent navigations".to_string());
            }
        }
        path.push(self.path.to_string());

        Ok(Module {
            package: current_module.package,
            path: path.clone(),
            kind,
        })
    }
}<|MERGE_RESOLUTION|>--- conflicted
+++ resolved
@@ -1,13 +1,8 @@
 use super::{
     context::{PanickingUseProvider, UseProvider, UseResult},
     heap::{Closure, Heap, Pointer, Text},
-<<<<<<< HEAD
-    tracer::DummyInFiberTracer,
-    Fiber,
-=======
     tracer::{dummy::DummyTracer, Tracer},
     Fiber, FiberId,
->>>>>>> fa090e23
 };
 use crate::{
     compiler::lir::Instruction,
@@ -18,11 +13,7 @@
 impl Fiber {
     pub fn use_module(
         &mut self,
-<<<<<<< HEAD
-        use_provider: &mut dyn UseProvider,
-=======
         use_provider: &dyn UseProvider,
->>>>>>> fa090e23
         current_module: Module,
         relative_path: Pointer,
     ) -> Result<(), String> {
@@ -43,13 +34,8 @@
                 let address = self.heap.create_closure(module_closure);
                 self.data_stack.push(address);
                 self.run_instruction(
-<<<<<<< HEAD
-                    &mut PanickingUseProvider,
-                    &mut DummyInFiberTracer,
-=======
                     &PanickingUseProvider,
                     &mut DummyTracer.for_fiber(FiberId::root()),
->>>>>>> fa090e23
                     Instruction::Call { num_args: 0 },
                 );
             }
