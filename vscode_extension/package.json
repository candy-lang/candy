--- conflicted
+++ resolved
@@ -248,15 +248,9 @@
     "@types/glob": "^8.1.0",
     "@types/mocha": "^10.0.6",
     "@types/node": "^20.11.20",
-<<<<<<< HEAD
     "@types/vscode": "^1.86.0",
-    "@typescript-eslint/eslint-plugin": "^6.21.0",
-    "@typescript-eslint/parser": "^6.21.0",
-=======
-    "@types/vscode": "^1.85.0",
     "@typescript-eslint/eslint-plugin": "^7.0.2",
     "@typescript-eslint/parser": "^7.0.2",
->>>>>>> 5d2f2823
     "eslint": "^8.57.0",
     "eslint-config-prettier": "^9.1.0",
     "eslint-plugin-prettier": "^5.1.3",
