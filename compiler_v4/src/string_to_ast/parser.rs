--- conflicted
+++ resolved
@@ -106,11 +106,7 @@
         (self, self.string(start_offset))
     }
     #[must_use]
-<<<<<<< HEAD
-    pub fn consume_char(self) -> Option<(Parser<'s>, char)> {
-=======
     pub fn consume_char(self) -> Option<(Self, char)> {
->>>>>>> 36f71d60
         self.next_char().map(|c| {
             (
                 Parser {
