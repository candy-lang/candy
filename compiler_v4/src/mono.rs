--- conflicted
+++ resolved
@@ -1,10 +1,7 @@
 use crate::{
     hir::BuiltinFunction,
     impl_countable_id,
-<<<<<<< HEAD
-=======
     memory_layout::TypeLayout,
->>>>>>> 36f71d60
     to_text::{TextBuilder, ToText},
 };
 use derive_more::Deref;
@@ -46,23 +43,8 @@
             builder.push("Type Declarations:");
             builder.push_newline();
             match declaration {
-<<<<<<< HEAD
-                TypeDeclaration::Builtin {
-                    name,
-                    type_arguments,
-                } => {
-                    builder.push(format!(
-                        "builtin struct {name} = {name}{}",
-                        if type_arguments.is_empty() {
-                            String::new()
-                        } else {
-                            format!("[{}]", type_arguments.join(", "))
-                        }
-                    ));
-=======
                 TypeDeclaration::Builtin(builtin_type) => {
                     builder.push(format!("builtin struct {name} = {builtin_type}"));
->>>>>>> 36f71d60
                 }
                 TypeDeclaration::Struct { fields } => {
                     builder.push(format!("struct {name} {{"));
@@ -107,11 +89,7 @@
 
         builder.push("Assignments (in initialization order):");
         builder.push_newline();
-<<<<<<< HEAD
-        for name in self.assignment_initialization_order.iter() {
-=======
         for name in &self.assignment_initialization_order {
->>>>>>> 36f71d60
             (&**name, &self.assignments[name]).build_text(builder);
             builder.push_newline();
         }
@@ -291,11 +269,7 @@
                 }
                 ExpressionKind::Switch { value, cases, .. } => {
                     referenced_ids.insert(*value);
-<<<<<<< HEAD
-                    for case in cases.iter() {
-=======
                     for case in &**cases {
->>>>>>> 36f71d60
                         if let Some((value_id, _)) = &case.value {
                             referenced_ids.insert(*value_id);
                         }
