--- conflicted
+++ resolved
@@ -1,10 +1,6 @@
 channel = use "..channel"
 function = use "..function"
-<<<<<<< HEAD
-[if] = use "..conditionals"
-=======
-if = (use "..controlFlow").if
->>>>>>> f7b36974
+[if] = use "..controlFlow"
 
 parallel body :=
   needs (function.is1 body) "The `body` should be a function taking a nursery."
