builtins = use "Builtins"
bool = use "..bool"
[ifElse, recursive] = use "..controlFlow"
[equals] = use "..equality"
function = use "..function"
int = use "..int"
result = use "..result"
type = use "..type"

is value := type.is value List

length := builtins.listLength
isEmpty list :=
  needs (is list)
  equals (length list) 0

lastIndex list :=
  needs (is list)
  ifElse (list | isEmpty) { Error Empty } {
    Ok (list | length | int.subtract 1)
  }
isValidIndex list index :=
  needs (is list)
  needs (int.is index)
  ifElse (list | isEmpty) { False } { index | int.isNonNegative }
  | bool.lazyAnd { index | int.isLessThanOrEqualTo (list | lastIndex | result.unwrap) }
isValidInsertIndex list index :=
  needs (is list)
  needs (int.is index)
  ifElse (list | isEmpty) { False } { index | int.isNonNegative }
  | bool.lazyAnd { index | int.isLessThanOrEqualTo (list | length) }

get := builtins.listGet

single list :=
  needs (is list)
  list %
    (,) -> Error Empty
    (item,) -> Ok item
    _ -> Error MoreThanOneItem
first list :=
  needs (is list)
  list %
    (,) -> Error Empty
    _ -> Ok (list | get 0)
last list :=
  needs (is list)
  list | lastIndex | result.mapError { _ -> Empty }
  | result.map { index -> list | get index }

insert := builtins.listInsert

prepend list item :=
  needs (is list)
  list | insert 0 item
append list item :=
  needs (is list)
  list | insert (length list) item

replace := builtins.listReplace
update list index updater :=
  needs (is list)
  needs (int.is index)
  needs (list | isValidIndex index)
  needs (function.is1 updater)
  oldValue = list | get index
  newValue = updater oldValue
  list | replace index newValue

removeAt := builtins.listRemoveAt

filled := builtins.listFilled
generate length valueGetter :=
  # Creates a new list of the given `length`, where each slot is filled by calling `valueGetter`
  # with the index.
  needs (int.is length)
  needs (int.isNonNegative length)
  needs (int.fitsInRustU32 length)
  needs (function.is1 valueGetter)

  list = filled length Placeholder
  recursive [list, Index: 0] { recurse [list, index] ->
    ifElse (index | equals length) { list } {
      item = valueGetter index
      list = list | replace index item
      recurse [list, Index: int.add index 1]
    }
  }

getRange list startInclusive endExclusive :=
  needs (is list)
  needs (int.is startInclusive)
  needs (startInclusive | int.isNonNegative)
  needs (startInclusive | int.isLessThanOrEqualTo (list | length))
  needs (int.is endExclusive)
  needs (endExclusive | int.isNonNegative)
  needs (endExclusive | int.isLessThanOrEqualTo (list | length))
  needs (startInclusive | int.isLessThanOrEqualTo endExclusive)
  generate (endExclusive | int.subtract startInclusive) { index ->
    list | get (startInclusive | int.add index)
  }

concatenate listA listB :=
  needs (is listA)
  needs (is listB)
  generate (listA | length | int.add (listB | length)) { index ->
    ifElse (index | int.isLessThan (listA | length)) { listA | get index } {
      listB | get (index | int.subtract (listA | length))
    }
  }

<<<<<<< HEAD
findFirstIndexWhere list predicate :=
=======
firstIndexWhere list predicate :=
>>>>>>> 96e7e416
  needs (is list)
  needs (function.is1 predicate)
  recursive [list, Index: 0] { recurse [list, index] ->
    ifElse (index | equals (list | length)) { NotFound } {
      predicateResult = predicate (list | get index)
      needs (bool.is predicateResult)
      ifElse predicateResult { FoundAt index } { recurse [list, Index: int.add index 1] }
    }
  }
<<<<<<< HEAD
findFirstWhere list predicate :=
  needs (is list)
  needs (function.is1 predicate)
  list | findFirstIndexWhere predicate %
    FoundAt index -> Found (list | get index)
    NotFound -> NotFound
findFirstIndexOf list item :=
  needs (is list)
  findFirstIndexWhere list { a -> a | equals item }
findLastIndexWhere list predicate :=
=======
firstWhere list predicate :=
  needs (is list)
  needs (function.is1 predicate)
  list | firstIndexWhere predicate %
    FoundAt index -> Found (list | get index)
    NotFound -> NotFound
firstIndexOf list item :=
  needs (is list)
  firstIndexWhere list { a -> a | equals item }
lastIndexWhere list predicate :=
>>>>>>> 96e7e416
  needs (is list)
  needs (function.is1 predicate)
  recursive [list, Index: list | lastIndex | result.unwrapOr (int.negate 1)] {
    recurse [list, index] ->
    ifElse (index | equals (int.negate 1)) { NotFound } {
      predicateResult = predicate (list | get index)
      needs (bool.is predicateResult)
      ifElse predicateResult { FoundAt index } { recurse [list, Index: int.subtract index 1] }
    }
  }
<<<<<<< HEAD
findLastWhere list predicate :=
  needs (is list)
  needs (function.is1 predicate)
  list | findLastIndexWhere predicate %
    FoundAt index -> Found (list | get index)
    NotFound -> NotFound
findLastIndexOf list item :=
  needs (is list)
  findLastIndexWhere list { a -> a | equals item }
=======
lastWhere list predicate :=
  needs (is list)
  needs (function.is1 predicate)
  list | lastIndexWhere predicate %
    FoundAt index -> Found (list | get index)
    NotFound -> NotFound
lastIndexOf list item :=
  needs (is list)
  lastIndexWhere list { a -> a | equals item }
>>>>>>> 96e7e416

#test =
#  [checkEquals] = use "..check"
#
#  checkEquals (is (1, 2, 3)) True
#  checkEquals (is Hello) False
#
#  checkEquals (length (1, 2, 3)) 3
#  checkEquals (length (3, 3)) 2
#
#  checkEquals (isEmpty (,)) True
#
#  checkEquals (lastIndex (1, 2, 3)) (Ok 2)
#  checkEquals (lastIndex (3, 3)) (Ok 1)
#  checkEquals (lastIndex (,)) (Error Empty)
#
#  checkEquals ((1, 2, 3) | isValidIndex (int.negate 1)) False
#  checkEquals ((1, 2, 3) | isValidIndex 0) True
#  checkEquals ((1, 2, 3) | isValidIndex 1) True
#  checkEquals ((1, 2, 3) | isValidIndex 2) True
#  checkEquals ((1, 2, 3) | isValidIndex 3) False
#  checkEquals ((1, 2, 3) | isValidIndex 4) False
#  checkEquals ((1, 2, 3) | isValidIndex 100) False
#
#  checkEquals ((1, 2, 3) | isValidInsertIndex (int.negate 1)) False
#  checkEquals ((1, 2, 3) | isValidInsertIndex 0) True
#  checkEquals ((1, 2, 3) | isValidInsertIndex 1) True
#  checkEquals ((1, 2, 3) | isValidInsertIndex 2) True
#  checkEquals ((1, 2, 3) | isValidInsertIndex 3) True
#  checkEquals ((1, 2, 3) | isValidInsertIndex 4) False
#  checkEquals ((1, 2, 3) | isValidInsertIndex 100) False
#
#  checkEquals ((Foo, Bar, Baz) | get 0) Foo
#  checkEquals ((Foo, Bar, Baz) | get 1) Bar
#  checkEquals ((Foo, Bar, Baz) | get 2) Baz
#
#  checkEquals (single (,)) (Error Empty)
#  checkEquals (single (Foo,)) (Ok Foo)
#  checkEquals (single (Foo, Bar)) (Error MoreThanOneItem)
#
#  checkEquals (first (,)) (Error Empty)
#  checkEquals (first (Foo,)) (Ok Foo)
#  checkEquals (first (Foo, Bar)) (Ok Foo)
#
#  checkEquals (last (,)) (Error Empty)
#  checkEquals (last (Foo,)) (Ok Foo)
#  checkEquals (last (Foo, Bar)) (Ok Bar)
#
#  checkEquals ((Foo, Bar) | insert 0 Baz) (Baz, Foo, Bar)
#  checkEquals ((Foo, Bar) | insert 1 Baz) (Foo, Baz, Bar)
#  checkEquals ((Foo, Bar) | insert 2 Baz) (Foo, Bar, Baz)
#
#  checkEquals ((Foo, Bar) | prepend Baz) (Baz, Foo, Bar)
#
#  checkEquals ((Foo, Bar) | append Baz) (Foo, Bar, Baz)
#
#  checkEquals ((Foo, Bar) | replace 0 Baz) (Baz, Bar)
#  checkEquals ((Foo, Bar) | replace 1 Baz) (Foo, Baz)
#
#  checkEquals ((1, 2) | update 0 { a -> int.add a 1 }) (2, 2)
#
#  checkEquals ((Foo, Bar) | removeAt 0) (Bar,)
#  checkEquals ((Foo, Bar) | removeAt 1) (Foo,)
#
#  checkEquals (filled 2 Foo) (Foo, Foo)
#  checkEquals (filled 10 1) (1, 1, 1, 1, 1, 1, 1, 1, 1, 1)
#
#  checkEquals (generate 5 { a -> a }) (0, 1, 2, 3, 4)
#
#  checkEquals ((1, 2, 3, 4, 5) | getRange 1 4) (2, 3, 4)
#
#  checkEquals (concatenate (1, 2, 3) (4, 5)) (1, 2, 3, 4, 5)<|MERGE_RESOLUTION|>--- conflicted
+++ resolved
@@ -109,11 +109,7 @@
     }
   }
 
-<<<<<<< HEAD
-findFirstIndexWhere list predicate :=
-=======
 firstIndexWhere list predicate :=
->>>>>>> 96e7e416
   needs (is list)
   needs (function.is1 predicate)
   recursive [list, Index: 0] { recurse [list, index] ->
@@ -123,18 +119,6 @@
       ifElse predicateResult { FoundAt index } { recurse [list, Index: int.add index 1] }
     }
   }
-<<<<<<< HEAD
-findFirstWhere list predicate :=
-  needs (is list)
-  needs (function.is1 predicate)
-  list | findFirstIndexWhere predicate %
-    FoundAt index -> Found (list | get index)
-    NotFound -> NotFound
-findFirstIndexOf list item :=
-  needs (is list)
-  findFirstIndexWhere list { a -> a | equals item }
-findLastIndexWhere list predicate :=
-=======
 firstWhere list predicate :=
   needs (is list)
   needs (function.is1 predicate)
@@ -145,7 +129,6 @@
   needs (is list)
   firstIndexWhere list { a -> a | equals item }
 lastIndexWhere list predicate :=
->>>>>>> 96e7e416
   needs (is list)
   needs (function.is1 predicate)
   recursive [list, Index: list | lastIndex | result.unwrapOr (int.negate 1)] {
@@ -156,17 +139,6 @@
       ifElse predicateResult { FoundAt index } { recurse [list, Index: int.subtract index 1] }
     }
   }
-<<<<<<< HEAD
-findLastWhere list predicate :=
-  needs (is list)
-  needs (function.is1 predicate)
-  list | findLastIndexWhere predicate %
-    FoundAt index -> Found (list | get index)
-    NotFound -> NotFound
-findLastIndexOf list item :=
-  needs (is list)
-  findLastIndexWhere list { a -> a | equals item }
-=======
 lastWhere list predicate :=
   needs (is list)
   needs (function.is1 predicate)
@@ -176,7 +148,6 @@
 lastIndexOf list item :=
   needs (is list)
   lastIndexWhere list { a -> a | equals item }
->>>>>>> 96e7e416
 
 #test =
 #  [checkEquals] = use "..check"
