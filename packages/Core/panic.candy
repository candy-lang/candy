type = use "..type"

panic reason :=
  needs (type.is reason Text)
<<<<<<< HEAD
=======
  ## There is no way to call `panic` correctly.
>>>>>>> f2325a91
  needs False reason<|MERGE_RESOLUTION|>--- conflicted
+++ resolved
@@ -2,8 +2,5 @@
 
 panic reason :=
   needs (type.is reason Text)
-<<<<<<< HEAD
-=======
   ## There is no way to call `panic` correctly.
->>>>>>> f2325a91
   needs False reason