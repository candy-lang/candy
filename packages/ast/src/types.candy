--- conflicted
+++ resolved
@@ -79,12 +79,9 @@
 public class AstStructType {
   public let id: AstInlineTypeId
   public let modifiers: List<AstIdentifier>
-<<<<<<< HEAD
   public let types: List<AstStructTypeField>
-=======
-  public let types: List<AstInlineType>
-}
-impl AstPositionalTupleType: AstInlineType & Equals & Hash {
+}
+impl AstStructType: AstInlineType & Equals & Hash {
   fun equals(other: This): Bool {
     (id as Equals) == (other.id as Equals) &&
       (modifiers as Equals) == (other.modifiers as Equals) &&
@@ -94,38 +91,6 @@
     (id as Hash).hash<T>(hasher)
     (modifiers as Hash).hash<T>(hasher)
     (types as Hash).hash<T>(hasher)
-  }
-}
-
-
-public class AstNamedTupleType {
-  public let id: AstInlineTypeId
-  public let modifiers: List<AstIdentifier>
-  public let types: List<AstNamedTupleTypeField>
->>>>>>> 509bcd4c
-}
-impl AstStructType: AstInlineType & Equals & Hash {
-  fun equals(other: This): Bool {
-    (id as Equals) == (other.id as Equals) &&
-<<<<<<< HEAD
-      (modifiers as Iterable<AstIdentifier>)
-        .unsafeEquals(other.modifiers as Iterable<AstIdentifier>) &&
-      (types as Iterable<AstStructTypeField>)
-        .unsafeEquals(other.types as Iterable<AstStructTypeField>)
-  }
-  fun hash<T>(hasher: Hasher<T>) {
-    (id as Hash).hash<T>(hasher)
-    (modifiers as Iterable<AstIdentifier>).unsafeHash<T>(hasher)
-    (types as Iterable<AstStructTypeField>).unsafeHash<T>(hasher)
-=======
-      (modifiers as Equals) == (other.modifiers as Equals) &&
-      (types as Equals) == (other.types as Equals)
-  }
-  fun hash<T>(hasher: Hasher<T>) {
-    (id as Hash).hash<T>(hasher)
-    (modifiers as Hash).hash<T>(hasher)
-    (types as Hash).hash<T>(hasher)
->>>>>>> 509bcd4c
   }
 }
 
