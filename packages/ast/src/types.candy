use ..declarations
use ..expressions
use ..file
use ..node

public class AstInlineTypeId {
  let parentId: AstDeclarationId
      | AstInlineTypeId
      | AstTypeParameterId
      | AstTypeArgumentId
      | AstValueParameterId
      | AstExpressionId
  let value: Int
}
impl AstInlineTypeId: AstNodeId

public trait /* enum */ AstInlineType {
  let modifiers: List<AstIdentifier>
}
impl AstInlineType: AstNode


public class AstNamedType {
  public let id: AstInlineTypeId
  public let modifiers: List<AstIdentifier>
  public let nameParts: List<AstIdentifier>
  public let typeArguments: List<AstTypeArgument>
}
impl AstNamedType: AstInlineType


public class AstFunctionType {
  public let id: AstInlineTypeId
  public let modifiers: List<AstIdentifier>
  public let receiverType: Maybe<AstInlineType>
  public let parameterTypes: List<AstInlineType>
  public let returnType: AstInlineType
}
impl AstFunctionType: AstInlineType


public class AstTupleType {
  public let id: AstInlineTypeId
  public let modifiers: List<AstIdentifier>
  public let types: List<AstInlineType>
}
impl AstTupleType: AstInlineType


public class AstNamedTupleType {
  public let id: AstInlineTypeId
  public let modifiers: List<AstIdentifier>
  public let types: List<AstNamedTupleTypeField>
}
impl AstNamedTupleType: AstInlineType

public class AstNamedTupleTypeField {
  public let id: AstInlineTypeId
  public let modifiers: List<AstIdentifier>
  public let name: AstIdentifier
  public let type: AstInlineType
}


public class AstEnumType {
  public let id: AstInlineTypeId
  public let modifiers: List<AstIdentifier>
  public let variants: List<AstEnumTypeVariant>
}
impl AstEnumType: AstInlineType

public class AstEnumTypeVariant {
  public let id: AstInlineTypeId
  public let modifiers: List<AstIdentifier>
  public let name: AstIdentifier
  public let valueType: Maybe<AstInlineType>
}


public class AstIntersectionType {
  public let id: AstInlineTypeId
  public let modifiers: List<AstIdentifier>
  public let types: List<AstInlineType>
}
impl AstIntersectionType: AstInlineType


public class AstTypeParameterId {
  let parentId: AstDeclarationId
  let name: String
}
impl AstTypeParameterId: AstNodeId

public class AstTypeParameter {
  public let id: AstTypeParameterId
  public let modifiers: List<AstIdentifier>
  public let name: AstIdentifier
  public let upperBound: Maybe<AstInlineType>
}


public class AstTypeArgumentId {
  let parentId: AstInlineTypeId | AstExpressionId
  let index: Int
}
impl AstTypeArgumentId: AstNodeId

public class AstTypeArgument {
  public let id: AstTypeArgumentId
<<<<<<< HEAD
  public let type: AstType
=======
  public let type: Maybe<AstInlineType>
>>>>>>> efccd2cb
}<|MERGE_RESOLUTION|>--- conflicted
+++ resolved
@@ -107,9 +107,5 @@
 
 public class AstTypeArgument {
   public let id: AstTypeArgumentId
-<<<<<<< HEAD
   public let type: AstType
-=======
-  public let type: Maybe<AstInlineType>
->>>>>>> efccd2cb
 }