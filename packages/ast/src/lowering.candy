--- conflicted
+++ resolved
@@ -206,22 +206,6 @@
   context.addIdMapping(cst.id, id)
   AstIdentifier(id, cst.child.identifier)
 }
-fun lowerIdentifier(
-  context: LoweringContext,
-  parentId: AstUseLineId
-      | AstUseLineTargetId
-      | AstDeclarationId
-      | AstTypeParameterId
-      | AstValueParameterId
-      | AstTypeId
-      | AstExpressionId,
-  cst: CstNode<IdentifierToken>,
-  index: Int,
-): AstIdentifier {
-  let id = AstIdentifierId(parentId, index)
-  context.addIdMapping(cst.id, id)
-  AstIdentifier(id, cst.child.identifier)
-}
 
 // declarations
 
@@ -268,11 +252,7 @@
   let modifiers = lowerModifiers(context, id, cst.child.modifiers)
 
   let name = cst.child.name.map<AstIdentifier>({ lowerIdentifier(context, id, it, 0) })
-<<<<<<< HEAD
-  if !hasName {
-=======
   if name is None<AstIdentifier> {
->>>>>>> d720075c
     context.addError(MissingDeclarationNameCompilerError(context.file, cst.cast<CstDeclaration>()))
     isValid = false
   } else {
@@ -309,11 +289,7 @@
   let modifiers = lowerModifiers(context, id, cst.child.modifiers)
 
   let name = cst.child.name.map<AstIdentifier>({ lowerIdentifier(context, id, it, 0) })
-<<<<<<< HEAD
-  if !hasName {
-=======
   if name is None<AstIdentifier> {
->>>>>>> d720075c
     context.addError(MissingDeclarationNameCompilerError(context.file, cst.cast<CstDeclaration>()))
     isValid = false
   } else {
@@ -437,11 +413,7 @@
   let modifiers = lowerModifiers(context, id, cst.child.modifiers)
 
   let name = cst.child.name.map<AstIdentifier>({ lowerIdentifier(context, id, it, 0) })
-<<<<<<< HEAD
-  if !hasName {
-=======
   if name is None<AstIdentifier> {
->>>>>>> d720075c
     context.addError(MissingDeclarationNameCompilerError(context.file, cst.cast<CstDeclaration>()))
     isValid = false
   } else {
@@ -483,11 +455,7 @@
   let modifiers = lowerModifiers(context, id, cst.child.modifiers)
 
   let name = cst.child.name.map<AstIdentifier>({ lowerIdentifier(context, id, it, 0) })
-<<<<<<< HEAD
-  if !hasName {
-=======
   if name is None<AstIdentifier> {
->>>>>>> d720075c
     context.addError(MissingDeclarationNameCompilerError(context.file, cst.cast<CstDeclaration>()))
     isValid = false
   }
@@ -565,11 +533,7 @@
   let isMutable = cst.child.isMutable()
 
   let name = cst.child.name.map<AstIdentifier>({ lowerIdentifier(context, id, it, 0) })
-<<<<<<< HEAD
-  if !hasName {
-=======
   if name is None<AstIdentifier> {
->>>>>>> d720075c
     context.addError(MissingDeclarationNameCompilerError(context.file, cst.cast<CstDeclaration>()))
     isValid = false
   } else {
@@ -605,20 +569,12 @@
       context.addError(
         ExpectedExpressionCompilerError(
           context.file,
-<<<<<<< HEAD
-          cst.cast<CstExpressionBody | CstDelegationBody | CstGroupExpression | CstBinaryExpression | CstValueArgument>(),
-=======
-          it.cast<CstExpressionBody | CstDelegationBody>(),
->>>>>>> d720075c
+          it.cast<CstExpressionBody | CstDelegationBody | CstGroupExpression | CstBinaryExpression | CstValueArgument>(),
         ),
       )
       None<AstExpression>()
     } else {
-<<<<<<< HEAD
-      lowerExpression(context, id, initializer.child.expression.unwrap())
-=======
-      Some<AstExpression>(lowerExpression(context, id, it.child.expression.unwrap()))
->>>>>>> d720075c
+      lowerExpression(context, id, it.child.expression.unwrap())
     }
   })
 
@@ -732,20 +688,14 @@
   let id = AstBodyId(parentId)
 
   let expression = cst.child.expression
-    .map<AstExpression>({ lowerExpression(context, parentId, it) })
-  if expression is None<AstExpression> {
+    .flatMap<AstExpression>({ lowerExpression(context, parentId, it) })
+  if cst.child.expression is None<CstNode<CstExpression>> {
     context.addError(
       ExpectedExpressionCompilerError(
         context.file,
         cst.cast<CstExpressionBody | CstDelegationBody | CstGroupExpression | CstBinaryExpression | CstValueArgument>(),
       ),
     )
-<<<<<<< HEAD
-    None<AstExpression>()
-  } else {
-    lowerExpression(context, parentId, cst.child.expression.unwrap())
-=======
->>>>>>> d720075c
   }
 
   context.addIdMapping(cst.id, id)
@@ -829,11 +779,7 @@
 
   let modifiers = lowerModifiers(context, id, cst.child.modifiers)
 
-<<<<<<< HEAD
-  let name =  lowerIdentifier(context, id, cst.child.name, 0)
-=======
   let name = lowerIdentifier(context, id, cst.child.name, 0)
->>>>>>> d720075c
 
   // Value parameters only occur in functions and lambdas, which we can differentiate using
   // `parentId`.
@@ -1211,9 +1157,7 @@
       )
       lowered.do({
         result.append(it)
-        if it.name is Some<AstIdentifier> {
-          previousNames.set(it.name.unwrap().value, true)
-        }
+        previousNames.set(it.name.value, true)
       })
       punctuationExpectedNext = true
     }
@@ -1255,19 +1199,11 @@
 
   let modifiers = lowerModifiers(context, id, cst.child.modifiers)
 
-<<<<<<< HEAD
   let name = cst.child.name.map<AstIdentifier>({ lowerIdentifier(context, id, it, 0) })
-=======
-  let name = cst.child.name.map<AstIdentifier>({
-    let identifierId = AstIdentifierId(id, 0)
-    context.addIdMapping(it.id, identifierId)
-    AstIdentifier(identifierId, it.child.identifier)
-  })
   if name is None<AstIdentifier> {
     context.addError(MissingTypeParameterNameCompilerError(context.file, cst))
     isValid = false
   }
->>>>>>> d720075c
 
   let upperBound = cst.child.upperBound
       .flatMap<AstType>({
@@ -1281,7 +1217,7 @@
 
   if !isValid { return None<AstTypeParameter>() }
   context.addIdMapping(cst.id, id)
-  Some<AstTypeParameter>(AstTypeParameter(id, modifiers, name, upperBound))
+  Some<AstTypeParameter>(AstTypeParameter(id, modifiers, name.unwrap(), upperBound))
 }
 
 fun lowerTypeArguments(
