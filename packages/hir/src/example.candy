--- conflicted
+++ resolved
@@ -14,9 +14,6 @@
   useLinesExample(context)
 }
 
-<<<<<<< HEAD
-  let declarations = (module as HasDeclarations).declarations(context)
-=======
 fun declarationsExample(context: QueryContext<List<CompilerError>>) {
   print("Declarations Example")
   let file = FancyFile(Package.core(context), Path.parse("src/module.candy"))
@@ -24,8 +21,7 @@
   let moduleHir = fileToHirModule(context, file)
   print("Module is {moduleHir}")
 
-  let declarations = moduleHir.declarations(context)
->>>>>>> ca0febcd
+  let declarations = (module as HasDeclarations).declarations(context)
   print("Declarations are {declarations}")
 
   let primitives = HirInnerModule(moduleHir, "Primitives").declarations(context)
