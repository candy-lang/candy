--- conflicted
+++ resolved
@@ -563,9 +563,6 @@
       let name = contextAndNameAndReceiver.second
       let receiver = contextAndNameAndReceiver.third
 
-<<<<<<< HEAD
-      if (receiver is Some<HirValueExpressionUri | HirTypeExpression>) {
-=======
       if (receiver is Some) {
         let receiver = receiver.unwrap()
 
@@ -587,7 +584,6 @@
           todo("soon, Support static functions")
         }
 
->>>>>>> 3a01500a
         // TODO(soon, marcelgarus): Handle function call with a receiver.
         let result = context.register(
           HirStringValueExpression("<compiler-generated> TODO(soon, marcelgarus): Handle function call with a receiver."),
@@ -970,7 +966,6 @@
   }
 }
 
-<<<<<<< HEAD
 public class NoFunctionMatchesArgumentsError {
   public let functions: List<HirValueExpressionUri | HirFunction>
   // TODO(never, marcelgarus): include the reason why each function doesn't match.
@@ -1005,7 +1000,9 @@
   public fun description(): String {
     /// TODO(never, marcelgarus): add a description for this error
     "Possible functions: {(this.functions as Iterable<HirValueExpressionUri | HirFunction>).join(", ")}"
-=======
+  }
+}
+
 public class NavigationWithTypeArgumentsError {
   public let navigation: AstNavigationExpression
 }
@@ -1037,6 +1034,5 @@
   }
   public fun description(): String {
     ""
->>>>>>> 3a01500a
   }
 }