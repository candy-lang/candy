--- conflicted
+++ resolved
@@ -5,8 +5,6 @@
 
 // These impls make declarative information from the AST available in the HIR.
 
-<<<<<<< HEAD
-=======
 trait HasDeclarations {
   fun declarations(context: QueryContext<List<CompilerError>>): List<HirDeclaration>
 
@@ -22,7 +20,6 @@
   fun ast(context: QueryContext<List<CompilerError>>): Ast
 }
 
->>>>>>> ca0febcd
 fun fileToHirModule(context: QueryContext<List<CompilerError>>, file: FancyFile): HirModule {
   // TODO(marcelgarus): Implement this as a static function on `HirModule` (`HirModule fromFile`) as
   // soon as adding static functions through impls works.
@@ -193,18 +190,8 @@
     }
   )
 }
-<<<<<<< HEAD
 impl HirModule: HasDeclarations {
   fun ast(context: QueryContext<List<CompilerError>>): AstFile | AstModule
-=======
-impl HirModule: HasDeclarations & MightNotExist & HasAst<AstFile | AstModule> {
-  fun doesExist(context: QueryContext<List<CompilerError>>): Bool {
-    astOfModule(context, this) is Some<AstFile | AstModule>
-  }
-  fun ast(context: QueryContext<List<CompilerError>>): AstFile | AstModule {
-    astOfModule(context, this).unwrap()
-  }
->>>>>>> ca0febcd
   fun astDeclarations(
     context: QueryContext<List<CompilerError>>,
   ): List<AstModule | AstTrait | AstImpl | AstClass | AstFunction | AstProperty>
@@ -248,11 +235,7 @@
   }
 }
 
-<<<<<<< HEAD
-impl HirTrait: HasDeclarations {
-=======
-impl HirTrait: HasAst<AstTrait> {
->>>>>>> ca0febcd
+impl HirTrait: HasDeclarations & HasAst<AstTrait> {
   fun ast(context: QueryContext<List<CompilerError>>): AstTrait {
     query<AstTrait, List<CompilerError>>(context, "HirTrait.ast", this, {
       let ast = ((parent as HasDeclarations).typeUnsafeAstDeclarations(context) as Iterable<Any>)
@@ -305,11 +288,7 @@
   }
 }
 
-<<<<<<< HEAD
-impl HirImpl: HasDeclarations {
-=======
-impl HirImpl: HasAst<AstImpl> {
->>>>>>> ca0febcd
+impl HirImpl: HasDeclarations & HasAst<AstImpl> {
   fun ast(context: QueryContext<List<CompilerError>>): AstImpl {
     query<AstImpl, List<CompilerError>>(context, "HirImpl.ast", this, {
       let ast = ((parent as HasDeclarations).typeUnsafeAstDeclarations(context) as Iterable<Any>)
@@ -347,11 +326,7 @@
   }
 }
 
-<<<<<<< HEAD
-impl HirClass: HasDeclarations {
-=======
-impl HirClass: HasAst<AstClass> {
->>>>>>> ca0febcd
+impl HirClass: HasDeclarations & HasAst<AstClass> {
   fun ast(context: QueryContext<List<CompilerError>>): AstClass {
     query<AstClass, List<CompilerError>>(context, "HirClass.ast", this, {
       let ast = ((parent as HasDeclarations).typeUnsafeAstDeclarations(context) as Iterable<Any>)
@@ -402,11 +377,7 @@
   }
 }
 
-<<<<<<< HEAD
-impl HirFunction: HasDeclarations {
-=======
-impl HirFunction: HasAst<AstFunction> {
->>>>>>> ca0febcd
+impl HirFunction: HasDeclarations & HasAst<AstFunction> {
   fun ast(context: QueryContext<List<CompilerError>>): AstFunction {
     query<AstFunction, List<CompilerError>>(context, "HirFunction.ast", this, {
       let ast = ((parent as HasDeclarations).declarations(context) as Iterable<Any>)
@@ -425,11 +396,7 @@
   }
 }
 
-<<<<<<< HEAD
-impl HirProperty: HasDeclarations {
-=======
-impl HirProperty: HasAst<AstProperty> {
->>>>>>> ca0febcd
+impl HirProperty: HasDeclarations & HasAst<AstProperty> {
   fun ast(context: QueryContext<List<CompilerError>>): AstProperty {
     query<AstProperty, List<CompilerError>>(context, "HirProperty.ast", this, {
       let ast = ((parent as HasDeclarations).declarations(context) as Iterable<Any>)
