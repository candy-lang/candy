--- conflicted
+++ resolved
@@ -141,50 +141,6 @@
         }
         return _saveSingle(node, dart.refer(name));
       },
-<<<<<<< HEAD
-      parameter: null,
-    ),
-    literal: (id, literal) => _compileLiteralString(context, literal),
-    call: (id, target, valueArguments) => dart.InvokeExpression.newOf(
-      _compileExpression(context, target),
-      valueArguments.map((a) => _compileExpression(context, a)).toList(),
-      {},
-      [],
-    ),
-    functionCall: (id, target, arguments) {
-      final functionId = getPropertyIdentifierDeclarationId(
-        context,
-        target.identifier as PropertyIdentifier,
-      );
-      final parameters =
-          getFunctionDeclarationHir(context, functionId).parameters;
-      return dart.InvokeExpression.newOf(
-        _compileExpression(context, target),
-        [
-          for (final parameter in parameters)
-            _compileExpression(context, arguments[parameter.name]),
-        ],
-        {},
-        [],
-      );
-    },
-    loop: (id, statement) {
-      final block = dart.Block(
-        (b) => b
-          ..statements.addAll([
-            dart.Code('while (true) {'),
-            _compileStatement(context, statement),
-            dart.Code('}'),
-            dart.literalNull.returned.code,
-          ]),
-      );
-      return dart.Method((b) => b..body = block).closure.call([], {}, []);
-    },
-    return_: (id, expression) =>
-        _compileExpression(context, expression).returned,
-  );
-}
-=======
       property: (id, _, target) {
         final name = id.simplePath.last.nameOrNull;
 
@@ -220,7 +176,6 @@
       integer: (value) => _saveSingle(node, dart.literalNum(value)),
       string: (parts) {
         if (parts.isEmpty) return _saveSingle(node, dart.literalString(''));
->>>>>>> 1cc26bfc
 
         if (parts.length == 1 && parts.single is LiteralStringLiteralPart) {
           final part = parts.single as LiteralStringLiteralPart;
