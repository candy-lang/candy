--- conflicted
+++ resolved
@@ -119,11 +119,7 @@
   }
   $109 = call $36 with $87 $83 $106 ($33 is responsible)
 }
-<<<<<<< HEAD
-$110 = ($49)
-=======
-$151 = ($78,)
->>>>>>> 63eb5935
+$110 = ($49,)
 # Builtins::not:1:equals:then
 $111 = { (responsible $112) ->
   $113 = $110
