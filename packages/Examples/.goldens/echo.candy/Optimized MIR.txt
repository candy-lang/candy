--- conflicted
+++ resolved
@@ -6,7 +6,6 @@
 # • Include tracing of calls? No
 # • Include tracing of evaluated expressions? No
 
-<<<<<<< HEAD
 $1 = Builtins::equals:6
 $2 = Builtins::functionRun:11
 $3 = Builtins::functionRun:16
@@ -66,736 +65,241 @@
 $57 = True
 $58 = 0
 $59 = 1
-$60 = ", got "
-$61 = ", got `"
-$62 = "."
-$63 = "Echo:"
-$64 = "Expected "
-$65 = "Expected a "
-$66 = "Expected tag to not have a value, but it has one: `"
-$67 = "Hello, world!"
-$68 = "The `condition` must be either `True` or `False`."
-$69 = "The `reason` must be a text."
-$70 = "`."
-$71 = "`conditionIsBool` was not satisfied"
-$72 = "`else | getArgumentCount | equals 0` was not satisfied"
-$73 = "`else | typeIs Function` was not satisfied"
-$74 = "`function | typeIs Function` was not satisfied"
-$75 = "`function | ✨.getArgumentCount | equals 0` was not satisfied"
-$76 = "`is0 body` was not satisfied"
-$77 = "`struct | typeIs Struct` was not satisfied"
-$78 = "`struct | ✨.structHasKey key` was not satisfied"
-$79 = "`then | getArgumentCount | equals 0` was not satisfied"
-$80 = "`then | typeIs Function` was not satisfied"
+$60 = "."
+$61 = "Echo:"
+$62 = "Expected False, got "
+$63 = "Expected True, got "
+$64 = "Expected a Tag, got `"
+$65 = "Expected tag to not have a value, but it has one: `"
+$66 = "Hello, world!"
+$67 = "The `condition` must be either `True` or `False`."
+$68 = "The `reason` must be a text."
+$69 = "`."
+$70 = "`conditionIsBool` was not satisfied"
+$71 = "`else | getArgumentCount | equals 0` was not satisfied"
+$72 = "`else | typeIs Function` was not satisfied"
+$73 = "`function | typeIs Function` was not satisfied"
+$74 = "`function | ✨.getArgumentCount | equals 0` was not satisfied"
+$75 = "`is0 body` was not satisfied"
+$76 = "`struct | typeIs Struct` was not satisfied"
+$77 = "`struct | ✨.structHasKey key` was not satisfied"
+$78 = "`then | getArgumentCount | equals 0` was not satisfied"
+$79 = "`then | typeIs Function` was not satisfied"
 # anonymous:$generated::needs:isConditionTrue:then
-$81 = { (responsible $82) ->
-  $83 = $57
+$80 = { (responsible $81) ->
+  $82 = $57
 }
 # anonymous:$generated::needs:isConditionBool:then
-$84 = { (responsible $85) ->
-  $86 = $51
+$83 = { (responsible $84) ->
+  $85 = $51
 }
 # anonymous:$generated::needs
-$87 = { $88 $89 $90 (+ responsible $91) ->
-  $92 = call $34 with $88 $57 ($33 is responsible)
+$86 = { $87 $88 $89 (+ responsible $90) ->
+  $91 = call $34 with $87 $57 ($33 is responsible)
   # anonymous:$generated::needs:isConditionTrue:else
-  $93 = { (responsible $94) ->
-    $95 = call $34 with $88 $46 ($33 is responsible)
-  }
-  $96 = call $36 with $92 $81 $93 ($33 is responsible)
+  $92 = { (responsible $93) ->
+    $94 = call $34 with $87 $46 ($33 is responsible)
+  }
+  $95 = call $36 with $91 $80 $92 ($33 is responsible)
   # anonymous:$generated::needs:isConditionBool:else
-  $97 = { (responsible $98) ->
-    $99 = panicking because $68 ($91 is at fault)
-  }
-  $100 = call $36 with $96 $84 $97 ($33 is responsible)
-  $101 = call $45 with $89 ($91 is responsible)
-  $102 = call $34 with $101 $56 ($91 is responsible)
+  $96 = { (responsible $97) ->
+    $98 = panicking because $67 ($90 is at fault)
+  }
+  $99 = call $36 with $95 $83 $96 ($33 is responsible)
+  $100 = call $45 with $88 ($90 is responsible)
+  $101 = call $34 with $100 $56 ($90 is responsible)
   # anonymous:$generated::needs:isReasonText:else
-  $103 = { (responsible $104) ->
-    $105 = panicking because $69 ($91 is at fault)
-  }
-  $106 = call $36 with $102 $84 $103 ($33 is responsible)
+  $102 = { (responsible $103) ->
+    $104 = panicking because $68 ($90 is at fault)
+  }
+  $105 = call $36 with $101 $83 $102 ($33 is responsible)
   # anonymous:$generated::needs:condition:else
-  $107 = { (responsible $108) ->
-    $109 = panicking because $89 ($90 is at fault)
-  }
-  $110 = call $36 with $88 $84 $107 ($33 is responsible)
-}
-$111 = ($49)
+  $106 = { (responsible $107) ->
+    $108 = panicking because $88 ($89 is at fault)
+  }
+  $109 = call $36 with $87 $83 $106 ($33 is responsible)
+}
+$110 = ($49)
 # Builtins::not:1:equals:then
-$112 = { (responsible $113) ->
-  $114 = $111
+$111 = { (responsible $112) ->
+  $113 = $110
 }
 # Builtins::not:1:case-0:matched
-$115 = { (responsible $116) ->
-  $117 = $46
+$114 = { (responsible $115) ->
+  $116 = $46
 }
 # Builtins::ifElse
-$118 = { $119 $120 $121 (+ responsible $122) ->
-  $123 = call $45 with $119 ($8 is responsible)
-  $124 = call $34 with $55 $123 ($8 is responsible)
+$117 = { $118 $119 $120 (+ responsible $121) ->
+  $122 = call $45 with $118 ($8 is responsible)
+  $123 = call $34 with $55 $122 ($8 is responsible)
   # Builtins::ifElse:1:equals:then
-  $125 = { (responsible $126) ->
-    $127 = call $42 with $119 ($8 is responsible)
-    $128 = call $34 with $57 $127 ($8 is responsible)
+  $124 = { (responsible $125) ->
+    $126 = call $42 with $118 ($8 is responsible)
+    $127 = call $34 with $57 $126 ($8 is responsible)
     # Builtins::ifElse:1:equals:then
-    $129 = { (responsible $130) ->
-      $131 = call $41 with $119 ($8 is responsible)
-      $132 = call $34 with $46 $131 ($8 is responsible)
+    $128 = { (responsible $129) ->
+      $130 = call $41 with $118 ($8 is responsible)
+      $131 = call $34 with $46 $130 ($8 is responsible)
       # Builtins::ifElse:1:equals:else
-      $133 = { (responsible $134) ->
-        $135 = call $44 with $46 ($8 is responsible)
-        $136 = call $44 with $131 ($8 is responsible)
-        $137 = call $40 with $119 ($8 is responsible)
-        $138 = call $44 with $137 ($8 is responsible)
-        $139 = call $43 with $66 $138 ($8 is responsible)
-        $140 = call $43 with $139 $70 ($8 is responsible)
-        $141 = ($50, $140)
+      $132 = { (responsible $133) ->
+        $134 = call $44 with $130 ($8 is responsible)
+        $135 = call $40 with $118 ($8 is responsible)
+        $136 = call $44 with $135 ($8 is responsible)
+        $137 = call $43 with $65 $136 ($8 is responsible)
+        $138 = call $43 with $137 $69 ($8 is responsible)
+        $139 = ($50, $138)
       }
-      $142 = call $36 with $132 $112 $133 ($8 is responsible)
+      $140 = call $36 with $131 $111 $132 ($8 is responsible)
     }
     # Builtins::ifElse:1:equals:else
-    $143 = { (responsible $144) ->
-      $145 = call $44 with $57 ($8 is responsible)
-      $146 = call $44 with $127 ($8 is responsible)
-      $147 = call $43 with $64 $145 ($8 is responsible)
-      $148 = call $43 with $147 $60 ($8 is responsible)
-      $149 = call $43 with $148 $146 ($8 is responsible)
-      $150 = call $43 with $149 $62 ($8 is responsible)
-      $151 = ($50, $150)
+    $141 = { (responsible $142) ->
+      $143 = call $44 with $126 ($8 is responsible)
+      $144 = call $43 with $63 $143 ($8 is responsible)
+      $145 = call $43 with $144 $60 ($8 is responsible)
+      $146 = ($50, $145)
     }
-    $152 = call $36 with $128 $129 $143 ($8 is responsible)
+    $147 = call $36 with $127 $128 $141 ($8 is responsible)
   }
   # Builtins::ifElse:1:equals:else
-  $153 = { (responsible $154) ->
-    $155 = call $44 with $55 ($8 is responsible)
-    $156 = call $44 with $123 ($8 is responsible)
-    $157 = call $43 with $65 $155 ($8 is responsible)
-    $158 = call $43 with $157 $61 ($8 is responsible)
-    $159 = call $43 with $158 $156 ($8 is responsible)
-    $160 = call $43 with $159 $70 ($8 is responsible)
-    $161 = ($50, $160)
-  }
-  $162 = call $36 with $124 $125 $153 ($8 is responsible)
-  $163 = call $37 with $162 $58 ($8 is responsible)
-  $164 = call $34 with $163 $49 ($8 is responsible)
+  $148 = { (responsible $149) ->
+    $150 = call $44 with $122 ($8 is responsible)
+    $151 = call $43 with $64 $150 ($8 is responsible)
+    $152 = call $43 with $151 $69 ($8 is responsible)
+    $153 = ($50, $152)
+  }
+  $154 = call $36 with $123 $124 $148 ($8 is responsible)
+  $155 = call $37 with $154 $58 ($8 is responsible)
+  $156 = call $34 with $155 $49 ($8 is responsible)
   # Builtins::ifElse:1:isMatch:then
-  $165 = { (responsible $166) ->
-    $167 = $162
+  $157 = { (responsible $158) ->
+    $159 = $154
   }
   # Builtins::ifElse:1:isMatch:else
-  $168 = { (responsible $169) ->
-    $170 = call $45 with $119 ($8 is responsible)
-    $171 = call $34 with $55 $170 ($8 is responsible)
+  $160 = { (responsible $161) ->
+    $162 = call $45 with $118 ($8 is responsible)
+    $163 = call $34 with $55 $162 ($8 is responsible)
     # Builtins::ifElse:1:equals:then
-    $172 = { (responsible $173) ->
-      $174 = call $42 with $119 ($8 is responsible)
-      $175 = call $34 with $46 $174 ($8 is responsible)
+    $164 = { (responsible $165) ->
+      $166 = call $42 with $118 ($8 is responsible)
+      $167 = call $34 with $46 $166 ($8 is responsible)
       # Builtins::ifElse:1:equals:then
-      $176 = { (responsible $177) ->
-        $178 = call $41 with $119 ($8 is responsible)
-        $179 = call $34 with $46 $178 ($8 is responsible)
+      $168 = { (responsible $169) ->
+        $170 = call $41 with $118 ($8 is responsible)
+        $171 = call $34 with $46 $170 ($8 is responsible)
         # Builtins::ifElse:1:equals:else
-        $180 = { (responsible $181) ->
-          $182 = call $44 with $46 ($8 is responsible)
-          $183 = call $44 with $178 ($8 is responsible)
-          $184 = call $40 with $119 ($8 is responsible)
-          $185 = call $44 with $184 ($8 is responsible)
-          $186 = call $43 with $66 $185 ($8 is responsible)
-          $187 = call $43 with $186 $70 ($8 is responsible)
-          $188 = ($50, $187)
+        $172 = { (responsible $173) ->
+          $174 = call $44 with $170 ($8 is responsible)
+          $175 = call $40 with $118 ($8 is responsible)
+          $176 = call $44 with $175 ($8 is responsible)
+          $177 = call $43 with $65 $176 ($8 is responsible)
+          $178 = call $43 with $177 $69 ($8 is responsible)
+          $179 = ($50, $178)
         }
-        $189 = call $36 with $179 $112 $180 ($8 is responsible)
+        $180 = call $36 with $171 $111 $172 ($8 is responsible)
       }
       # Builtins::ifElse:1:equals:else
-      $190 = { (responsible $191) ->
-        $192 = call $44 with $46 ($8 is responsible)
-        $193 = call $44 with $174 ($8 is responsible)
-        $194 = call $43 with $64 $192 ($8 is responsible)
-        $195 = call $43 with $194 $60 ($8 is responsible)
-        $196 = call $43 with $195 $193 ($8 is responsible)
-        $197 = call $43 with $196 $62 ($8 is responsible)
-        $198 = ($50, $197)
+      $181 = { (responsible $182) ->
+        $183 = call $44 with $166 ($8 is responsible)
+        $184 = call $43 with $62 $183 ($8 is responsible)
+        $185 = call $43 with $184 $60 ($8 is responsible)
+        $186 = ($50, $185)
       }
-      $199 = call $36 with $175 $176 $190 ($8 is responsible)
+      $187 = call $36 with $167 $168 $181 ($8 is responsible)
     }
     # Builtins::ifElse:1:equals:else
-    $200 = { (responsible $201) ->
-      $202 = call $44 with $55 ($8 is responsible)
-      $203 = call $44 with $170 ($8 is responsible)
-      $204 = call $43 with $65 $202 ($8 is responsible)
-      $205 = call $43 with $204 $61 ($8 is responsible)
-      $206 = call $43 with $205 $203 ($8 is responsible)
-      $207 = call $43 with $206 $70 ($8 is responsible)
-      $208 = ($50, $207)
+    $188 = { (responsible $189) ->
+      $190 = call $44 with $162 ($8 is responsible)
+      $191 = call $43 with $64 $190 ($8 is responsible)
+      $192 = call $43 with $191 $69 ($8 is responsible)
+      $193 = ($50, $192)
     }
-    $209 = call $36 with $171 $172 $200 ($8 is responsible)
-  }
-  $210 = call $36 with $164 $165 $168 ($8 is responsible)
-  $211 = call $37 with $210 $58 ($8 is responsible)
-  $212 = call $34 with $211 $49 ($8 is responsible)
+    $194 = call $36 with $163 $164 $188 ($8 is responsible)
+  }
+  $195 = call $36 with $156 $157 $160 ($8 is responsible)
+  $196 = call $37 with $195 $58 ($8 is responsible)
+  $197 = call $34 with $196 $49 ($8 is responsible)
   # Builtins::ifElse:1:case-0:didNotMatch
-  $213 = { (responsible $214) ->
-    $215 = call $37 with $210 $59 ($8 is responsible)
-    $216 = $46
-  }
-  $217 = call $36 with $212 $81 $213 ($8 is responsible)
-  $218 = call $87 with $217 $71 $122 ($16 is responsible)
-  $219 = call $45 with $120 ($21 is responsible)
-  $220 = call $34 with $219 $47 ($22 is responsible)
-  $221 = call $87 with $220 $80 $122 ($9 is responsible)
-  $222 = call $45 with $120 ($21 is responsible)
-  $223 = call $34 with $222 $47 ($22 is responsible)
-  $224 = call $87 with $223 $74 $10 ($7 is responsible)
-  $225 = call $35 with $120 ($6 is responsible)
-  $226 = call $34 with $225 $58 ($1 is responsible)
-  $227 = call $87 with $226 $79 $122 ($11 is responsible)
-  $228 = call $45 with $121 ($21 is responsible)
-  $229 = call $34 with $228 $47 ($22 is responsible)
-  $230 = call $87 with $229 $73 $122 ($12 is responsible)
-  $231 = call $45 with $121 ($21 is responsible)
-  $232 = call $34 with $231 $47 ($22 is responsible)
-  $233 = call $87 with $232 $74 $13 ($7 is responsible)
-  $234 = call $35 with $121 ($6 is responsible)
-  $235 = call $34 with $234 $58 ($1 is responsible)
-  $236 = call $87 with $235 $72 $122 ($14 is responsible)
-  $237 = call $36 with $119 $120 $121 ($15 is responsible)
+  $198 = { (responsible $199) ->
+    $200 = call $37 with $195 $59 ($8 is responsible)
+    $201 = $46
+  }
+  $202 = call $36 with $197 $80 $198 ($8 is responsible)
+  $203 = call $86 with $202 $70 $121 ($16 is responsible)
+  $204 = call $45 with $119 ($21 is responsible)
+  $205 = call $34 with $204 $47 ($22 is responsible)
+  $206 = call $86 with $205 $79 $121 ($9 is responsible)
+  $207 = call $45 with $119 ($21 is responsible)
+  $208 = call $34 with $207 $47 ($22 is responsible)
+  $209 = call $86 with $208 $73 $10 ($7 is responsible)
+  $210 = call $35 with $119 ($6 is responsible)
+  $211 = call $34 with $210 $58 ($1 is responsible)
+  $212 = call $86 with $211 $78 $121 ($11 is responsible)
+  $213 = call $45 with $120 ($21 is responsible)
+  $214 = call $34 with $213 $47 ($22 is responsible)
+  $215 = call $86 with $214 $72 $121 ($12 is responsible)
+  $216 = call $45 with $120 ($21 is responsible)
+  $217 = call $34 with $216 $47 ($22 is responsible)
+  $218 = call $86 with $217 $73 $13 ($7 is responsible)
+  $219 = call $35 with $120 ($6 is responsible)
+  $220 = call $34 with $219 $58 ($1 is responsible)
+  $221 = call $86 with $220 $71 $121 ($14 is responsible)
+  $222 = call $36 with $118 $119 $120 ($15 is responsible)
 }
 # Core:function:is0
-$238 = { $239 (+ responsible $240) ->
-  $241 = call $45 with $239 ($23 is responsible)
-  $242 = call $34 with $241 $47 ($1 is responsible)
+$223 = { $224 (+ responsible $225) ->
+  $226 = call $45 with $224 ($23 is responsible)
+  $227 = call $34 with $226 $47 ($1 is responsible)
   # Core:function:is0:11
-  $243 = { (responsible $244) ->
-    $245 = call $45 with $239 ($21 is responsible)
-    $246 = call $34 with $245 $47 ($22 is responsible)
-    $247 = call $87 with $246 $74 $24 ($7 is responsible)
-    $248 = call $35 with $239 ($6 is responsible)
-    $249 = call $34 with $248 $58 ($1 is responsible)
-  }
-  $250 = call $118 with $242 $243 $115 ($25 is responsible)
+  $228 = { (responsible $229) ->
+    $230 = call $45 with $224 ($21 is responsible)
+    $231 = call $34 with $230 $47 ($22 is responsible)
+    $232 = call $86 with $231 $73 $24 ($7 is responsible)
+    $233 = call $35 with $224 ($6 is responsible)
+    $234 = call $34 with $233 $58 ($1 is responsible)
+  }
+  $235 = call $117 with $227 $228 $114 ($25 is responsible)
 }
 # Core:function:run
-$251 = { $252 (+ responsible $253) ->
-  $254 = call $238 with $252 ($27 is responsible)
-  $255 = call $87 with $254 $76 $253 ($28 is responsible)
-  $256 = call $45 with $252 ($21 is responsible)
-  $257 = call $34 with $256 $47 ($22 is responsible)
-  $258 = call $87 with $257 $74 $26 ($5 is responsible)
-  $259 = call $35 with $252 ($2 is responsible)
-  $260 = call $34 with $259 $58 ($1 is responsible)
-  $261 = call $87 with $260 $75 $26 ($3 is responsible)
-  $262 = call $252 with no arguments ($4 is responsible)
+$236 = { $237 (+ responsible $238) ->
+  $239 = call $223 with $237 ($27 is responsible)
+  $240 = call $86 with $239 $75 $238 ($28 is responsible)
+  $241 = call $45 with $237 ($21 is responsible)
+  $242 = call $34 with $241 $47 ($22 is responsible)
+  $243 = call $86 with $242 $73 $26 ($5 is responsible)
+  $244 = call $35 with $237 ($2 is responsible)
+  $245 = call $34 with $244 $58 ($1 is responsible)
+  $246 = call $86 with $245 $74 $26 ($3 is responsible)
+  $247 = call $237 with no arguments ($4 is responsible)
 }
 # Examples:echo:11
-$263 = { $264 (+ responsible $265) ->
-  $266 = call $45 with $264 ($21 is responsible)
-  $267 = call $34 with $266 $54 ($22 is responsible)
-  $268 = call $87 with $267 $77 $30 ($20 is responsible)
-  $269 = call $39 with $264 $52 ($17 is responsible)
-  $270 = call $87 with $269 $78 $30 ($18 is responsible)
-  $271 = call $38 with $264 $52 ($19 is responsible)
-  $272 = call $45 with $264 ($21 is responsible)
+$248 = { $249 (+ responsible $250) ->
+  $251 = call $45 with $249 ($21 is responsible)
+  $252 = call $34 with $251 $54 ($22 is responsible)
+  $253 = call $86 with $252 $76 $30 ($20 is responsible)
+  $254 = call $39 with $249 $52 ($17 is responsible)
+  $255 = call $86 with $254 $77 $30 ($18 is responsible)
+  $256 = call $38 with $249 $52 ($19 is responsible)
+  $257 = call $45 with $249 ($21 is responsible)
+  $258 = call $34 with $257 $54 ($22 is responsible)
+  $259 = call $86 with $258 $76 $31 ($20 is responsible)
+  $260 = call $39 with $249 $53 ($17 is responsible)
+  $261 = call $86 with $260 $77 $31 ($18 is responsible)
+  $262 = call $38 with $249 $53 ($19 is responsible)
+  $263 = call $262 with $66 ($32 is responsible)
+  $264 = call $236 with $256 ($29 is responsible)
+  $265 = call $45 with $249 ($21 is responsible)
+  $266 = call $34 with $265 $54 ($22 is responsible)
+  $267 = call $86 with $266 $76 $31 ($20 is responsible)
+  $268 = call $39 with $249 $53 ($17 is responsible)
+  $269 = call $86 with $268 $77 $31 ($18 is responsible)
+  $270 = call $38 with $249 $53 ($19 is responsible)
+  $271 = call $270 with $61 ($32 is responsible)
+  $272 = call $45 with $249 ($21 is responsible)
   $273 = call $34 with $272 $54 ($22 is responsible)
-  $274 = call $87 with $273 $77 $31 ($20 is responsible)
-  $275 = call $39 with $264 $53 ($17 is responsible)
-  $276 = call $87 with $275 $78 $31 ($18 is responsible)
-  $277 = call $38 with $264 $53 ($19 is responsible)
-  $278 = call $277 with $67 ($32 is responsible)
-  $279 = call $251 with $271 ($29 is responsible)
-  $280 = call $45 with $264 ($21 is responsible)
-  $281 = call $34 with $280 $54 ($22 is responsible)
-  $282 = call $87 with $281 $77 $31 ($20 is responsible)
-  $283 = call $39 with $264 $53 ($17 is responsible)
-  $284 = call $87 with $283 $78 $31 ($18 is responsible)
-  $285 = call $38 with $264 $53 ($19 is responsible)
-  $286 = call $285 with $63 ($32 is responsible)
-  $287 = call $45 with $264 ($21 is responsible)
-  $288 = call $34 with $287 $54 ($22 is responsible)
-  $289 = call $87 with $288 $77 $31 ($20 is responsible)
-  $290 = call $39 with $264 $53 ($17 is responsible)
-  $291 = call $87 with $290 $78 $31 ($18 is responsible)
-  $292 = call $38 with $264 $53 ($19 is responsible)
-  $293 = call $292 with $279 ($32 is responsible)
-}
-$294 = [$48: $263]
-=======
-$1 = Builtins::channelCreate:14
-$2 = Builtins::channelCreate:16
-$3 = Builtins::channelCreate:22
-$4 = Builtins::channelReceive:11
-$5 = Builtins::channelReceive:5
-$6 = Builtins::channelSend:12
-$7 = Builtins::channelSend:5
-$8 = Builtins::equals:6
-$9 = Builtins::functionRun:11
-$10 = Builtins::functionRun:16
-$11 = Builtins::functionRun:22
-$12 = Builtins::functionRun:5
-$13 = Builtins::getArgumentCount:11
-$14 = Builtins::getArgumentCount:5
-$15 = Builtins::ifElse:1
-$16 = Builtins::ifElse:12
-$17 = Builtins::ifElse:15
-$18 = Builtins::ifElse:20
-$19 = Builtins::ifElse:26
-$20 = Builtins::ifElse:29
-$21 = Builtins::ifElse:34
-$22 = Builtins::ifElse:42
-$23 = Builtins::ifElse:6
-$24 = Builtins::isNonNegative:12
-$25 = Builtins::isNonNegative:13
-$26 = Builtins::isNonNegative:5
-$27 = Builtins::structGet:12
-$28 = Builtins::structGet:14
-$29 = Builtins::structGet:21
-$30 = Builtins::structGet:5
-$31 = Builtins::typeIs:19
-$32 = Builtins::typeIs:25
-$33 = Builtins::typeOf:5
-$34 = Core:concurrency:await:17
-$35 = Core:concurrency:await:27
-$36 = Core:function:is0:11:3
-$37 = Core:function:is0:13
-$38 = Core:function:run:14
-$39 = Core:function:run:2
-$40 = Core:function:run:4
-$41 = Examples:echo:11:0:19
-$42 = Examples:echo:11:0:35
-$43 = Examples:echo:11:0:36
-$44 = Examples:echo:11:0:45
-$45 = Examples:echo:11:0:46
-$46 = Examples:echo:11:0:9
-$47 = Examples:echo:11:11
-$48 = Examples:echo:11:21
-$49 = Examples:echo:11:32
-$50 = Examples:echo:11:35
-$51 = Examples:echo:11:print:11
-$52 = Examples:echo:11:print:19
-$53 = Examples:echo:11:print:29
-$54 = anonymous:$generated::needs
-$55 = builtinChannelCreate
-$56 = builtinChannelReceive
-$57 = builtinChannelSend
-$58 = builtinEquals
-$59 = builtinGetArgumentCount
-$60 = builtinIfElse
-$61 = builtinIntCompareTo
-$62 = builtinListGet
-$63 = builtinStructGet
-$64 = builtinStructHasKey
-$65 = builtinTagGetValue
-$66 = builtinTagHasValue
-$67 = builtinTagWithoutValue
-$68 = builtinTextConcatenate
-$69 = builtinToDebugText
-$70 = builtinTypeOf
-$71 = Equal
-$72 = False
-$73 = Function
-$74 = Greater
-$75 = Int
-$76 = Less
-$77 = Main
-$78 = Match
-$79 = NoMatch
-$80 = Nothing
-$81 = ReceivePort
-$82 = SendPort
-$83 = Stdin
-$84 = Stdout
-$85 = Struct
-$86 = Tag
-$87 = Text
-$88 = True
-$89 = 0
-$90 = 1
-$91 = "."
-$92 = "Echo:"
-$93 = "Expected Equal, got "
-$94 = "Expected False, got "
-$95 = "Expected Greater, got "
-$96 = "Expected Less, got "
-$97 = "Expected True, got "
-$98 = "Expected a Tag, got `"
-$99 = "Expected tag to not have a value, but it has one: `"
-$100 = "Hello, world!"
-$101 = "No case matched the given expression."
-$102 = "The `condition` must be either `True` or `False`."
-$103 = "The `reason` must be a text."
-$104 = "`."
-$105 = "`capacity | isNonNegative` was not satisfied"
-$106 = "`conditionIsBool` was not satisfied"
-$107 = "`else | getArgumentCount | equals 0` was not satisfied"
-$108 = "`else | typeIs Function` was not satisfied"
-$109 = "`fiber` should be a value returned by `async`."
-$110 = "`function | typeIs Function` was not satisfied"
-$111 = "`function | ✨.getArgumentCount | equals 0` was not satisfied"
-$112 = "`int | typeIs Int` was not satisfied"
-$113 = "`is0 body` was not satisfied"
-$114 = "`receivePort | typeIs ReceivePort` was not satisfied"
-$115 = "`sendPort | typeIs SendPort` was not satisfied"
-$116 = "`struct | typeIs Struct` was not satisfied"
-$117 = "`struct | ✨.structHasKey key` was not satisfied"
-$118 = "`text.is message` was not satisfied"
-$119 = "`then | getArgumentCount | equals 0` was not satisfied"
-$120 = "`then | typeIs Function` was not satisfied"
-# anonymous:$generated::needs:isConditionTrue:then
-$121 = { (responsible $122) ->
-  $123 = $88
-}
-# anonymous:$generated::needs:isConditionBool:then
-$124 = { (responsible $125) ->
-  $126 = $80
-}
-# anonymous:$generated::needs
-$127 = { $128 $129 $130 (+ responsible $131) ->
-  $132 = call $58 with $128 $88 ($54 is responsible)
-  # anonymous:$generated::needs:isConditionTrue:else
-  $133 = { (responsible $134) ->
-    $135 = call $58 with $128 $72 ($54 is responsible)
-  }
-  $136 = call $60 with $132 $121 $133 ($54 is responsible)
-  # anonymous:$generated::needs:isConditionBool:else
-  $137 = { (responsible $138) ->
-    $139 = panicking because $102 ($131 is at fault)
-  }
-  $140 = call $60 with $136 $124 $137 ($54 is responsible)
-  $141 = call $70 with $129 ($131 is responsible)
-  $142 = call $58 with $141 $87 ($131 is responsible)
-  # anonymous:$generated::needs:isReasonText:else
-  $143 = { (responsible $144) ->
-    $145 = panicking because $103 ($131 is at fault)
-  }
-  $146 = call $60 with $142 $124 $143 ($54 is responsible)
-  # anonymous:$generated::needs:condition:else
-  $147 = { (responsible $148) ->
-    $149 = panicking because $129 ($130 is at fault)
-  }
-  $150 = call $60 with $128 $124 $147 ($54 is responsible)
-}
-$151 = ($78)
-# Builtins::not:1:equals:then
-$152 = { (responsible $153) ->
-  $154 = $151
-}
-# Builtins::not:1:case-0:matched
-$155 = { (responsible $156) ->
-  $157 = $72
-}
-# Builtins::ifElse
-$158 = { $159 $160 $161 (+ responsible $162) ->
-  $163 = call $70 with $159 ($15 is responsible)
-  $164 = call $58 with $86 $163 ($15 is responsible)
-  # Builtins::ifElse:1:equals:then
-  $165 = { (responsible $166) ->
-    $167 = call $67 with $159 ($15 is responsible)
-    $168 = call $58 with $88 $167 ($15 is responsible)
-    # Builtins::ifElse:1:equals:then
-    $169 = { (responsible $170) ->
-      $171 = call $66 with $159 ($15 is responsible)
-      $172 = call $58 with $72 $171 ($15 is responsible)
-      # Builtins::ifElse:1:equals:else
-      $173 = { (responsible $174) ->
-        $175 = call $69 with $171 ($15 is responsible)
-        $176 = call $65 with $159 ($15 is responsible)
-        $177 = call $69 with $176 ($15 is responsible)
-        $178 = call $68 with $99 $177 ($15 is responsible)
-        $179 = call $68 with $178 $104 ($15 is responsible)
-        $180 = ($79, $179)
-      }
-      $181 = call $60 with $172 $152 $173 ($15 is responsible)
-    }
-    # Builtins::ifElse:1:equals:else
-    $182 = { (responsible $183) ->
-      $184 = call $69 with $167 ($15 is responsible)
-      $185 = call $68 with $97 $184 ($15 is responsible)
-      $186 = call $68 with $185 $91 ($15 is responsible)
-      $187 = ($79, $186)
-    }
-    $188 = call $60 with $168 $169 $182 ($15 is responsible)
-  }
-  # Builtins::ifElse:1:equals:else
-  $189 = { (responsible $190) ->
-    $191 = call $69 with $163 ($15 is responsible)
-    $192 = call $68 with $98 $191 ($15 is responsible)
-    $193 = call $68 with $192 $104 ($15 is responsible)
-    $194 = ($79, $193)
-  }
-  $195 = call $60 with $164 $165 $189 ($15 is responsible)
-  $196 = call $62 with $195 $89 ($15 is responsible)
-  $197 = call $58 with $196 $78 ($15 is responsible)
-  # Builtins::ifElse:1:isMatch:then
-  $198 = { (responsible $199) ->
-    $200 = $195
-  }
-  # Builtins::ifElse:1:isMatch:else
-  $201 = { (responsible $202) ->
-    $203 = call $70 with $159 ($15 is responsible)
-    $204 = call $58 with $86 $203 ($15 is responsible)
-    # Builtins::ifElse:1:equals:then
-    $205 = { (responsible $206) ->
-      $207 = call $67 with $159 ($15 is responsible)
-      $208 = call $58 with $72 $207 ($15 is responsible)
-      # Builtins::ifElse:1:equals:then
-      $209 = { (responsible $210) ->
-        $211 = call $66 with $159 ($15 is responsible)
-        $212 = call $58 with $72 $211 ($15 is responsible)
-        # Builtins::ifElse:1:equals:else
-        $213 = { (responsible $214) ->
-          $215 = call $69 with $211 ($15 is responsible)
-          $216 = call $65 with $159 ($15 is responsible)
-          $217 = call $69 with $216 ($15 is responsible)
-          $218 = call $68 with $99 $217 ($15 is responsible)
-          $219 = call $68 with $218 $104 ($15 is responsible)
-          $220 = ($79, $219)
-        }
-        $221 = call $60 with $212 $152 $213 ($15 is responsible)
-      }
-      # Builtins::ifElse:1:equals:else
-      $222 = { (responsible $223) ->
-        $224 = call $69 with $207 ($15 is responsible)
-        $225 = call $68 with $94 $224 ($15 is responsible)
-        $226 = call $68 with $225 $91 ($15 is responsible)
-        $227 = ($79, $226)
-      }
-      $228 = call $60 with $208 $209 $222 ($15 is responsible)
-    }
-    # Builtins::ifElse:1:equals:else
-    $229 = { (responsible $230) ->
-      $231 = call $69 with $203 ($15 is responsible)
-      $232 = call $68 with $98 $231 ($15 is responsible)
-      $233 = call $68 with $232 $104 ($15 is responsible)
-      $234 = ($79, $233)
-    }
-    $235 = call $60 with $204 $205 $229 ($15 is responsible)
-  }
-  $236 = call $60 with $197 $198 $201 ($15 is responsible)
-  $237 = call $62 with $236 $89 ($15 is responsible)
-  $238 = call $58 with $237 $78 ($15 is responsible)
-  # Builtins::ifElse:1:case-0:didNotMatch
-  $239 = { (responsible $240) ->
-    $241 = call $62 with $236 $90 ($15 is responsible)
-    $242 = $72
-  }
-  $243 = call $60 with $238 $121 $239 ($15 is responsible)
-  $244 = call $127 with $243 $106 $162 ($23 is responsible)
-  $245 = call $70 with $160 ($31 is responsible)
-  $246 = call $58 with $245 $73 ($32 is responsible)
-  $247 = call $127 with $246 $120 $162 ($16 is responsible)
-  $248 = call $70 with $160 ($31 is responsible)
-  $249 = call $58 with $248 $73 ($32 is responsible)
-  $250 = call $127 with $249 $110 $17 ($14 is responsible)
-  $251 = call $59 with $160 ($13 is responsible)
-  $252 = call $58 with $251 $89 ($8 is responsible)
-  $253 = call $127 with $252 $119 $162 ($18 is responsible)
-  $254 = call $70 with $161 ($31 is responsible)
-  $255 = call $58 with $254 $73 ($32 is responsible)
-  $256 = call $127 with $255 $108 $162 ($19 is responsible)
-  $257 = call $70 with $161 ($31 is responsible)
-  $258 = call $58 with $257 $73 ($32 is responsible)
-  $259 = call $127 with $258 $110 $20 ($14 is responsible)
-  $260 = call $59 with $161 ($13 is responsible)
-  $261 = call $58 with $260 $89 ($8 is responsible)
-  $262 = call $127 with $261 $107 $162 ($21 is responsible)
-  $263 = call $60 with $159 $160 $161 ($22 is responsible)
-}
-# Core:function:is0
-$264 = { $265 (+ responsible $266) ->
-  $267 = call $70 with $265 ($33 is responsible)
-  $268 = call $58 with $267 $73 ($8 is responsible)
-  # Core:function:is0:11
-  $269 = { (responsible $270) ->
-    $271 = call $70 with $265 ($31 is responsible)
-    $272 = call $58 with $271 $73 ($32 is responsible)
-    $273 = call $127 with $272 $110 $36 ($14 is responsible)
-    $274 = call $59 with $265 ($13 is responsible)
-    $275 = call $58 with $274 $89 ($8 is responsible)
-  }
-  $276 = call $158 with $268 $269 $155 ($37 is responsible)
-}
-# Core:function:run
-$277 = { $278 (+ responsible $279) ->
-  $280 = call $264 with $278 ($39 is responsible)
-  $281 = call $127 with $280 $113 $279 ($40 is responsible)
-  $282 = call $70 with $278 ($31 is responsible)
-  $283 = call $58 with $282 $73 ($32 is responsible)
-  $284 = call $127 with $283 $110 $38 ($12 is responsible)
-  $285 = call $59 with $278 ($9 is responsible)
-  $286 = call $58 with $285 $89 ($8 is responsible)
-  $287 = call $127 with $286 $111 $38 ($10 is responsible)
-  $288 = call $278 with no arguments ($11 is responsible)
-}
-# Builtins::isNonNegative
-$289 = { $290 (+ responsible $291) ->
-  $292 = call $70 with $290 ($31 is responsible)
-  $293 = call $58 with $292 $75 ($32 is responsible)
-  $294 = call $127 with $293 $112 $291 ($26 is responsible)
-  $295 = call $61 with $290 $89 ($24 is responsible)
-  # Builtins::isNonNegative:13:equals:then
-  $296 = { (responsible $297) ->
-    $298 = call $67 with $295 ($25 is responsible)
-    $299 = call $58 with $74 $298 ($25 is responsible)
-    # Builtins::isNonNegative:13:equals:then
-    $300 = { (responsible $301) ->
-      $302 = call $66 with $295 ($25 is responsible)
-      $303 = call $58 with $72 $302 ($25 is responsible)
-      # Builtins::isNonNegative:13:equals:else
-      $304 = { (responsible $305) ->
-        $306 = call $69 with $302 ($25 is responsible)
-        $307 = call $65 with $295 ($25 is responsible)
-        $308 = call $69 with $307 ($25 is responsible)
-        $309 = call $68 with $99 $308 ($25 is responsible)
-        $310 = call $68 with $309 $104 ($25 is responsible)
-        $311 = ($79, $310)
-      }
-      $312 = call $60 with $303 $152 $304 ($25 is responsible)
-    }
-    # Builtins::isNonNegative:13:equals:else
-    $313 = { (responsible $314) ->
-      $315 = call $69 with $298 ($25 is responsible)
-      $316 = call $68 with $95 $315 ($25 is responsible)
-      $317 = call $68 with $316 $91 ($25 is responsible)
-      $318 = ($79, $317)
-    }
-    $319 = call $60 with $299 $300 $313 ($25 is responsible)
-  }
-  $320 = call $296 with no arguments ($25 is responsible)
-  $321 = call $62 with $320 $89 ($25 is responsible)
-  $322 = call $58 with $321 $78 ($25 is responsible)
-  # Builtins::isNonNegative:13:isMatch:then
-  $323 = { (responsible $324) ->
-    $325 = $320
-  }
-  # Builtins::isNonNegative:13:isMatch:else
-  $326 = { (responsible $327) ->
-    # Builtins::isNonNegative:13:equals:then
-    $328 = { (responsible $329) ->
-      $330 = call $67 with $295 ($25 is responsible)
-      $331 = call $58 with $71 $330 ($25 is responsible)
-      # Builtins::isNonNegative:13:equals:then
-      $332 = { (responsible $333) ->
-        $334 = call $66 with $295 ($25 is responsible)
-        $335 = call $58 with $72 $334 ($25 is responsible)
-        # Builtins::isNonNegative:13:equals:else
-        $336 = { (responsible $337) ->
-          $338 = call $69 with $334 ($25 is responsible)
-          $339 = call $65 with $295 ($25 is responsible)
-          $340 = call $69 with $339 ($25 is responsible)
-          $341 = call $68 with $99 $340 ($25 is responsible)
-          $342 = call $68 with $341 $104 ($25 is responsible)
-          $343 = ($79, $342)
-        }
-        $344 = call $60 with $335 $152 $336 ($25 is responsible)
-      }
-      # Builtins::isNonNegative:13:equals:else
-      $345 = { (responsible $346) ->
-        $347 = call $69 with $330 ($25 is responsible)
-        $348 = call $68 with $93 $347 ($25 is responsible)
-        $349 = call $68 with $348 $91 ($25 is responsible)
-        $350 = ($79, $349)
-      }
-      $351 = call $60 with $331 $332 $345 ($25 is responsible)
-    }
-    $352 = call $328 with no arguments ($25 is responsible)
-  }
-  $353 = call $60 with $322 $323 $326 ($25 is responsible)
-  $354 = call $62 with $353 $89 ($25 is responsible)
-  $355 = call $58 with $354 $78 ($25 is responsible)
-  # Builtins::isNonNegative:13:case-0:didNotMatch
-  $356 = { (responsible $357) ->
-    $358 = call $62 with $353 $90 ($25 is responsible)
-    # Builtins::isNonNegative:13:equals:then
-    $359 = { (responsible $360) ->
-      $361 = call $67 with $295 ($25 is responsible)
-      $362 = call $58 with $76 $361 ($25 is responsible)
-      # Builtins::isNonNegative:13:equals:then
-      $363 = { (responsible $364) ->
-        $365 = call $66 with $295 ($25 is responsible)
-        $366 = call $58 with $72 $365 ($25 is responsible)
-        # Builtins::isNonNegative:13:equals:else
-        $367 = { (responsible $368) ->
-          $369 = call $69 with $365 ($25 is responsible)
-          $370 = call $65 with $295 ($25 is responsible)
-          $371 = call $69 with $370 ($25 is responsible)
-          $372 = call $68 with $99 $371 ($25 is responsible)
-          $373 = call $68 with $372 $104 ($25 is responsible)
-          $374 = ($79, $373)
-        }
-        $375 = call $60 with $366 $152 $367 ($25 is responsible)
-      }
-      # Builtins::isNonNegative:13:equals:else
-      $376 = { (responsible $377) ->
-        $378 = call $69 with $361 ($25 is responsible)
-        $379 = call $68 with $96 $378 ($25 is responsible)
-        $380 = call $68 with $379 $91 ($25 is responsible)
-        $381 = ($79, $380)
-      }
-      $382 = call $60 with $362 $363 $376 ($25 is responsible)
-    }
-    $383 = call $359 with no arguments ($25 is responsible)
-    $384 = call $62 with $383 $89 ($25 is responsible)
-    $385 = call $58 with $384 $78 ($25 is responsible)
-    # Builtins::isNonNegative:13:case-1:didNotMatch
-    $386 = { (responsible $387) ->
-      $388 = call $62 with $383 $90 ($25 is responsible)
-      $389 = panicking because $101 ($25 is at fault)
-    }
-    $390 = call $60 with $385 $155 $386 ($25 is responsible)
-  }
-  $391 = call $60 with $355 $121 $356 ($25 is responsible)
-}
-# Examples:echo:11
-$392 = { $393 (+ responsible $394) ->
-  # Examples:echo:11:print
-  $395 = { $396 (+ responsible $397) ->
-    $398 = call $70 with $396 ($33 is responsible)
-    $399 = call $58 with $398 $87 ($8 is responsible)
-    $400 = call $127 with $399 $118 $397 ($51 is responsible)
-    $401 = call $70 with $393 ($31 is responsible)
-    $402 = call $58 with $401 $85 ($32 is responsible)
-    $403 = call $127 with $402 $116 $52 ($30 is responsible)
-    $404 = call $64 with $393 $84 ($27 is responsible)
-    $405 = call $127 with $404 $117 $52 ($28 is responsible)
-    $406 = call $63 with $393 $84 ($29 is responsible)
-    $407 = call $70 with $406 ($31 is responsible)
-    $408 = call $58 with $407 $82 ($32 is responsible)
-    $409 = call $127 with $408 $115 $53 ($7 is responsible)
-    $410 = call $57 with $406 $396 ($6 is responsible)
-  }
-  # Examples:echo:11:0
-  $411 = { (responsible $412) ->
-    $413 = call $289 with $90 ($1 is responsible)
-    $414 = call $127 with $413 $105 $46 ($2 is responsible)
-    $415 = call $55 with $90 ($3 is responsible)
-    $416 = call $70 with $393 ($31 is responsible)
-    $417 = call $58 with $416 $85 ($32 is responsible)
-    $418 = call $127 with $417 $116 $41 ($30 is responsible)
-    $419 = call $64 with $393 $83 ($27 is responsible)
-    $420 = call $127 with $419 $117 $41 ($28 is responsible)
-    $421 = call $63 with $393 $83 ($29 is responsible)
-    $422 = call $64 with $415 $82 ($27 is responsible)
-    $423 = call $127 with $422 $117 $42 ($28 is responsible)
-    $424 = call $63 with $415 $82 ($29 is responsible)
-    $425 = call $70 with $421 ($31 is responsible)
-    $426 = call $58 with $425 $82 ($32 is responsible)
-    $427 = call $127 with $426 $115 $43 ($7 is responsible)
-    $428 = call $57 with $421 $424 ($6 is responsible)
-    $429 = call $64 with $415 $81 ($27 is responsible)
-    $430 = call $127 with $429 $117 $44 ($28 is responsible)
-    $431 = call $63 with $415 $81 ($29 is responsible)
-    $432 = call $70 with $431 ($33 is responsible)
-    $433 = call $58 with $432 $81 ($8 is responsible)
-    $434 = call $127 with $433 $109 $45 ($34 is responsible)
-    $435 = call $70 with $431 ($31 is responsible)
-    $436 = call $58 with $435 $81 ($32 is responsible)
-    $437 = call $127 with $436 $114 $35 ($5 is responsible)
-    $438 = call $56 with $431 ($4 is responsible)
-  }
-  $439 = call $395 with $100 ($47 is responsible)
-  $440 = call $277 with $411 ($48 is responsible)
-  $441 = call $395 with $92 ($49 is responsible)
-  $442 = call $395 with $440 ($50 is responsible)
-}
-$443 = [$77: $392]
->>>>>>> 81fc3a64
+  $274 = call $86 with $273 $76 $31 ($20 is responsible)
+  $275 = call $39 with $249 $53 ($17 is responsible)
+  $276 = call $86 with $275 $77 $31 ($18 is responsible)
+  $277 = call $38 with $249 $53 ($19 is responsible)
+  $278 = call $277 with $264 ($32 is responsible)
+}
+$279 = [$48: $248]