# Optimized MIR for module Examples:iterable
#
# Tracing Config:
#
# • Include tracing of fuzzable functions? No
# • Include tracing of calls? No
# • Include tracing of evaluated expressions? No

$1 = Builtins::channelSend:12
$2 = Builtins::channelSend:5
$3 = Builtins::equals:6
$4 = Builtins::functionRun:11
$5 = Builtins::functionRun:16
$6 = Builtins::functionRun:22
$7 = Builtins::functionRun:5
$8 = Builtins::getArgumentCount:11
$9 = Builtins::getArgumentCount:5
$10 = Builtins::ifElse:1
$11 = Builtins::ifElse:12
$12 = Builtins::ifElse:15
$13 = Builtins::ifElse:20
$14 = Builtins::ifElse:26
$15 = Builtins::ifElse:29
$16 = Builtins::ifElse:34
$17 = Builtins::ifElse:42
$18 = Builtins::ifElse:6
$19 = Builtins::intAdd:18
$20 = Builtins::intAdd:5
$21 = Builtins::intCompareTo:11
$22 = Builtins::intCompareTo:18
$23 = Builtins::intCompareTo:5
$24 = Builtins::intSubtract:18
$25 = Builtins::isNonNegative:12
$26 = Builtins::isNonNegative:13
$27 = Builtins::isNonNegative:5
$28 = Builtins::listGet:11
$29 = Builtins::listGet:14
$30 = Builtins::listGet:16
$31 = Builtins::listGet:24
$32 = Builtins::listGet:25
$33 = Builtins::listGet:30
$34 = Builtins::listGet:37
$35 = Builtins::listGet:5
$36 = Builtins::listLength:11
$37 = Builtins::listLength:5
$38 = Builtins::structGet:12
$39 = Builtins::structGet:14
$40 = Builtins::structGet:21
$41 = Builtins::structGet:5
$42 = Builtins::tagGetValue:11
$43 = Builtins::tagGetValue:13
$44 = Builtins::tagGetValue:19
$45 = Builtins::tagGetValue:5
$46 = Builtins::tagWithoutValue:11
$47 = Builtins::tagWithoutValue:5
$48 = Builtins::typeIs:19
$49 = Builtins::typeIs:25
$50 = Builtins::typeOf:5
$51 = Core:bool:implies:12
$52 = Core:bool:implies:15
$53 = Core:bool:implies:2
$54 = Core:bool:implies:4
$55 = Core:bool:implies:7
$56 = Core:bool:implies:9
$57 = Core:bool:is:1
$58 = Core:bool:lazyAnd:14
$59 = Core:bool:lazyAnd:16
$60 = Core:bool:lazyAnd:18
$61 = Core:bool:lazyAnd:18:14
$62 = Core:bool:lazyAnd:18:22
$63 = Core:bool:lazyAnd:18:9
$64 = Core:bool:lazyAnd:2
$65 = Core:bool:lazyAnd:4
$66 = Core:bool:lazyOr:14
$67 = Core:bool:lazyOr:16
$68 = Core:bool:lazyOr:18
$69 = Core:bool:lazyOr:18:10
$70 = Core:bool:lazyOr:18:15
$71 = Core:bool:lazyOr:18:23
$72 = Core:bool:lazyOr:2
$73 = Core:bool:lazyOr:4
$74 = Core:bool:not:2
$75 = Core:bool:not:4
$76 = Core:bool:not:6
$77 = Core:bool:or:13
$78 = Core:bool:or:2
$79 = Core:bool:or:4
$80 = Core:bool:or:7
$81 = Core:bool:or:9
$82 = Core:check:check:11
$83 = Core:check:check:20
$84 = Core:check:check:9
$85 = Core:controlFlow:recursive:17
$86 = Core:controlFlow:recursive:18:0:3
$87 = Core:controlFlow:recursive:18:6
$88 = Core:controlFlow:recursive:24
$89 = Core:controlFlow:recursive:9
$90 = Core:function:is0:11:3
$91 = Core:function:is0:13
$92 = Core:function:is1:11:3
$93 = Core:function:is1:13
$94 = Core:function:is2:11:3
$95 = Core:function:is2:13
$96 = Core:function:run:14
$97 = Core:function:run:2
$98 = Core:function:run:4
$99 = Core:int:compareTo:20
$100 = Core:int:compareTo:4
$101 = Core:int:compareTo:40
$102 = Core:int:compareTo:41
$103 = Core:int:compareTo:9
$104 = Core:int:isGreaterThan:13
$105 = Core:int:isGreaterThan:4
$106 = Core:int:isGreaterThan:9
$107 = Core:int:isLessThan:13
$108 = Core:int:isLessThan:4
$109 = Core:int:isLessThan:9
$110 = Core:int:isLessThanOrEqualTo:13
$111 = Core:int:isLessThanOrEqualTo:22
$112 = Core:int:isLessThanOrEqualTo:4
$113 = Core:int:isLessThanOrEqualTo:9
$114 = Core:int:isNegative:4
$115 = Core:int:isNegative:8
$116 = Core:int:isNonNegative:16
$117 = Core:int:isNonNegative:4
$118 = Core:int:isNonNegative:7
$119 = Core:iterable:88:11:1
$120 = Core:iterable:88:11:14
$121 = Core:iterable:88:11:6
$122 = Core:iterable:88:11:item
$123 = Core:iterable:88:11:rest
$124 = Core:iterable:88:12
$125 = Core:iterable:88:2
$126 = Core:iterable:88:22
$127 = Core:iterable:foldLeft:14
$128 = Core:iterable:foldLeft:16
$129 = Core:iterable:foldLeft:22
$130 = Core:iterable:foldLeft:4
$131 = Core:iterable:forEach:14
$132 = Core:iterable:forEach:16
$133 = Core:iterable:forEach:20:2
$134 = Core:iterable:forEach:21
$135 = Core:iterable:forEach:4
$136 = Core:iterable:fromList:18:1
$137 = Core:iterable:fromList:18:14
$138 = Core:iterable:fromList:18:15:12
$139 = Core:iterable:fromList:18:15:27
$140 = Core:iterable:fromList:18:17
$141 = Core:iterable:fromList:18:index
$142 = Core:iterable:fromList:18:l
$143 = Core:iterable:fromList:19
$144 = Core:iterable:generateWithState:11
$145 = Core:iterable:generateWithState:14:0:11:1
$146 = Core:iterable:generateWithState:14:0:11:8
$147 = Core:iterable:generateWithState:14:0:11:item
$148 = Core:iterable:generateWithState:14:0:11:state
$149 = Core:iterable:generateWithState:14:0:12
$150 = Core:iterable:generateWithState:14:0:2
$151 = Core:iterable:generateWithState:15
$152 = Core:iterable:generateWithState:9
$153 = Core:iterable:is:9
$154 = Core:iterable:next:14
$155 = Core:iterable:next:4
$156 = Core:list:isEmpty:4
$157 = Core:list:isEmpty:8
$158 = Core:list:isValidIndex:16
$159 = Core:list:isValidIndex:20
$160 = Core:list:isValidIndex:22:9
$161 = Core:list:isValidIndex:23
$162 = Core:list:isValidIndex:32:11
$163 = Core:list:isValidIndex:32:20
$164 = Core:list:isValidIndex:32:21
$165 = Core:list:isValidIndex:33
$166 = Core:list:isValidIndex:4
$167 = Core:list:lastIndex:10:3
$168 = Core:list:lastIndex:11
$169 = Core:list:lastIndex:4
$170 = Core:list:lastIndex:8
$171 = Core:result:flatMap:14
$172 = Core:result:flatMap:16
$173 = Core:result:flatMap:19:2
$174 = Core:result:flatMap:2
$175 = Core:result:flatMap:21
$176 = Core:result:flatMap:4
$177 = Core:result:is:1
$178 = Core:result:is:1:_
$179 = Core:result:isOk:14
$180 = Core:result:isOk:2
$181 = Core:result:isOk:4
$182 = Core:result:map:14
$183 = Core:result:map:16
$184 = Core:result:map:19:3
$185 = Core:result:map:2
$186 = Core:result:map:20
$187 = Core:result:map:4
$188 = Core:result:mapOr:14
$189 = Core:result:mapOr:16
$190 = Core:result:mapOr:2
$191 = Core:result:mapOr:21
$192 = Core:result:mapOr:4
$193 = Core:result:mapOrElse:14
$194 = Core:result:mapOrElse:16
$195 = Core:result:mapOrElse:2
$196 = Core:result:mapOrElse:26
$197 = Core:result:mapOrElse:28
$198 = Core:result:mapOrElse:30
$199 = Core:result:mapOrElse:30:2
$200 = Core:result:mapOrElse:30:5
$201 = Core:result:mapOrElse:30:value
$202 = Core:result:mapOrElse:30:value#1
$203 = Core:result:mapOrElse:4
$204 = Core:result:unwrap:19
$205 = Core:result:unwrap:2
$206 = Core:result:unwrap:4
$207 = Core:result:unwrap:7
$208 = Core:result:unwrap:9
$209 = Core:result:unwrapOr:2
$210 = Core:result:unwrapOr:4
$211 = Core:result:unwrapOr:8
$212 = Core:result:unwrapOrElse:2
$213 = Core:result:unwrapOrElse:4
$214 = Core:result:unwrapOrElse:8:9
$215 = Core:result:unwrapOrElse:9
$216 = Examples:iterable:22:0:15
$217 = Examples:iterable:22:0:17
$218 = Examples:iterable:22:38:2
$219 = Examples:iterable:22:39
$220 = anonymous:$generated::needs
$221 = builtinChannelSend
$222 = builtinEquals
$223 = builtinGetArgumentCount
$224 = builtinIfElse
$225 = builtinIntAdd
$226 = builtinIntCompareTo
$227 = builtinIntSubtract
$228 = builtinListGet
$229 = builtinListLength
$230 = builtinStructGet
$231 = builtinStructHasKey
$232 = builtinTagGetValue
$233 = builtinTagHasValue
$234 = builtinTagWithoutValue
$235 = builtinTextConcatenate
$236 = builtinToDebugText
$237 = builtinTypeOf
$238 = Empty
$239 = Equal
$240 = Error
$241 = False
$242 = Function
$243 = Greater
$244 = Index
$245 = Int
$246 = Item
$247 = L
$248 = Less
$249 = List
$250 = Main
$251 = Match
$252 = NoMatch
$253 = Nothing
$254 = Ok
$255 = Rest
$256 = SendPort
$257 = State
$258 = Stdout
$259 = Struct
$260 = Tag
$261 = Text
$262 = True
$263 = 0
$264 = 1
$265 = 2
$266 = " "
$267 = "!"
$268 = ","
$269 = "."
$270 = "A check didn't succeed."
$271 = "B"
$272 = "Can't get the last index of an empty list."
$273 = "Expected Equal, got "
$274 = "Expected Error, got "
$275 = "Expected False, got "
$276 = "Expected Greater, got "
$277 = "Expected Less, got "
$278 = "Expected Ok, got "
$279 = "Expected True, got "
$280 = "Expected a Struct, got `"
$281 = "Expected a Tag, got `"
$282 = "Expected tag to have a value, but it doesn't have any."
$283 = "Expected tag to not have a value, but it has one: `"
$284 = "H"
$285 = "No case matched the given expression."
$286 = "Struct doesn't contain key `Index`: `"
$287 = "Struct doesn't contain key `Item`: `"
$288 = "Struct doesn't contain key `L`: `"
$289 = "Struct doesn't contain key `Rest`: `"
$290 = "Struct doesn't contain key `State`: `"
$291 = "T"
$292 = "The `body` should take the recursive function and the argument."
$293 = "The `condition` must be either `True` or `False`."
$294 = "The `reason` must be a text."
$295 = "`."
$296 = "`a | typeIs Int` was not satisfied"
$297 = "`b | typeIs Int` was not satisfied"
$298 = "`b` didn't return a bool."
$299 = "`bool.is condition` was not satisfied"
$300 = "`conditionIsBool` was not satisfied"
$301 = "`else | getArgumentCount | equals 0` was not satisfied"
$302 = "`else | typeIs Function` was not satisfied"
$303 = "`function | typeIs Function` was not satisfied"
$304 = "`function | ✨.getArgumentCount | equals 0` was not satisfied"
$305 = "`function.is0 b` was not satisfied"
$306 = "`function.is1 action` was not satisfied"
$307 = "`function.is1 errorMapper` was not satisfied"
$308 = "`function.is1 mapper` was not satisfied"
$309 = "`function.is1 okMapper` was not satisfied"
$310 = "`function.is2 combine` was not satisfied"
$311 = "`index | intCompareTo (list | ✨.listLength) | equals Less` was not satisfied"
$312 = "`index | isNonNegative` was not satisfied"
$313 = "`index | typeIs Int` was not satisfied"
$314 = "`int | typeIs Int` was not satisfied"
$315 = "`int.is index` was not satisfied"
$316 = "`is a` was not satisfied"
$317 = "`is b` was not satisfied"
$318 = "`is iterable` was not satisfied"
$319 = "`is list` was not satisfied"
$320 = "`is result` was not satisfied"
$321 = "`is valueA` was not satisfied"
$322 = "`is valueB` was not satisfied"
$323 = "`is value` was not satisfied"
$324 = "`is0 body` was not satisfied"
$325 = "`isOk result` was not satisfied"
$326 = "`list | typeIs List` was not satisfied"
$327 = "`sendPort | typeIs SendPort` was not satisfied"
$328 = "`struct | typeIs Struct` was not satisfied"
$329 = "`struct | ✨.structHasKey key` was not satisfied"
$330 = "`tag | typeIs Tag` was not satisfied"
$331 = "`tag | ✨.tagHasValue` was not satisfied"
$332 = "`then | getArgumentCount | equals 0` was not satisfied"
$333 = "`then | typeIs Function` was not satisfied"
$334 = "a"
$335 = "b"
$336 = "d"
$337 = "e"
$338 = "g"
$339 = "h"
$340 = "i"
$341 = "l"
$342 = "m"
$343 = "n"
$344 = "o"
$345 = "r"
$346 = "s"
$347 = "t"
$348 = "u"
$349 = "w"
$350 = "x"
# anonymous:$generated::needs:isConditionTrue:then
$351 = { (responsible $352) ->
  $353 = $262
}
# anonymous:$generated::needs:isConditionBool:then
$354 = { (responsible $355) ->
  $356 = $253
}
# anonymous:$generated::needs
$357 = { $358 $359 $360 (+ responsible $361) ->
  $362 = call $222 with $358 $262 ($220 is responsible)
  # anonymous:$generated::needs:isConditionTrue:else
  $363 = { (responsible $364) ->
    $365 = call $222 with $358 $241 ($220 is responsible)
  }
  $366 = call $224 with $362 $351 $363 ($220 is responsible)
  # anonymous:$generated::needs:isConditionBool:else
  $367 = { (responsible $368) ->
    $369 = panicking because $293 ($361 is at fault)
  }
  $370 = call $224 with $366 $354 $367 ($220 is responsible)
  $371 = call $237 with $359 ($361 is responsible)
  $372 = call $222 with $371 $261 ($361 is responsible)
  # anonymous:$generated::needs:isReasonText:else
  $373 = { (responsible $374) ->
    $375 = panicking because $294 ($361 is at fault)
  }
  $376 = call $224 with $372 $354 $373 ($220 is responsible)
  # anonymous:$generated::needs:condition:else
  $377 = { (responsible $378) ->
    $379 = panicking because $359 ($360 is at fault)
  }
  $380 = call $224 with $358 $354 $377 ($220 is responsible)
}
<<<<<<< HEAD
$373 = ($251,)
=======
$381 = ($251)
>>>>>>> 81fc3a64
# Builtins::not:1:equals:then
$382 = { (responsible $383) ->
  $384 = $381
}
# Builtins::not:1:case-0:matched
$385 = { (responsible $386) ->
  $387 = $241
}
# Builtins::isNonNegative
$388 = { $389 (+ responsible $390) ->
  $391 = call $237 with $389 ($48 is responsible)
  $392 = call $222 with $391 $245 ($49 is responsible)
  $393 = call $357 with $392 $314 $390 ($27 is responsible)
  $394 = call $226 with $389 $263 ($25 is responsible)
  # Builtins::isNonNegative:13:equals:then
  $395 = { (responsible $396) ->
    $397 = call $234 with $394 ($26 is responsible)
    $398 = call $222 with $243 $397 ($26 is responsible)
    # Builtins::isNonNegative:13:equals:then
    $399 = { (responsible $400) ->
      $401 = call $233 with $394 ($26 is responsible)
      $402 = call $222 with $241 $401 ($26 is responsible)
      # Builtins::isNonNegative:13:equals:else
      $403 = { (responsible $404) ->
        $405 = call $236 with $401 ($26 is responsible)
        $406 = call $232 with $394 ($26 is responsible)
        $407 = call $236 with $406 ($26 is responsible)
        $408 = call $235 with $283 $407 ($26 is responsible)
        $409 = call $235 with $408 $295 ($26 is responsible)
        $410 = ($252, $409)
      }
      $411 = call $224 with $402 $382 $403 ($26 is responsible)
    }
    # Builtins::isNonNegative:13:equals:else
    $412 = { (responsible $413) ->
      $414 = call $236 with $397 ($26 is responsible)
      $415 = call $235 with $276 $414 ($26 is responsible)
      $416 = call $235 with $415 $269 ($26 is responsible)
      $417 = ($252, $416)
    }
    $418 = call $224 with $398 $399 $412 ($26 is responsible)
  }
  $419 = call $395 with no arguments ($26 is responsible)
  $420 = call $228 with $419 $263 ($26 is responsible)
  $421 = call $222 with $420 $251 ($26 is responsible)
  # Builtins::isNonNegative:13:isMatch:then
  $422 = { (responsible $423) ->
    $424 = $419
  }
  # Builtins::isNonNegative:13:isMatch:else
  $425 = { (responsible $426) ->
    # Builtins::isNonNegative:13:equals:then
    $427 = { (responsible $428) ->
      $429 = call $234 with $394 ($26 is responsible)
      $430 = call $222 with $239 $429 ($26 is responsible)
      # Builtins::isNonNegative:13:equals:then
      $431 = { (responsible $432) ->
        $433 = call $233 with $394 ($26 is responsible)
        $434 = call $222 with $241 $433 ($26 is responsible)
        # Builtins::isNonNegative:13:equals:else
        $435 = { (responsible $436) ->
          $437 = call $236 with $433 ($26 is responsible)
          $438 = call $232 with $394 ($26 is responsible)
          $439 = call $236 with $438 ($26 is responsible)
          $440 = call $235 with $283 $439 ($26 is responsible)
          $441 = call $235 with $440 $295 ($26 is responsible)
          $442 = ($252, $441)
        }
        $443 = call $224 with $434 $382 $435 ($26 is responsible)
      }
      # Builtins::isNonNegative:13:equals:else
      $444 = { (responsible $445) ->
        $446 = call $236 with $429 ($26 is responsible)
        $447 = call $235 with $273 $446 ($26 is responsible)
        $448 = call $235 with $447 $269 ($26 is responsible)
        $449 = ($252, $448)
      }
      $450 = call $224 with $430 $431 $444 ($26 is responsible)
    }
    $451 = call $427 with no arguments ($26 is responsible)
  }
  $452 = call $224 with $421 $422 $425 ($26 is responsible)
  $453 = call $228 with $452 $263 ($26 is responsible)
  $454 = call $222 with $453 $251 ($26 is responsible)
  # Builtins::isNonNegative:13:case-0:didNotMatch
  $455 = { (responsible $456) ->
    $457 = call $228 with $452 $264 ($26 is responsible)
    # Builtins::isNonNegative:13:equals:then
    $458 = { (responsible $459) ->
      $460 = call $234 with $394 ($26 is responsible)
      $461 = call $222 with $248 $460 ($26 is responsible)
      # Builtins::isNonNegative:13:equals:then
      $462 = { (responsible $463) ->
        $464 = call $233 with $394 ($26 is responsible)
        $465 = call $222 with $241 $464 ($26 is responsible)
        # Builtins::isNonNegative:13:equals:else
        $466 = { (responsible $467) ->
          $468 = call $236 with $464 ($26 is responsible)
          $469 = call $232 with $394 ($26 is responsible)
          $470 = call $236 with $469 ($26 is responsible)
          $471 = call $235 with $283 $470 ($26 is responsible)
          $472 = call $235 with $471 $295 ($26 is responsible)
          $473 = ($252, $472)
        }
        $474 = call $224 with $465 $382 $466 ($26 is responsible)
      }
      # Builtins::isNonNegative:13:equals:else
      $475 = { (responsible $476) ->
        $477 = call $236 with $460 ($26 is responsible)
        $478 = call $235 with $277 $477 ($26 is responsible)
        $479 = call $235 with $478 $269 ($26 is responsible)
        $480 = ($252, $479)
      }
      $481 = call $224 with $461 $462 $475 ($26 is responsible)
    }
    $482 = call $458 with no arguments ($26 is responsible)
    $483 = call $228 with $482 $263 ($26 is responsible)
    $484 = call $222 with $483 $251 ($26 is responsible)
    # Builtins::isNonNegative:13:case-1:didNotMatch
    $485 = { (responsible $486) ->
      $487 = call $228 with $482 $264 ($26 is responsible)
      $488 = panicking because $285 ($26 is at fault)
    }
    $489 = call $224 with $484 $385 $485 ($26 is responsible)
  }
  $490 = call $224 with $454 $351 $455 ($26 is responsible)
}
# Builtins::ifElse
$491 = { $492 $493 $494 (+ responsible $495) ->
  $496 = call $237 with $492 ($10 is responsible)
  $497 = call $222 with $260 $496 ($10 is responsible)
  # Builtins::ifElse:1:equals:then
  $498 = { (responsible $499) ->
    $500 = call $234 with $492 ($10 is responsible)
    $501 = call $222 with $262 $500 ($10 is responsible)
    # Builtins::ifElse:1:equals:then
    $502 = { (responsible $503) ->
      $504 = call $233 with $492 ($10 is responsible)
      $505 = call $222 with $241 $504 ($10 is responsible)
      # Builtins::ifElse:1:equals:else
      $506 = { (responsible $507) ->
        $508 = call $236 with $504 ($10 is responsible)
        $509 = call $232 with $492 ($10 is responsible)
        $510 = call $236 with $509 ($10 is responsible)
        $511 = call $235 with $283 $510 ($10 is responsible)
        $512 = call $235 with $511 $295 ($10 is responsible)
        $513 = ($252, $512)
      }
      $514 = call $224 with $505 $382 $506 ($10 is responsible)
    }
    # Builtins::ifElse:1:equals:else
    $515 = { (responsible $516) ->
      $517 = call $236 with $500 ($10 is responsible)
      $518 = call $235 with $279 $517 ($10 is responsible)
      $519 = call $235 with $518 $269 ($10 is responsible)
      $520 = ($252, $519)
    }
    $521 = call $224 with $501 $502 $515 ($10 is responsible)
  }
  # Builtins::ifElse:1:equals:else
  $522 = { (responsible $523) ->
    $524 = call $236 with $496 ($10 is responsible)
    $525 = call $235 with $281 $524 ($10 is responsible)
    $526 = call $235 with $525 $295 ($10 is responsible)
    $527 = ($252, $526)
  }
  $528 = call $224 with $497 $498 $522 ($10 is responsible)
  $529 = call $228 with $528 $263 ($10 is responsible)
  $530 = call $222 with $529 $251 ($10 is responsible)
  # Builtins::ifElse:1:isMatch:then
  $531 = { (responsible $532) ->
    $533 = $528
  }
  # Builtins::ifElse:1:isMatch:else
  $534 = { (responsible $535) ->
    $536 = call $237 with $492 ($10 is responsible)
    $537 = call $222 with $260 $536 ($10 is responsible)
    # Builtins::ifElse:1:equals:then
    $538 = { (responsible $539) ->
      $540 = call $234 with $492 ($10 is responsible)
      $541 = call $222 with $241 $540 ($10 is responsible)
      # Builtins::ifElse:1:equals:then
      $542 = { (responsible $543) ->
        $544 = call $233 with $492 ($10 is responsible)
        $545 = call $222 with $241 $544 ($10 is responsible)
        # Builtins::ifElse:1:equals:else
        $546 = { (responsible $547) ->
          $548 = call $236 with $544 ($10 is responsible)
          $549 = call $232 with $492 ($10 is responsible)
          $550 = call $236 with $549 ($10 is responsible)
          $551 = call $235 with $283 $550 ($10 is responsible)
          $552 = call $235 with $551 $295 ($10 is responsible)
          $553 = ($252, $552)
        }
        $554 = call $224 with $545 $382 $546 ($10 is responsible)
      }
      # Builtins::ifElse:1:equals:else
      $555 = { (responsible $556) ->
        $557 = call $236 with $540 ($10 is responsible)
        $558 = call $235 with $275 $557 ($10 is responsible)
        $559 = call $235 with $558 $269 ($10 is responsible)
        $560 = ($252, $559)
      }
      $561 = call $224 with $541 $542 $555 ($10 is responsible)
    }
    # Builtins::ifElse:1:equals:else
    $562 = { (responsible $563) ->
      $564 = call $236 with $536 ($10 is responsible)
      $565 = call $235 with $281 $564 ($10 is responsible)
      $566 = call $235 with $565 $295 ($10 is responsible)
      $567 = ($252, $566)
    }
    $568 = call $224 with $537 $538 $562 ($10 is responsible)
  }
  $569 = call $224 with $530 $531 $534 ($10 is responsible)
  $570 = call $228 with $569 $263 ($10 is responsible)
  $571 = call $222 with $570 $251 ($10 is responsible)
  # Builtins::ifElse:1:case-0:didNotMatch
  $572 = { (responsible $573) ->
    $574 = call $228 with $569 $264 ($10 is responsible)
    $575 = $241
  }
  $576 = call $224 with $571 $351 $572 ($10 is responsible)
  $577 = call $357 with $576 $300 $495 ($18 is responsible)
  $578 = call $237 with $493 ($48 is responsible)
  $579 = call $222 with $578 $242 ($49 is responsible)
  $580 = call $357 with $579 $333 $495 ($11 is responsible)
  $581 = call $237 with $493 ($48 is responsible)
  $582 = call $222 with $581 $242 ($49 is responsible)
  $583 = call $357 with $582 $303 $12 ($9 is responsible)
  $584 = call $223 with $493 ($8 is responsible)
  $585 = call $222 with $584 $263 ($3 is responsible)
  $586 = call $357 with $585 $332 $495 ($13 is responsible)
  $587 = call $237 with $494 ($48 is responsible)
  $588 = call $222 with $587 $242 ($49 is responsible)
  $589 = call $357 with $588 $302 $495 ($14 is responsible)
  $590 = call $237 with $494 ($48 is responsible)
  $591 = call $222 with $590 $242 ($49 is responsible)
  $592 = call $357 with $591 $303 $15 ($9 is responsible)
  $593 = call $223 with $494 ($8 is responsible)
  $594 = call $222 with $593 $263 ($3 is responsible)
  $595 = call $357 with $594 $301 $495 ($16 is responsible)
  $596 = call $224 with $492 $493 $494 ($17 is responsible)
}
# Builtins::listGet
$597 = { $598 $599 (+ responsible $600) ->
  $601 = call $237 with $598 ($48 is responsible)
  $602 = call $222 with $601 $249 ($49 is responsible)
  $603 = call $357 with $602 $326 $600 ($35 is responsible)
  $604 = call $237 with $599 ($48 is responsible)
  $605 = call $222 with $604 $245 ($49 is responsible)
  $606 = call $357 with $605 $313 $600 ($28 is responsible)
  $607 = call $388 with $599 ($29 is responsible)
  $608 = call $357 with $607 $312 $600 ($30 is responsible)
  $609 = call $229 with $598 ($31 is responsible)
  $610 = call $237 with $599 ($48 is responsible)
  $611 = call $222 with $610 $245 ($49 is responsible)
  $612 = call $357 with $611 $296 $32 ($23 is responsible)
  $613 = call $226 with $599 $609 ($22 is responsible)
  $614 = call $222 with $613 $248 ($3 is responsible)
  $615 = call $357 with $614 $311 $600 ($33 is responsible)
  $616 = call $228 with $598 $599 ($34 is responsible)
}
# Core:function:is0
$617 = { $618 (+ responsible $619) ->
  $620 = call $237 with $618 ($50 is responsible)
  $621 = call $222 with $620 $242 ($3 is responsible)
  # Core:function:is0:11
  $622 = { (responsible $623) ->
    $624 = call $237 with $618 ($48 is responsible)
    $625 = call $222 with $624 $242 ($49 is responsible)
    $626 = call $357 with $625 $303 $90 ($9 is responsible)
    $627 = call $223 with $618 ($8 is responsible)
    $628 = call $222 with $627 $263 ($3 is responsible)
  }
  $629 = call $491 with $621 $622 $385 ($91 is responsible)
}
# Core:function:run
$630 = { $631 (+ responsible $632) ->
  $633 = call $617 with $631 ($97 is responsible)
  $634 = call $357 with $633 $324 $632 ($98 is responsible)
  $635 = call $237 with $631 ($48 is responsible)
  $636 = call $222 with $635 $242 ($49 is responsible)
  $637 = call $357 with $636 $303 $96 ($7 is responsible)
  $638 = call $223 with $631 ($4 is responsible)
  $639 = call $222 with $638 $263 ($3 is responsible)
  $640 = call $357 with $639 $304 $96 ($5 is responsible)
  $641 = call $631 with no arguments ($6 is responsible)
}
# Core:bool:is
$642 = { $643 (+ responsible $644) ->
  $645 = call $237 with $643 ($57 is responsible)
  $646 = call $222 with $260 $645 ($57 is responsible)
  # Core:bool:is:1:equals:then
  $647 = { (responsible $648) ->
    $649 = call $234 with $643 ($57 is responsible)
    $650 = call $222 with $262 $649 ($57 is responsible)
    # Core:bool:is:1:equals:then
    $651 = { (responsible $652) ->
      $653 = call $233 with $643 ($57 is responsible)
      $654 = call $222 with $241 $653 ($57 is responsible)
      # Core:bool:is:1:equals:else
      $655 = { (responsible $656) ->
        $657 = call $236 with $653 ($57 is responsible)
        $658 = call $232 with $643 ($57 is responsible)
        $659 = call $236 with $658 ($57 is responsible)
        $660 = call $235 with $283 $659 ($57 is responsible)
        $661 = call $235 with $660 $295 ($57 is responsible)
        $662 = ($252, $661)
      }
      $663 = call $224 with $654 $382 $655 ($57 is responsible)
    }
    # Core:bool:is:1:equals:else
    $664 = { (responsible $665) ->
      $666 = call $236 with $649 ($57 is responsible)
      $667 = call $235 with $279 $666 ($57 is responsible)
      $668 = call $235 with $667 $269 ($57 is responsible)
      $669 = ($252, $668)
    }
    $670 = call $224 with $650 $651 $664 ($57 is responsible)
  }
  # Core:bool:is:1:equals:else
  $671 = { (responsible $672) ->
    $673 = call $236 with $645 ($57 is responsible)
    $674 = call $235 with $281 $673 ($57 is responsible)
    $675 = call $235 with $674 $295 ($57 is responsible)
    $676 = ($252, $675)
  }
  $677 = call $224 with $646 $647 $671 ($57 is responsible)
  $678 = call $228 with $677 $263 ($57 is responsible)
  $679 = call $222 with $678 $251 ($57 is responsible)
  # Core:bool:is:1:isMatch:then
  $680 = { (responsible $681) ->
    $682 = $677
  }
  # Core:bool:is:1:isMatch:else
  $683 = { (responsible $684) ->
    $685 = call $237 with $643 ($57 is responsible)
    $686 = call $222 with $260 $685 ($57 is responsible)
    # Core:bool:is:1:equals:then
    $687 = { (responsible $688) ->
      $689 = call $234 with $643 ($57 is responsible)
      $690 = call $222 with $241 $689 ($57 is responsible)
      # Core:bool:is:1:equals:then
      $691 = { (responsible $692) ->
        $693 = call $233 with $643 ($57 is responsible)
        $694 = call $222 with $241 $693 ($57 is responsible)
        # Core:bool:is:1:equals:else
        $695 = { (responsible $696) ->
          $697 = call $236 with $693 ($57 is responsible)
          $698 = call $232 with $643 ($57 is responsible)
          $699 = call $236 with $698 ($57 is responsible)
          $700 = call $235 with $283 $699 ($57 is responsible)
          $701 = call $235 with $700 $295 ($57 is responsible)
          $702 = ($252, $701)
        }
        $703 = call $224 with $694 $382 $695 ($57 is responsible)
      }
      # Core:bool:is:1:equals:else
      $704 = { (responsible $705) ->
        $706 = call $236 with $689 ($57 is responsible)
        $707 = call $235 with $275 $706 ($57 is responsible)
        $708 = call $235 with $707 $269 ($57 is responsible)
        $709 = ($252, $708)
      }
      $710 = call $224 with $690 $691 $704 ($57 is responsible)
    }
    # Core:bool:is:1:equals:else
    $711 = { (responsible $712) ->
      $713 = call $236 with $685 ($57 is responsible)
      $714 = call $235 with $281 $713 ($57 is responsible)
      $715 = call $235 with $714 $295 ($57 is responsible)
      $716 = ($252, $715)
    }
    $717 = call $224 with $686 $687 $711 ($57 is responsible)
  }
  $718 = call $224 with $679 $680 $683 ($57 is responsible)
  $719 = call $228 with $718 $263 ($57 is responsible)
  $720 = call $222 with $719 $251 ($57 is responsible)
  # Core:bool:is:1:case-0:didNotMatch
  $721 = { (responsible $722) ->
    $723 = call $228 with $718 $264 ($57 is responsible)
    $724 = $241
  }
  $725 = call $224 with $720 $351 $721 ($57 is responsible)
}
# Core:bool:not
$726 = { $727 (+ responsible $728) ->
  $729 = call $642 with $727 ($74 is responsible)
  $730 = call $357 with $729 $323 $728 ($75 is responsible)
  $731 = call $237 with $727 ($76 is responsible)
  $732 = call $222 with $260 $731 ($76 is responsible)
  # Core:bool:not:6:equals:then
  $733 = { (responsible $734) ->
    $735 = call $234 with $727 ($76 is responsible)
    $736 = call $222 with $262 $735 ($76 is responsible)
    # Core:bool:not:6:equals:then
    $737 = { (responsible $738) ->
      $739 = call $233 with $727 ($76 is responsible)
      $740 = call $222 with $241 $739 ($76 is responsible)
      # Core:bool:not:6:equals:else
      $741 = { (responsible $742) ->
        $743 = call $236 with $739 ($76 is responsible)
        $744 = call $232 with $727 ($76 is responsible)
        $745 = call $236 with $744 ($76 is responsible)
        $746 = call $235 with $283 $745 ($76 is responsible)
        $747 = call $235 with $746 $295 ($76 is responsible)
        $748 = ($252, $747)
      }
      $749 = call $224 with $740 $382 $741 ($76 is responsible)
    }
    # Core:bool:not:6:equals:else
    $750 = { (responsible $751) ->
      $752 = call $236 with $735 ($76 is responsible)
      $753 = call $235 with $279 $752 ($76 is responsible)
      $754 = call $235 with $753 $269 ($76 is responsible)
      $755 = ($252, $754)
    }
    $756 = call $224 with $736 $737 $750 ($76 is responsible)
  }
  # Core:bool:not:6:equals:else
  $757 = { (responsible $758) ->
    $759 = call $236 with $731 ($76 is responsible)
    $760 = call $235 with $281 $759 ($76 is responsible)
    $761 = call $235 with $760 $295 ($76 is responsible)
    $762 = ($252, $761)
  }
  $763 = call $224 with $732 $733 $757 ($76 is responsible)
  $764 = call $228 with $763 $263 ($76 is responsible)
  $765 = call $222 with $764 $251 ($76 is responsible)
  # Core:bool:not:6:case-0:didNotMatch
  $766 = { (responsible $767) ->
    $768 = call $228 with $763 $264 ($76 is responsible)
    $769 = call $237 with $727 ($76 is responsible)
    $770 = call $222 with $260 $769 ($76 is responsible)
    # Core:bool:not:6:equals:then
    $771 = { (responsible $772) ->
      $773 = call $234 with $727 ($76 is responsible)
      $774 = call $222 with $241 $773 ($76 is responsible)
      # Core:bool:not:6:equals:then
      $775 = { (responsible $776) ->
        $777 = call $233 with $727 ($76 is responsible)
        $778 = call $222 with $241 $777 ($76 is responsible)
        # Core:bool:not:6:equals:else
        $779 = { (responsible $780) ->
          $781 = call $236 with $777 ($76 is responsible)
          $782 = call $232 with $727 ($76 is responsible)
          $783 = call $236 with $782 ($76 is responsible)
          $784 = call $235 with $283 $783 ($76 is responsible)
          $785 = call $235 with $784 $295 ($76 is responsible)
          $786 = ($252, $785)
        }
        $787 = call $224 with $778 $382 $779 ($76 is responsible)
      }
      # Core:bool:not:6:equals:else
      $788 = { (responsible $789) ->
        $790 = call $236 with $773 ($76 is responsible)
        $791 = call $235 with $275 $790 ($76 is responsible)
        $792 = call $235 with $791 $269 ($76 is responsible)
        $793 = ($252, $792)
      }
      $794 = call $224 with $774 $775 $788 ($76 is responsible)
    }
    # Core:bool:not:6:equals:else
    $795 = { (responsible $796) ->
      $797 = call $236 with $769 ($76 is responsible)
      $798 = call $235 with $281 $797 ($76 is responsible)
      $799 = call $235 with $798 $295 ($76 is responsible)
      $800 = ($252, $799)
    }
    $801 = call $224 with $770 $771 $795 ($76 is responsible)
    $802 = call $228 with $801 $263 ($76 is responsible)
    $803 = call $222 with $802 $251 ($76 is responsible)
    # Core:bool:not:6:case-1:didNotMatch
    $804 = { (responsible $805) ->
      $806 = call $228 with $801 $264 ($76 is responsible)
      $807 = panicking because $285 ($76 is at fault)
    }
    $808 = call $224 with $803 $351 $804 ($76 is responsible)
  }
  $809 = call $224 with $765 $385 $766 ($76 is responsible)
}
# Core:bool:lazyAnd
$810 = { $811 $812 (+ responsible $813) ->
  $814 = call $642 with $811 ($64 is responsible)
  $815 = call $357 with $814 $316 $813 ($65 is responsible)
  $816 = call $617 with $812 ($58 is responsible)
  $817 = call $357 with $816 $305 $813 ($59 is responsible)
  $818 = call $237 with $811 ($60 is responsible)
  $819 = call $222 with $260 $818 ($60 is responsible)
  # Core:bool:lazyAnd:18:equals:then
  $820 = { (responsible $821) ->
    $822 = call $234 with $811 ($60 is responsible)
    $823 = call $222 with $262 $822 ($60 is responsible)
    # Core:bool:lazyAnd:18:equals:then
    $824 = { (responsible $825) ->
      $826 = call $233 with $811 ($60 is responsible)
      $827 = call $222 with $241 $826 ($60 is responsible)
      # Core:bool:lazyAnd:18:equals:else
      $828 = { (responsible $829) ->
        $830 = call $236 with $826 ($60 is responsible)
        $831 = call $232 with $811 ($60 is responsible)
        $832 = call $236 with $831 ($60 is responsible)
        $833 = call $235 with $283 $832 ($60 is responsible)
        $834 = call $235 with $833 $295 ($60 is responsible)
        $835 = ($252, $834)
      }
      $836 = call $224 with $827 $382 $828 ($60 is responsible)
    }
    # Core:bool:lazyAnd:18:equals:else
    $837 = { (responsible $838) ->
      $839 = call $236 with $822 ($60 is responsible)
      $840 = call $235 with $279 $839 ($60 is responsible)
      $841 = call $235 with $840 $269 ($60 is responsible)
      $842 = ($252, $841)
    }
    $843 = call $224 with $823 $824 $837 ($60 is responsible)
  }
  # Core:bool:lazyAnd:18:equals:else
  $844 = { (responsible $845) ->
    $846 = call $236 with $818 ($60 is responsible)
    $847 = call $235 with $281 $846 ($60 is responsible)
    $848 = call $235 with $847 $295 ($60 is responsible)
    $849 = ($252, $848)
  }
  $850 = call $224 with $819 $820 $844 ($60 is responsible)
  $851 = call $228 with $850 $263 ($60 is responsible)
  $852 = call $222 with $851 $251 ($60 is responsible)
  # Core:bool:lazyAnd:18:case-0:matched
  $853 = { (responsible $854) ->
    $855 = call $630 with $812 ($63 is responsible)
    $856 = $855
    $857 = call $642 with $855 ($61 is responsible)
    $858 = call $357 with $857 $298 $813 ($62 is responsible)
    $859 = $856
  }
  # Core:bool:lazyAnd:18:case-0:didNotMatch
  $860 = { (responsible $861) ->
    $862 = call $228 with $850 $264 ($60 is responsible)
    $863 = call $237 with $811 ($60 is responsible)
    $864 = call $222 with $260 $863 ($60 is responsible)
    # Core:bool:lazyAnd:18:equals:then
    $865 = { (responsible $866) ->
      $867 = call $234 with $811 ($60 is responsible)
      $868 = call $222 with $241 $867 ($60 is responsible)
      # Core:bool:lazyAnd:18:equals:then
      $869 = { (responsible $870) ->
        $871 = call $233 with $811 ($60 is responsible)
        $872 = call $222 with $241 $871 ($60 is responsible)
        # Core:bool:lazyAnd:18:equals:else
        $873 = { (responsible $874) ->
          $875 = call $236 with $871 ($60 is responsible)
          $876 = call $232 with $811 ($60 is responsible)
          $877 = call $236 with $876 ($60 is responsible)
          $878 = call $235 with $283 $877 ($60 is responsible)
          $879 = call $235 with $878 $295 ($60 is responsible)
          $880 = ($252, $879)
        }
        $881 = call $224 with $872 $382 $873 ($60 is responsible)
      }
      # Core:bool:lazyAnd:18:equals:else
      $882 = { (responsible $883) ->
        $884 = call $236 with $867 ($60 is responsible)
        $885 = call $235 with $275 $884 ($60 is responsible)
        $886 = call $235 with $885 $269 ($60 is responsible)
        $887 = ($252, $886)
      }
      $888 = call $224 with $868 $869 $882 ($60 is responsible)
    }
    # Core:bool:lazyAnd:18:equals:else
    $889 = { (responsible $890) ->
      $891 = call $236 with $863 ($60 is responsible)
      $892 = call $235 with $281 $891 ($60 is responsible)
      $893 = call $235 with $892 $295 ($60 is responsible)
      $894 = ($252, $893)
    }
    $895 = call $224 with $864 $865 $889 ($60 is responsible)
    $896 = call $228 with $895 $263 ($60 is responsible)
    $897 = call $222 with $896 $251 ($60 is responsible)
    # Core:bool:lazyAnd:18:case-1:didNotMatch
    $898 = { (responsible $899) ->
      $900 = call $228 with $895 $264 ($60 is responsible)
      $901 = panicking because $285 ($60 is at fault)
    }
    $902 = call $224 with $897 $385 $898 ($60 is responsible)
  }
  $903 = call $224 with $852 $853 $860 ($60 is responsible)
}
# Core:bool:lazyOr
$904 = { $905 $906 (+ responsible $907) ->
  $908 = call $642 with $905 ($72 is responsible)
  $909 = call $357 with $908 $316 $907 ($73 is responsible)
  $910 = call $617 with $906 ($66 is responsible)
  $911 = call $357 with $910 $305 $907 ($67 is responsible)
  $912 = call $237 with $905 ($68 is responsible)
  $913 = call $222 with $260 $912 ($68 is responsible)
  # Core:bool:lazyOr:18:equals:then
  $914 = { (responsible $915) ->
    $916 = call $234 with $905 ($68 is responsible)
    $917 = call $222 with $262 $916 ($68 is responsible)
    # Core:bool:lazyOr:18:equals:then
    $918 = { (responsible $919) ->
      $920 = call $233 with $905 ($68 is responsible)
      $921 = call $222 with $241 $920 ($68 is responsible)
      # Core:bool:lazyOr:18:equals:else
      $922 = { (responsible $923) ->
        $924 = call $236 with $920 ($68 is responsible)
        $925 = call $232 with $905 ($68 is responsible)
        $926 = call $236 with $925 ($68 is responsible)
        $927 = call $235 with $283 $926 ($68 is responsible)
        $928 = call $235 with $927 $295 ($68 is responsible)
        $929 = ($252, $928)
      }
      $930 = call $224 with $921 $382 $922 ($68 is responsible)
    }
    # Core:bool:lazyOr:18:equals:else
    $931 = { (responsible $932) ->
      $933 = call $236 with $916 ($68 is responsible)
      $934 = call $235 with $279 $933 ($68 is responsible)
      $935 = call $235 with $934 $269 ($68 is responsible)
      $936 = ($252, $935)
    }
    $937 = call $224 with $917 $918 $931 ($68 is responsible)
  }
  # Core:bool:lazyOr:18:equals:else
  $938 = { (responsible $939) ->
    $940 = call $236 with $912 ($68 is responsible)
    $941 = call $235 with $281 $940 ($68 is responsible)
    $942 = call $235 with $941 $295 ($68 is responsible)
    $943 = ($252, $942)
  }
  $944 = call $224 with $913 $914 $938 ($68 is responsible)
  $945 = call $228 with $944 $263 ($68 is responsible)
  $946 = call $222 with $945 $251 ($68 is responsible)
  # Core:bool:lazyOr:18:case-0:didNotMatch
  $947 = { (responsible $948) ->
    $949 = call $228 with $944 $264 ($68 is responsible)
    $950 = call $237 with $905 ($68 is responsible)
    $951 = call $222 with $260 $950 ($68 is responsible)
    # Core:bool:lazyOr:18:equals:then
    $952 = { (responsible $953) ->
      $954 = call $234 with $905 ($68 is responsible)
      $955 = call $222 with $241 $954 ($68 is responsible)
      # Core:bool:lazyOr:18:equals:then
      $956 = { (responsible $957) ->
        $958 = call $233 with $905 ($68 is responsible)
        $959 = call $222 with $241 $958 ($68 is responsible)
        # Core:bool:lazyOr:18:equals:else
        $960 = { (responsible $961) ->
          $962 = call $236 with $958 ($68 is responsible)
          $963 = call $232 with $905 ($68 is responsible)
          $964 = call $236 with $963 ($68 is responsible)
          $965 = call $235 with $283 $964 ($68 is responsible)
          $966 = call $235 with $965 $295 ($68 is responsible)
          $967 = ($252, $966)
        }
        $968 = call $224 with $959 $382 $960 ($68 is responsible)
      }
      # Core:bool:lazyOr:18:equals:else
      $969 = { (responsible $970) ->
        $971 = call $236 with $954 ($68 is responsible)
        $972 = call $235 with $275 $971 ($68 is responsible)
        $973 = call $235 with $972 $269 ($68 is responsible)
        $974 = ($252, $973)
      }
      $975 = call $224 with $955 $956 $969 ($68 is responsible)
    }
    # Core:bool:lazyOr:18:equals:else
    $976 = { (responsible $977) ->
      $978 = call $236 with $950 ($68 is responsible)
      $979 = call $235 with $281 $978 ($68 is responsible)
      $980 = call $235 with $979 $295 ($68 is responsible)
      $981 = ($252, $980)
    }
    $982 = call $224 with $951 $952 $976 ($68 is responsible)
    $983 = call $228 with $982 $263 ($68 is responsible)
    $984 = call $222 with $983 $251 ($68 is responsible)
    # Core:bool:lazyOr:18:case-1:matched
    $985 = { (responsible $986) ->
      $987 = call $630 with $906 ($69 is responsible)
      $988 = $987
      $989 = call $642 with $987 ($70 is responsible)
      $990 = call $357 with $989 $298 $907 ($71 is responsible)
      $991 = $988
    }
    # Core:bool:lazyOr:18:case-1:didNotMatch
    $992 = { (responsible $993) ->
      $994 = call $228 with $982 $264 ($68 is responsible)
      $995 = panicking because $285 ($68 is at fault)
    }
    $996 = call $224 with $984 $985 $992 ($68 is responsible)
  }
  $997 = call $224 with $946 $351 $947 ($68 is responsible)
}
# Core:bool:implies
$998 = { $999 $1000 (+ responsible $1001) ->
  $1002 = call $642 with $999 ($53 is responsible)
  $1003 = call $357 with $1002 $316 $1001 ($54 is responsible)
  $1004 = call $642 with $1000 ($55 is responsible)
  $1005 = call $357 with $1004 $317 $1001 ($56 is responsible)
  $1006 = call $726 with $999 ($51 is responsible)
  $1007 = call $642 with $1006 ($78 is responsible)
  $1008 = call $357 with $1007 $316 $52 ($79 is responsible)
  $1009 = call $642 with $1000 ($80 is responsible)
  $1010 = call $357 with $1009 $317 $52 ($81 is responsible)
  # Core:bool:or:12
  $1011 = { (responsible $1012) ->
    $1013 = $1000
  }
  $1014 = call $904 with $1006 $1011 ($77 is responsible)
}
# Core:function:is2
$1015 = { $1016 (+ responsible $1017) ->
  $1018 = call $237 with $1016 ($50 is responsible)
  $1019 = call $222 with $1018 $242 ($3 is responsible)
  # Core:function:is2:11
  $1020 = { (responsible $1021) ->
    $1022 = call $237 with $1016 ($48 is responsible)
    $1023 = call $222 with $1022 $242 ($49 is responsible)
    $1024 = call $357 with $1023 $303 $94 ($9 is responsible)
    $1025 = call $223 with $1016 ($8 is responsible)
    $1026 = call $222 with $1025 $265 ($3 is responsible)
  }
  $1027 = call $491 with $1019 $1020 $385 ($95 is responsible)
}
# Core:int:compareTo
$1028 = { $1029 $1030 (+ responsible $1031) ->
  $1032 = call $237 with $1029 ($50 is responsible)
  $1033 = call $222 with $1032 $245 ($3 is responsible)
  $1034 = call $357 with $1033 $321 $1031 ($100 is responsible)
  $1035 = call $237 with $1030 ($50 is responsible)
  $1036 = call $222 with $1035 $245 ($3 is responsible)
  $1037 = call $357 with $1036 $322 $1031 ($103 is responsible)
  $1038 = call $237 with $1029 ($48 is responsible)
  $1039 = call $222 with $1038 $245 ($49 is responsible)
  $1040 = call $357 with $1039 $296 $99 ($23 is responsible)
  $1041 = call $237 with $1030 ($48 is responsible)
  $1042 = call $222 with $1041 $245 ($49 is responsible)
  $1043 = call $357 with $1042 $297 $99 ($21 is responsible)
  $1044 = call $226 with $1029 $1030 ($22 is responsible)
  $1045 = $1044
  $1046 = call $222 with $1044 $239 ($3 is responsible)
  $1047 = call $222 with $1029 $1030 ($3 is responsible)
  $1048 = call $998 with $1046 $1047 ($101 is responsible)
  $1049 = call $642 with $1048 ($84 is responsible)
  $1050 = call $357 with $1049 $299 $102 ($82 is responsible)
  $1051 = call $357 with $1048 $270 $102 ($83 is responsible)
  $1052 = $1045
}
# Core:int:isLessThan
$1053 = { $1054 $1055 (+ responsible $1056) ->
  $1057 = call $237 with $1054 ($50 is responsible)
  $1058 = call $222 with $1057 $245 ($3 is responsible)
  $1059 = call $357 with $1058 $321 $1056 ($108 is responsible)
  $1060 = call $237 with $1055 ($50 is responsible)
  $1061 = call $222 with $1060 $245 ($3 is responsible)
  $1062 = call $357 with $1061 $322 $1056 ($109 is responsible)
  $1063 = call $1028 with $1054 $1055 ($107 is responsible)
  $1064 = call $222 with $1063 $248 ($3 is responsible)
}
# Core:int:isGreaterThan
$1065 = { $1066 $1067 (+ responsible $1068) ->
  $1069 = call $237 with $1066 ($50 is responsible)
  $1070 = call $222 with $1069 $245 ($3 is responsible)
  $1071 = call $357 with $1070 $321 $1068 ($105 is responsible)
  $1072 = call $237 with $1067 ($50 is responsible)
  $1073 = call $222 with $1072 $245 ($3 is responsible)
  $1074 = call $357 with $1073 $322 $1068 ($106 is responsible)
  $1075 = call $1028 with $1066 $1067 ($104 is responsible)
  $1076 = call $222 with $1075 $243 ($3 is responsible)
}
# Core:int:isNonNegative
$1077 = { $1078 (+ responsible $1079) ->
  $1080 = call $237 with $1078 ($50 is responsible)
  $1081 = call $222 with $1080 $245 ($3 is responsible)
  $1082 = call $357 with $1081 $323 $1079 ($117 is responsible)
  $1083 = call $237 with $1078 ($50 is responsible)
  $1084 = call $222 with $1083 $245 ($3 is responsible)
  $1085 = call $357 with $1084 $323 $118 ($114 is responsible)
  $1086 = call $1053 with $1078 $263 ($115 is responsible)
  $1087 = call $726 with $1086 ($116 is responsible)
}
$1088 = ($252, $282)
# Core:function:is1
$1089 = { $1090 (+ responsible $1091) ->
  $1092 = call $237 with $1090 ($50 is responsible)
  $1093 = call $222 with $1092 $242 ($3 is responsible)
  # Core:function:is1:11
  $1094 = { (responsible $1095) ->
    $1096 = call $237 with $1090 ($48 is responsible)
    $1097 = call $222 with $1096 $242 ($49 is responsible)
    $1098 = call $357 with $1097 $303 $92 ($9 is responsible)
    $1099 = call $223 with $1090 ($8 is responsible)
    $1100 = call $222 with $1099 $264 ($3 is responsible)
  }
  $1101 = call $491 with $1093 $1094 $385 ($93 is responsible)
}
# Core:int:isLessThanOrEqualTo
$1102 = { $1103 $1104 (+ responsible $1105) ->
  $1106 = call $237 with $1103 ($50 is responsible)
  $1107 = call $222 with $1106 $245 ($3 is responsible)
  $1108 = call $357 with $1107 $321 $1105 ($112 is responsible)
  $1109 = call $237 with $1104 ($50 is responsible)
  $1110 = call $222 with $1109 $245 ($3 is responsible)
  $1111 = call $357 with $1110 $322 $1105 ($113 is responsible)
  $1112 = call $1065 with $1103 $1104 ($110 is responsible)
  $1113 = call $726 with $1112 ($111 is responsible)
}
# Core:result:is
$1114 = { $1115 (+ responsible $1116) ->
  $1117 = call $237 with $1115 ($177 is responsible)
  $1118 = call $222 with $260 $1117 ($177 is responsible)
  # Core:result:is:1:equals:then
  $1119 = { (responsible $1120) ->
    $1121 = call $234 with $1115 ($177 is responsible)
    $1122 = call $222 with $254 $1121 ($177 is responsible)
    # Core:result:is:1:equals:then
    $1123 = { (responsible $1124) ->
      $1125 = call $233 with $1115 ($177 is responsible)
      $1126 = call $222 with $262 $1125 ($177 is responsible)
      # Core:result:is:1:equals:then
      $1127 = { (responsible $1128) ->
        $1129 = call $232 with $1115 ($177 is responsible)
        $1130 = ($251, $1129)
      }
      # Core:result:is:1:equals:else
      $1131 = { (responsible $1132) ->
        $1133 = call $236 with $1125 ($177 is responsible)
        $1134 = $1088
      }
      $1135 = call $224 with $1126 $1127 $1131 ($177 is responsible)
    }
    # Core:result:is:1:equals:else
    $1136 = { (responsible $1137) ->
      $1138 = call $236 with $1121 ($177 is responsible)
      $1139 = call $235 with $278 $1138 ($177 is responsible)
      $1140 = call $235 with $1139 $269 ($177 is responsible)
      $1141 = ($252, $1140)
    }
    $1142 = call $224 with $1122 $1123 $1136 ($177 is responsible)
  }
  # Core:result:is:1:equals:else
  $1143 = { (responsible $1144) ->
    $1145 = call $236 with $1117 ($177 is responsible)
    $1146 = call $235 with $281 $1145 ($177 is responsible)
    $1147 = call $235 with $1146 $295 ($177 is responsible)
    $1148 = ($252, $1147)
  }
  $1149 = call $224 with $1118 $1119 $1143 ($177 is responsible)
  $1150 = call $228 with $1149 $263 ($177 is responsible)
  $1151 = call $222 with $1150 $251 ($177 is responsible)
  # Core:result:is:1:isMatch:then
  $1152 = { (responsible $1153) ->
    $1154 = $1149
  }
  # Core:result:is:1:isMatch:else
  $1155 = { (responsible $1156) ->
    $1157 = call $237 with $1115 ($177 is responsible)
    $1158 = call $222 with $260 $1157 ($177 is responsible)
    # Core:result:is:1:equals:then
    $1159 = { (responsible $1160) ->
      $1161 = call $234 with $1115 ($177 is responsible)
      $1162 = call $222 with $240 $1161 ($177 is responsible)
      # Core:result:is:1:equals:then
      $1163 = { (responsible $1164) ->
        $1165 = call $233 with $1115 ($177 is responsible)
        $1166 = call $222 with $262 $1165 ($177 is responsible)
        # Core:result:is:1:equals:then
        $1167 = { (responsible $1168) ->
          $1169 = call $232 with $1115 ($177 is responsible)
          $1170 = ($251, $1169)
        }
        # Core:result:is:1:equals:else
        $1171 = { (responsible $1172) ->
          $1173 = call $236 with $1165 ($177 is responsible)
          $1174 = $1088
        }
        $1175 = call $224 with $1166 $1167 $1171 ($177 is responsible)
      }
      # Core:result:is:1:equals:else
      $1176 = { (responsible $1177) ->
        $1178 = call $236 with $1161 ($177 is responsible)
        $1179 = call $235 with $274 $1178 ($177 is responsible)
        $1180 = call $235 with $1179 $269 ($177 is responsible)
        $1181 = ($252, $1180)
      }
      $1182 = call $224 with $1162 $1163 $1176 ($177 is responsible)
    }
    # Core:result:is:1:equals:else
    $1183 = { (responsible $1184) ->
      $1185 = call $236 with $1157 ($177 is responsible)
      $1186 = call $235 with $281 $1185 ($177 is responsible)
      $1187 = call $235 with $1186 $295 ($177 is responsible)
      $1188 = ($252, $1187)
    }
    $1189 = call $224 with $1158 $1159 $1183 ($177 is responsible)
  }
  $1190 = call $224 with $1151 $1152 $1155 ($177 is responsible)
  $1191 = call $228 with $1190 $263 ($177 is responsible)
  $1192 = call $222 with $1191 $251 ($177 is responsible)
  # Core:result:is:1:case-0:matched
  $1193 = { (responsible $1194) ->
    $1195 = call $228 with $1190 $264 ($178 is responsible)
    $1196 = $262
  }
  # Core:result:is:1:case-0:didNotMatch
  $1197 = { (responsible $1198) ->
    $1199 = call $228 with $1190 $264 ($177 is responsible)
    $1200 = $241
  }
  $1201 = call $224 with $1192 $1193 $1197 ($177 is responsible)
}
# Core:result:unwrap
$1202 = { $1203 (+ responsible $1204) ->
  $1205 = call $1114 with $1203 ($205 is responsible)
  $1206 = call $357 with $1205 $320 $1204 ($206 is responsible)
  $1207 = call $1114 with $1203 ($180 is responsible)
  $1208 = call $357 with $1207 $320 $207 ($181 is responsible)
  $1209 = call $237 with $1203 ($48 is responsible)
  $1210 = call $222 with $1209 $260 ($49 is responsible)
  $1211 = call $357 with $1210 $330 $179 ($47 is responsible)
  $1212 = call $234 with $1203 ($46 is responsible)
  $1213 = call $222 with $1212 $254 ($3 is responsible)
  $1214 = call $357 with $1213 $325 $1204 ($208 is responsible)
  $1215 = call $237 with $1203 ($48 is responsible)
  $1216 = call $222 with $1215 $260 ($49 is responsible)
  $1217 = call $357 with $1216 $330 $204 ($45 is responsible)
  $1218 = call $233 with $1203 ($42 is responsible)
  $1219 = call $357 with $1218 $331 $204 ($43 is responsible)
  $1220 = call $232 with $1203 ($44 is responsible)
}
# Core:result:mapOrElse
$1221 = { $1222 $1223 $1224 (+ responsible $1225) ->
  $1226 = call $1114 with $1222 ($195 is responsible)
  $1227 = call $357 with $1226 $320 $1225 ($203 is responsible)
  $1228 = call $1089 with $1223 ($193 is responsible)
  $1229 = call $357 with $1228 $309 $1225 ($194 is responsible)
  $1230 = call $1089 with $1224 ($196 is responsible)
  $1231 = call $357 with $1230 $307 $1225 ($197 is responsible)
  $1232 = call $237 with $1222 ($198 is responsible)
  $1233 = call $222 with $260 $1232 ($198 is responsible)
  # Core:result:mapOrElse:30:equals:then
  $1234 = { (responsible $1235) ->
    $1236 = call $234 with $1222 ($198 is responsible)
    $1237 = call $222 with $254 $1236 ($198 is responsible)
    # Core:result:mapOrElse:30:equals:then
    $1238 = { (responsible $1239) ->
      $1240 = call $233 with $1222 ($198 is responsible)
      $1241 = call $222 with $262 $1240 ($198 is responsible)
      # Core:result:mapOrElse:30:equals:then
      $1242 = { (responsible $1243) ->
        $1244 = call $232 with $1222 ($198 is responsible)
        $1245 = ($251, $1244)
      }
      # Core:result:mapOrElse:30:equals:else
      $1246 = { (responsible $1247) ->
        $1248 = call $236 with $1240 ($198 is responsible)
        $1249 = $1088
      }
      $1250 = call $224 with $1241 $1242 $1246 ($198 is responsible)
    }
    # Core:result:mapOrElse:30:equals:else
    $1251 = { (responsible $1252) ->
      $1253 = call $236 with $1236 ($198 is responsible)
      $1254 = call $235 with $278 $1253 ($198 is responsible)
      $1255 = call $235 with $1254 $269 ($198 is responsible)
      $1256 = ($252, $1255)
    }
    $1257 = call $224 with $1237 $1238 $1251 ($198 is responsible)
  }
  # Core:result:mapOrElse:30:equals:else
  $1258 = { (responsible $1259) ->
    $1260 = call $236 with $1232 ($198 is responsible)
    $1261 = call $235 with $281 $1260 ($198 is responsible)
    $1262 = call $235 with $1261 $295 ($198 is responsible)
    $1263 = ($252, $1262)
  }
  $1264 = call $224 with $1233 $1234 $1258 ($198 is responsible)
  $1265 = call $228 with $1264 $263 ($198 is responsible)
  $1266 = call $222 with $1265 $251 ($198 is responsible)
  # Core:result:mapOrElse:30:case-0:matched
  $1267 = { (responsible $1268) ->
    $1269 = call $228 with $1264 $264 ($201 is responsible)
    $1270 = call $1223 with $1269 ($199 is responsible)
  }
  # Core:result:mapOrElse:30:case-0:didNotMatch
  $1271 = { (responsible $1272) ->
    $1273 = call $228 with $1264 $264 ($198 is responsible)
    $1274 = call $237 with $1222 ($198 is responsible)
    $1275 = call $222 with $260 $1274 ($198 is responsible)
    # Core:result:mapOrElse:30:equals:then
    $1276 = { (responsible $1277) ->
      $1278 = call $234 with $1222 ($198 is responsible)
      $1279 = call $222 with $240 $1278 ($198 is responsible)
      # Core:result:mapOrElse:30:equals:then
      $1280 = { (responsible $1281) ->
        $1282 = call $233 with $1222 ($198 is responsible)
        $1283 = call $222 with $262 $1282 ($198 is responsible)
        # Core:result:mapOrElse:30:equals:then
        $1284 = { (responsible $1285) ->
          $1286 = call $232 with $1222 ($198 is responsible)
          $1287 = ($251, $1286)
        }
        # Core:result:mapOrElse:30:equals:else
        $1288 = { (responsible $1289) ->
          $1290 = call $236 with $1282 ($198 is responsible)
          $1291 = $1088
        }
        $1292 = call $224 with $1283 $1284 $1288 ($198 is responsible)
      }
      # Core:result:mapOrElse:30:equals:else
      $1293 = { (responsible $1294) ->
        $1295 = call $236 with $1278 ($198 is responsible)
        $1296 = call $235 with $274 $1295 ($198 is responsible)
        $1297 = call $235 with $1296 $269 ($198 is responsible)
        $1298 = ($252, $1297)
      }
      $1299 = call $224 with $1279 $1280 $1293 ($198 is responsible)
    }
    # Core:result:mapOrElse:30:equals:else
    $1300 = { (responsible $1301) ->
      $1302 = call $236 with $1274 ($198 is responsible)
      $1303 = call $235 with $281 $1302 ($198 is responsible)
      $1304 = call $235 with $1303 $295 ($198 is responsible)
      $1305 = ($252, $1304)
    }
    $1306 = call $224 with $1275 $1276 $1300 ($198 is responsible)
    $1307 = call $228 with $1306 $263 ($198 is responsible)
    $1308 = call $222 with $1307 $251 ($198 is responsible)
    # Core:result:mapOrElse:30:case-1:matched
    $1309 = { (responsible $1310) ->
      $1311 = call $228 with $1306 $264 ($202 is responsible)
      $1312 = call $1224 with $1311 ($200 is responsible)
    }
    # Core:result:mapOrElse:30:case-1:didNotMatch
    $1313 = { (responsible $1314) ->
      $1315 = call $228 with $1306 $264 ($198 is responsible)
      $1316 = panicking because $285 ($198 is at fault)
    }
    $1317 = call $224 with $1308 $1309 $1313 ($198 is responsible)
  }
  $1318 = call $224 with $1266 $1267 $1271 ($198 is responsible)
}
# Core:result:flatMap
$1319 = { $1320 $1321 (+ responsible $1322) ->
  $1323 = call $1114 with $1320 ($174 is responsible)
  $1324 = call $357 with $1323 $320 $1322 ($176 is responsible)
  $1325 = call $1089 with $1321 ($171 is responsible)
  $1326 = call $357 with $1325 $309 $1322 ($172 is responsible)
  # Core:result:flatMap:19
  $1327 = { $1328 (+ responsible $1329) ->
    $1330 = call $1321 with $1328 ($173 is responsible)
  }
  $1331 = call $1114 with $1320 ($190 is responsible)
  $1332 = call $357 with $1331 $320 $175 ($192 is responsible)
  $1333 = call $1089 with $1327 ($188 is responsible)
  $1334 = call $357 with $1333 $309 $175 ($189 is responsible)
  # Core:result:mapOr:20
  $1335 = { $1336 (+ responsible $1337) ->
    $1338 = $1320
  }
  $1339 = call $1221 with $1320 $1327 $1335 ($191 is responsible)
}
# Core:result:map
$1340 = { $1341 $1342 (+ responsible $1343) ->
  $1344 = call $1114 with $1341 ($185 is responsible)
  $1345 = call $357 with $1344 $320 $1343 ($187 is responsible)
  $1346 = call $1089 with $1342 ($182 is responsible)
  $1347 = call $357 with $1346 $309 $1343 ($183 is responsible)
  # Core:result:map:19
  $1348 = { $1349 (+ responsible $1350) ->
    $1351 = call $1342 with $1349 ($184 is responsible)
    $1352 = Ok $1351
  }
  $1353 = call $1319 with $1341 $1348 ($186 is responsible)
}
# Core:result:unwrapOrElse:7
$1354 = { $1355 (+ responsible $1356) ->
  $1357 = $1355
}
# Core:result:unwrapOr
$1358 = { $1359 $1360 (+ responsible $1361) ->
  $1362 = call $1114 with $1359 ($209 is responsible)
  $1363 = call $357 with $1362 $320 $1361 ($210 is responsible)
  # Core:result:unwrapOr:7
  $1364 = { (responsible $1365) ->
    $1366 = $1360
  }
  $1367 = call $1114 with $1359 ($212 is responsible)
  $1368 = call $357 with $1367 $320 $211 ($213 is responsible)
  # Core:result:unwrapOrElse:8
  $1369 = { $1370 (+ responsible $1371) ->
    $1372 = call $630 with $1364 ($214 is responsible)
  }
  $1373 = call $1221 with $1359 $1354 $1369 ($215 is responsible)
}
# Core:list:isEmpty
$1374 = { $1375 (+ responsible $1376) ->
  $1377 = call $237 with $1375 ($50 is responsible)
  $1378 = call $222 with $1377 $249 ($3 is responsible)
  $1379 = call $357 with $1378 $319 $1376 ($156 is responsible)
  $1380 = call $237 with $1375 ($48 is responsible)
  $1381 = call $222 with $1380 $249 ($49 is responsible)
  $1382 = call $357 with $1381 $326 $157 ($37 is responsible)
  $1383 = call $229 with $1375 ($36 is responsible)
  $1384 = call $222 with $1383 $263 ($3 is responsible)
}
$1385 = Error $272
# Core:list:lastIndex:9
$1386 = { (responsible $1387) ->
  $1388 = $1385
}
# Core:list:lastIndex
$1389 = { $1390 (+ responsible $1391) ->
  $1392 = call $237 with $1390 ($50 is responsible)
  $1393 = call $222 with $1392 $249 ($3 is responsible)
  $1394 = call $357 with $1393 $319 $1391 ($169 is responsible)
  $1395 = call $1374 with $1390 ($170 is responsible)
  # Core:list:lastIndex:10
  $1396 = { (responsible $1397) ->
    $1398 = call $237 with $1390 ($48 is responsible)
    $1399 = call $222 with $1398 $249 ($49 is responsible)
    $1400 = call $357 with $1399 $326 $167 ($37 is responsible)
    $1401 = call $229 with $1390 ($36 is responsible)
    $1402 = call $227 with $1401 $264 ($24 is responsible)
    $1403 = Ok $1402
  }
  $1404 = call $491 with $1395 $1386 $1396 ($168 is responsible)
}
# Core:list:isValidIndex
$1405 = { $1406 $1407 (+ responsible $1408) ->
  $1409 = call $237 with $1406 ($50 is responsible)
  $1410 = call $222 with $1409 $249 ($3 is responsible)
  $1411 = call $357 with $1410 $319 $1408 ($166 is responsible)
  $1412 = call $237 with $1407 ($50 is responsible)
  $1413 = call $222 with $1412 $245 ($3 is responsible)
  $1414 = call $357 with $1413 $315 $1408 ($158 is responsible)
  $1415 = call $1374 with $1406 ($159 is responsible)
  # Core:list:isValidIndex:22
  $1416 = { (responsible $1417) ->
    $1418 = call $1077 with $1407 ($160 is responsible)
  }
  $1419 = call $491 with $1415 $385 $1416 ($161 is responsible)
  # Core:list:isValidIndex:32
  $1420 = { (responsible $1421) ->
    $1422 = call $1389 with $1406 ($162 is responsible)
    $1423 = call $1202 with $1422 ($163 is responsible)
    $1424 = call $1102 with $1407 $1423 ($164 is responsible)
  }
  $1425 = call $810 with $1419 $1420 ($165 is responsible)
}
# Core:iterable:generateWithState
$1426 = { $1427 $1428 (+ responsible $1429) ->
  $1430 = call $1089 with $1428 ($152 is responsible)
  $1431 = call $357 with $1430 $308 $1429 ($144 is responsible)
  # Core:iterable:generateWithState:14
  $1432 = { $1433 $1434 (+ responsible $1435) ->
    # Core:iterable:generateWithState:14:0
    $1436 = { (responsible $1437) ->
      $1438 = call $1428 with $1434 ($150 is responsible)
      # Core:iterable:generateWithState:14:0:11
      $1439 = { $1440 (+ responsible $1441) ->
        $1442 = call $237 with $1440 ($145 is responsible)
        $1443 = call $222 with $259 $1442 ($145 is responsible)
        # Core:iterable:generateWithState:14:0:11:1:equals:then
        $1444 = { (responsible $1445) ->
          $1446 = call $231 with $1440 $246 ($145 is responsible)
          # Core:iterable:generateWithState:14:0:11:1:hasKey:then
          $1447 = { (responsible $1448) ->
            $1449 = call $230 with $1440 $246 ($145 is responsible)
            $1450 = ($251, $1449)
          }
          # Core:iterable:generateWithState:14:0:11:1:hasKey:else
          $1451 = { (responsible $1452) ->
            $1453 = call $236 with $1440 ($145 is responsible)
            $1454 = call $235 with $287 $1453 ($145 is responsible)
            $1455 = call $235 with $1454 $295 ($145 is responsible)
            $1456 = ($252, $1455)
          }
          $1457 = call $224 with $1446 $1447 $1451 ($145 is responsible)
          $1458 = call $228 with $1457 $263 ($145 is responsible)
          $1459 = call $222 with $1458 $251 ($145 is responsible)
          # Core:iterable:generateWithState:14:0:11:1:isMatch:then
          $1460 = { (responsible $1461) ->
            $1462 = call $228 with $1457 $264 ($145 is responsible)
            $1463 = call $231 with $1440 $257 ($145 is responsible)
            # Core:iterable:generateWithState:14:0:11:1:hasKey:then
            $1464 = { (responsible $1465) ->
              $1466 = call $230 with $1440 $257 ($145 is responsible)
              $1467 = ($251, $1466)
            }
            # Core:iterable:generateWithState:14:0:11:1:hasKey:else
            $1468 = { (responsible $1469) ->
              $1470 = call $236 with $1440 ($145 is responsible)
              $1471 = call $235 with $290 $1470 ($145 is responsible)
              $1472 = call $235 with $1471 $295 ($145 is responsible)
              $1473 = ($252, $1472)
            }
            $1474 = call $224 with $1463 $1464 $1468 ($145 is responsible)
            $1475 = call $228 with $1474 $263 ($145 is responsible)
            $1476 = call $222 with $1475 $251 ($145 is responsible)
            # Core:iterable:generateWithState:14:0:11:1:isMatch:then
            $1477 = { (responsible $1478) ->
              $1479 = call $228 with $1474 $264 ($145 is responsible)
              $1480 = ($251, $1462, $1479)
            }
            # Core:iterable:generateWithState:14:0:11:1:isMatch:else
            $1481 = { (responsible $1482) ->
              $1483 = $1474
            }
            $1484 = call $224 with $1476 $1477 $1481 ($145 is responsible)
          }
          # Core:iterable:generateWithState:14:0:11:1:isMatch:else
          $1485 = { (responsible $1486) ->
            $1487 = $1457
          }
          $1488 = call $224 with $1459 $1460 $1485 ($145 is responsible)
        }
        # Core:iterable:generateWithState:14:0:11:1:equals:else
        $1489 = { (responsible $1490) ->
          $1491 = call $236 with $1442 ($145 is responsible)
          $1492 = call $235 with $280 $1491 ($145 is responsible)
          $1493 = call $235 with $1492 $295 ($145 is responsible)
          $1494 = ($252, $1493)
        }
        $1495 = call $224 with $1443 $1444 $1489 ($145 is responsible)
        $1496 = call $228 with $1495 $263 ($145 is responsible)
        $1497 = call $222 with $1496 $251 ($145 is responsible)
        # Core:iterable:generateWithState:14:0:11:1:isMatch:else
        $1498 = { (responsible $1499) ->
          $1500 = call $228 with $1495 $264 ($145 is responsible)
          $1501 = panicking because $1500 ($145 is at fault)
        }
        $1502 = call $224 with $1497 $354 $1498 ($145 is responsible)
        $1503 = call $228 with $1495 $264 ($147 is responsible)
        $1504 = call $228 with $1495 $265 ($148 is responsible)
        $1505 = call $1433 with $1504 ($146 is responsible)
        $1506 = [$255: $1505, $246: $1503]
      }
      $1507 = call $1340 with $1438 $1439 ($149 is responsible)
    }
  }
  $1508 = call $1015 with $1432 ($89 is responsible)
  $1509 = call $357 with $1508 $292 $151 ($85 is responsible)
  # Core:controlFlow:recursive:18
  $1510 = { $1511 $1512 (+ responsible $1513) ->
    # Core:controlFlow:recursive:18:0
    $1514 = { $1515 (+ responsible $1516) ->
      $1517 = call $1511 with $1511 $1515 ($86 is responsible)
    }
    $1518 = call $1432 with $1514 $1512 ($87 is responsible)
  }
  $1519 = call $1510 with $1510 $1427 ($88 is responsible)
}
$1520 = Error $238
# Core:iterable:generate:50:5
$1521 = { (responsible $1522) ->
  $1523 = $1520
}
# Core:iterable:88
$1524 = { $1525 $1526 $1527 $1528 (+ responsible $1529) ->
  $1530 = call $617 with $1526 ($153 is responsible)
  $1531 = call $357 with $1530 $318 $125 ($155 is responsible)
  $1532 = call $630 with $1526 ($154 is responsible)
  # Core:iterable:88:11
  $1533 = { $1534 (+ responsible $1535) ->
    $1536 = call $237 with $1534 ($119 is responsible)
    $1537 = call $222 with $259 $1536 ($119 is responsible)
    # Core:iterable:88:11:1:equals:then
    $1538 = { (responsible $1539) ->
      $1540 = call $231 with $1534 $246 ($119 is responsible)
      # Core:iterable:88:11:1:hasKey:then
      $1541 = { (responsible $1542) ->
        $1543 = call $230 with $1534 $246 ($119 is responsible)
        $1544 = ($251, $1543)
      }
      # Core:iterable:88:11:1:hasKey:else
      $1545 = { (responsible $1546) ->
        $1547 = call $236 with $1534 ($119 is responsible)
        $1548 = call $235 with $287 $1547 ($119 is responsible)
        $1549 = call $235 with $1548 $295 ($119 is responsible)
        $1550 = ($252, $1549)
      }
      $1551 = call $224 with $1540 $1541 $1545 ($119 is responsible)
      $1552 = call $228 with $1551 $263 ($119 is responsible)
      $1553 = call $222 with $1552 $251 ($119 is responsible)
      # Core:iterable:88:11:1:isMatch:then
      $1554 = { (responsible $1555) ->
        $1556 = call $228 with $1551 $264 ($119 is responsible)
        $1557 = call $231 with $1534 $255 ($119 is responsible)
        # Core:iterable:88:11:1:hasKey:then
        $1558 = { (responsible $1559) ->
          $1560 = call $230 with $1534 $255 ($119 is responsible)
          $1561 = ($251, $1560)
        }
        # Core:iterable:88:11:1:hasKey:else
        $1562 = { (responsible $1563) ->
          $1564 = call $236 with $1534 ($119 is responsible)
          $1565 = call $235 with $289 $1564 ($119 is responsible)
          $1566 = call $235 with $1565 $295 ($119 is responsible)
          $1567 = ($252, $1566)
        }
        $1568 = call $224 with $1557 $1558 $1562 ($119 is responsible)
        $1569 = call $228 with $1568 $263 ($119 is responsible)
        $1570 = call $222 with $1569 $251 ($119 is responsible)
        # Core:iterable:88:11:1:isMatch:then
        $1571 = { (responsible $1572) ->
          $1573 = call $228 with $1568 $264 ($119 is responsible)
          $1574 = ($251, $1556, $1573)
        }
        # Core:iterable:88:11:1:isMatch:else
        $1575 = { (responsible $1576) ->
          $1577 = $1568
        }
        $1578 = call $224 with $1570 $1571 $1575 ($119 is responsible)
      }
      # Core:iterable:88:11:1:isMatch:else
      $1579 = { (responsible $1580) ->
        $1581 = $1551
      }
      $1582 = call $224 with $1553 $1554 $1579 ($119 is responsible)
    }
    # Core:iterable:88:11:1:equals:else
    $1583 = { (responsible $1584) ->
      $1585 = call $236 with $1536 ($119 is responsible)
      $1586 = call $235 with $280 $1585 ($119 is responsible)
      $1587 = call $235 with $1586 $295 ($119 is responsible)
      $1588 = ($252, $1587)
    }
    $1589 = call $224 with $1537 $1538 $1583 ($119 is responsible)
    $1590 = call $228 with $1589 $263 ($119 is responsible)
    $1591 = call $222 with $1590 $251 ($119 is responsible)
    # Core:iterable:88:11:1:isMatch:else
    $1592 = { (responsible $1593) ->
      $1594 = call $228 with $1589 $264 ($119 is responsible)
      $1595 = panicking because $1594 ($119 is at fault)
    }
    $1596 = call $224 with $1591 $354 $1592 ($119 is responsible)
    $1597 = call $228 with $1589 $264 ($122 is responsible)
    $1598 = call $228 with $1589 $265 ($123 is responsible)
    $1599 = call $1528 with $1527 $1597 ($121 is responsible)
    $1600 = call $1525 with $1525 $1598 $1599 $1528 ($120 is responsible)
  }
  $1601 = call $1340 with $1532 $1533 ($124 is responsible)
  $1602 = call $1358 with $1601 $1527 ($126 is responsible)
}
# Core:iterable:forEach
$1603 = { $1604 $1605 (+ responsible $1606) ->
  $1607 = call $617 with $1604 ($153 is responsible)
  $1608 = call $357 with $1607 $318 $1606 ($135 is responsible)
  $1609 = call $1089 with $1605 ($131 is responsible)
  $1610 = call $357 with $1609 $306 $1606 ($132 is responsible)
  # Core:iterable:forEach:20
  $1611 = { $1612 $1613 (+ responsible $1614) ->
    $1615 = call $1605 with $1613 ($133 is responsible)
    $1616 = $253
  }
  $1617 = call $617 with $1604 ($153 is responsible)
  $1618 = call $357 with $1617 $318 $134 ($130 is responsible)
  $1619 = call $1015 with $1611 ($127 is responsible)
  $1620 = call $357 with $1619 $310 $134 ($128 is responsible)
  $1621 = call $1524 with $1524 $1604 $253 $1611 ($129 is responsible)
}
# Core:iterable:fromList:18
$1622 = { $1623 (+ responsible $1624) ->
  $1625 = call $237 with $1623 ($136 is responsible)
  $1626 = call $222 with $259 $1625 ($136 is responsible)
  # Core:iterable:fromList:18:1:equals:then
  $1627 = { (responsible $1628) ->
    $1629 = call $231 with $1623 $247 ($136 is responsible)
    # Core:iterable:fromList:18:1:hasKey:then
    $1630 = { (responsible $1631) ->
      $1632 = call $230 with $1623 $247 ($136 is responsible)
      $1633 = ($251, $1632)
    }
    # Core:iterable:fromList:18:1:hasKey:else
    $1634 = { (responsible $1635) ->
      $1636 = call $236 with $1623 ($136 is responsible)
      $1637 = call $235 with $288 $1636 ($136 is responsible)
      $1638 = call $235 with $1637 $295 ($136 is responsible)
      $1639 = ($252, $1638)
    }
    $1640 = call $224 with $1629 $1630 $1634 ($136 is responsible)
    $1641 = call $228 with $1640 $263 ($136 is responsible)
    $1642 = call $222 with $1641 $251 ($136 is responsible)
    # Core:iterable:fromList:18:1:isMatch:then
    $1643 = { (responsible $1644) ->
      $1645 = call $228 with $1640 $264 ($136 is responsible)
      $1646 = call $231 with $1623 $244 ($136 is responsible)
      # Core:iterable:fromList:18:1:hasKey:then
      $1647 = { (responsible $1648) ->
        $1649 = call $230 with $1623 $244 ($136 is responsible)
        $1650 = ($251, $1649)
      }
      # Core:iterable:fromList:18:1:hasKey:else
      $1651 = { (responsible $1652) ->
        $1653 = call $236 with $1623 ($136 is responsible)
        $1654 = call $235 with $286 $1653 ($136 is responsible)
        $1655 = call $235 with $1654 $295 ($136 is responsible)
        $1656 = ($252, $1655)
      }
      $1657 = call $224 with $1646 $1647 $1651 ($136 is responsible)
      $1658 = call $228 with $1657 $263 ($136 is responsible)
      $1659 = call $222 with $1658 $251 ($136 is responsible)
      # Core:iterable:fromList:18:1:isMatch:then
      $1660 = { (responsible $1661) ->
        $1662 = call $228 with $1657 $264 ($136 is responsible)
        $1663 = ($251, $1645, $1662)
      }
      # Core:iterable:fromList:18:1:isMatch:else
      $1664 = { (responsible $1665) ->
        $1666 = $1657
      }
      $1667 = call $224 with $1659 $1660 $1664 ($136 is responsible)
    }
    # Core:iterable:fromList:18:1:isMatch:else
    $1668 = { (responsible $1669) ->
      $1670 = $1640
    }
    $1671 = call $224 with $1642 $1643 $1668 ($136 is responsible)
  }
  # Core:iterable:fromList:18:1:equals:else
  $1672 = { (responsible $1673) ->
    $1674 = call $236 with $1625 ($136 is responsible)
    $1675 = call $235 with $280 $1674 ($136 is responsible)
    $1676 = call $235 with $1675 $295 ($136 is responsible)
    $1677 = ($252, $1676)
  }
  $1678 = call $224 with $1626 $1627 $1672 ($136 is responsible)
  $1679 = call $228 with $1678 $263 ($136 is responsible)
  $1680 = call $222 with $1679 $251 ($136 is responsible)
  # Core:iterable:fromList:18:1:isMatch:else
  $1681 = { (responsible $1682) ->
    $1683 = call $228 with $1678 $264 ($136 is responsible)
    $1684 = panicking because $1683 ($136 is at fault)
  }
  $1685 = call $224 with $1680 $354 $1681 ($136 is responsible)
  $1686 = call $228 with $1678 $264 ($142 is responsible)
  $1687 = call $228 with $1678 $265 ($141 is responsible)
  $1688 = call $1405 with $1686 $1687 ($137 is responsible)
  # Core:iterable:fromList:18:15
  $1689 = { (responsible $1690) ->
    $1691 = call $597 with $1686 $1687 ($138 is responsible)
    $1692 = call $237 with $1687 ($48 is responsible)
    $1693 = call $222 with $1692 $245 ($49 is responsible)
    $1694 = call $357 with $1693 $296 $139 ($20 is responsible)
    $1695 = call $225 with $1687 $264 ($19 is responsible)
    $1696 = [$244: $1695, $247: $1686]
    $1697 = [$246: $1691, $257: $1696]
    $1698 = Ok $1697
  }
  $1699 = call $491 with $1688 $1689 $1521 ($140 is responsible)
}
$1700 = ($284, $337, $341, $341, $344, $268, $266, $349, $344, $345, $341, $336, $267, $266, $291, $339, $340, $346, $266, $340, $346, $266, $346, $344, $342, $337, $266, $341, $344, $343, $338, $266, $347, $337, $350, $347, $269, $266, $271, $341, $334, $266, $335, $341, $334, $266, $335, $341, $348, $335, $269)
$1701 = [$244: $263, $247: $1700]
# Examples:iterable:22
$1702 = { $1703 (+ responsible $1704) ->
  # Examples:iterable:22:0
  $1705 = { $1706 (+ responsible $1707) ->
    $1708 = call $237 with $1703 ($48 is responsible)
    $1709 = call $222 with $1708 $259 ($49 is responsible)
    $1710 = call $357 with $1709 $328 $216 ($41 is responsible)
    $1711 = call $231 with $1703 $258 ($38 is responsible)
    $1712 = call $357 with $1711 $329 $216 ($39 is responsible)
    $1713 = call $230 with $1703 $258 ($40 is responsible)
    $1714 = call $237 with $1713 ($48 is responsible)
    $1715 = call $222 with $1714 $256 ($49 is responsible)
    $1716 = call $357 with $1715 $327 $217 ($2 is responsible)
    $1717 = call $221 with $1713 $1706 ($1 is responsible)
  }
  $1718 = call $1426 with $1701 $1622 ($143 is responsible)
  # Examples:iterable:22:38
  $1719 = { $1720 (+ responsible $1721) ->
    $1722 = call $1705 with $1720 ($218 is responsible)
  }
  $1723 = call $1603 with $1718 $1719 ($219 is responsible)
}
$1724 = [$250: $1702]<|MERGE_RESOLUTION|>--- conflicted
+++ resolved
@@ -390,11 +390,7 @@
   }
   $380 = call $224 with $358 $354 $377 ($220 is responsible)
 }
-<<<<<<< HEAD
-$373 = ($251,)
-=======
-$381 = ($251)
->>>>>>> 81fc3a64
+$381 = ($251,)
 # Builtins::not:1:equals:then
 $382 = { (responsible $383) ->
   $384 = $381
