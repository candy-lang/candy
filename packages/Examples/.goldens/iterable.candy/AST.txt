--- conflicted
+++ resolved
@@ -14,120 +14,61 @@
   call identifier $9@"use" with these arguments:
     text
       textPart $11@"Core"
-<<<<<<< HEAD
-assignment: $88@"splitWhereFirst" = function (fuzzable) { $89@"iter" $90@"checker" ->
+assignment: $89@"splitWhereFirst" = function (fuzzable) { identifier $90@"iter" identifier $92@"checker" ->
   call struct access identifier $31@"builtins".$33@"Print" with these arguments:
     text
       textPart $35@"Getting leading items"
-  assignment: identifier $59@"firstPart" = 
-    call struct access identifier $54@"iterable".$56@"ToList" with these arguments:
+  assignment: identifier $60@"firstPart" = 
+    call struct access identifier $55@"iterable".$57@"ToList" with these arguments:
       call struct access identifier $41@"iterable".$43@"TakeUntil" with these arguments:
         identifier $39@"iter"
-        function (non-fuzzable) { $45@"item" ->
-          call identifier $46@"checker" with these arguments:
-            identifier $48@"item"
+        function (non-fuzzable) { identifier $45@"item" ->
+          call identifier $47@"checker" with these arguments:
+            identifier $49@"item"
         }
-  call struct access identifier $62@"builtins".$64@"Print" with these arguments:
+  call struct access identifier $63@"builtins".$65@"Print" with these arguments:
     text
-      textPart $66@"Turned into list"
+      textPart $67@"Turned into list"
   list
-    identifier $70@"firstPart"
-    call struct access identifier $74@"iterable".$76@"Skip" with these arguments:
-      identifier $72@"iter"
-      call struct access identifier $80@"list".$82@"Length" with these arguments:
-        identifier $78@"firstPart"
+    identifier $71@"firstPart"
+    call struct access identifier $75@"iterable".$77@"Skip" with these arguments:
+      identifier $73@"iter"
+      call struct access identifier $81@"list".$83@"Length" with these arguments:
+        identifier $79@"firstPart"
 }
-assignment: $132@"split" = function (fuzzable) { $133@"iter" $134@"delimeter" ->
-  call struct access identifier $92@"iterable".$94@"GenerateWithState" with these arguments:
-    identifier $96@"iter"
-    function (non-fuzzable) { $98@"state" ->
-      call struct access identifier $101@"iterable".$103@"TakeUntil" with these arguments:
-        identifier $99@"state"
-        function (non-fuzzable) { $105@"item" ->
-          call identifier $106@"equals" with these arguments:
-            identifier $108@"item"
-            identifier $110@"delimeter"
+assignment: $137@"split" = function (fuzzable) { identifier $138@"iter" identifier $140@"delimeter" ->
+  call struct access identifier $95@"iterable".$97@"GenerateWithState" with these arguments:
+    identifier $99@"iter"
+    function (non-fuzzable) { identifier $101@"state" ->
+      call struct access identifier $105@"iterable".$107@"TakeUntil" with these arguments:
+        identifier $103@"state"
+        function (non-fuzzable) { identifier $109@"item" ->
+          call identifier $111@"equals" with these arguments:
+            identifier $113@"item"
+            identifier $115@"delimeter"
         }
-      call struct access identifier $123@"result".$125@"Map" with these arguments:
-        call struct access identifier $118@"iterable".$120@"Next" with these arguments:
-          identifier $116@"state"
-=======
-assignment: $91@"splitWhereFirst" = function (fuzzable) { identifier $92@"iter" identifier $94@"checker" ->
-  call struct access identifier $33@"builtins".$35@"Print" with these arguments:
-    text
-      textPart $37@"Getting leading items"
-  assignment: identifier $62@"firstPart" = 
-    call struct access identifier $57@"iterable".$59@"ToList" with these arguments:
-      call struct access identifier $43@"iterable".$45@"TakeUntil" with these arguments:
-        identifier $41@"iter"
-        function (non-fuzzable) { identifier $47@"item" ->
-          call identifier $49@"checker" with these arguments:
-            identifier $51@"item"
-        }
-  call struct access identifier $65@"builtins".$67@"Print" with these arguments:
-    text
-      textPart $69@"Turned into list"
-  list
-    identifier $73@"firstPart"
-    call struct access identifier $77@"iterable".$79@"Skip" with these arguments:
-      identifier $75@"iter"
-      call struct access identifier $83@"list".$85@"Length" with these arguments:
-        identifier $81@"firstPart"
-}
-assignment: $139@"split" = function (fuzzable) { identifier $140@"iter" identifier $142@"delimeter" ->
-  call struct access identifier $97@"iterable".$99@"GenerateWithState" with these arguments:
-    identifier $101@"iter"
-    function (non-fuzzable) { identifier $103@"state" ->
-      call struct access identifier $107@"iterable".$109@"TakeUntil" with these arguments:
-        identifier $105@"state"
-        function (non-fuzzable) { identifier $111@"item" ->
-          call identifier $113@"equals" with these arguments:
-            identifier $115@"item"
-            identifier $117@"delimeter"
-        }
-      call struct access identifier $130@"result".$132@"Map" with these arguments:
-        call struct access identifier $125@"iterable".$127@"Next" with these arguments:
-          identifier $123@"state"
->>>>>>> 63eb5935
+      call struct access identifier $128@"result".$130@"Map" with these arguments:
+        call struct access identifier $123@"iterable".$125@"Next" with these arguments:
+          identifier $121@"state"
         function (non-fuzzable) {
           
         }
     }
 }
-<<<<<<< HEAD
-assignment: identifier $177@"main" := 
-  function (non-fuzzable) { $136@"env" ->
-    assignment: $144@"print" = function (fuzzable) { $145@"message" ->
-      call struct access identifier $137@"env".$139@"Stdout" with these arguments:
-        identifier $141@"message"
+assignment: identifier $187@"main" := 
+  function (non-fuzzable) { identifier $143@"env" ->
+    assignment: $152@"print" = function (fuzzable) { identifier $153@"message" ->
+      call struct access identifier $145@"env".$147@"Stdout" with these arguments:
+        identifier $149@"message"
     }
-    call struct access identifier $163@"iterable".$165@"ForEach" with these arguments:
-      assignment: identifier $160@"foo" = 
-        call struct access identifier $155@"iterable".$157@"FromList" with these arguments:
-          call struct access identifier $150@"text".$152@"Characters" with these arguments:
+    call struct access identifier $172@"iterable".$174@"ForEach" with these arguments:
+      assignment: identifier $169@"foo" = 
+        call struct access identifier $164@"iterable".$166@"FromList" with these arguments:
+          call struct access identifier $159@"text".$161@"Characters" with these arguments:
             text
-              textPart $147@"Hello, world! This is some long text. Bla bla blub."
-      function (non-fuzzable) { $167@"item" ->
-        call identifier $168@"print" with these arguments:
-          identifier $170@"item"
-=======
-assignment: identifier $195@"main" := 
-  function (non-fuzzable) { identifier $145@"env" ->
-    assignment: identifier $161@"print" = 
-      function (non-fuzzable) { identifier $147@"message" ->
-        call struct access identifier $149@"channel".$151@"Send" with these arguments:
-          struct access identifier $153@"env".$155@"Stdout"
-          identifier $157@"message"
-      }
-    call struct access identifier $180@"iterable".$182@"ForEach" with these arguments:
-      assignment: identifier $177@"foo" = 
-        call struct access identifier $172@"iterable".$174@"FromList" with these arguments:
-          call struct access identifier $167@"text".$169@"Characters" with these arguments:
-            text
-              textPart $164@"Hello, world! This is some long text. Bla bla blub."
-      function (non-fuzzable) { identifier $184@"item" ->
-        call identifier $186@"print" with these arguments:
-          identifier $188@"item"
->>>>>>> 63eb5935
+              textPart $156@"Hello, world! This is some long text. Bla bla blub."
+      function (non-fuzzable) { identifier $176@"item" ->
+        call identifier $178@"print" with these arguments:
+          identifier $180@"item"
       }
   }