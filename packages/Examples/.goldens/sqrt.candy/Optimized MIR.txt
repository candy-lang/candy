# Optimized MIR for module Examples:sqrt
#
# Tracing Config:
#
# • Include tracing of fuzzable functions? No
# • Include tracing of calls? No
# • Include tracing of evaluated expressions? No

$1 = Builtins::equals:6
<<<<<<< HEAD
$2 = Builtins::functionRun:11
$3 = Builtins::functionRun:16
$4 = Builtins::functionRun:22
$5 = Builtins::functionRun:5
$6 = Builtins::getArgumentCount:11
$7 = Builtins::getArgumentCount:5
$8 = Builtins::ifElse:1
$9 = Builtins::ifElse:12
$10 = Builtins::ifElse:15
$11 = Builtins::ifElse:20
$12 = Builtins::ifElse:26
$13 = Builtins::ifElse:29
$14 = Builtins::ifElse:34
$15 = Builtins::ifElse:42
$16 = Builtins::ifElse:6
$17 = Builtins::intAdd:11
$18 = Builtins::intAdd:18
$19 = Builtins::intAdd:5
$20 = Builtins::intCompareTo:11
$21 = Builtins::intCompareTo:18
$22 = Builtins::intCompareTo:5
$23 = Builtins::intDivideTruncating:11
$24 = Builtins::intDivideTruncating:17
$25 = Builtins::intDivideTruncating:25
$26 = Builtins::intDivideTruncating:32
$27 = Builtins::intDivideTruncating:5
$28 = Builtins::intMultiply:18
$29 = Builtins::intMultiply:5
$30 = Builtins::intRemainder:11
$31 = Builtins::intRemainder:17
$32 = Builtins::intRemainder:25
$33 = Builtins::intRemainder:32
$34 = Builtins::intRemainder:5
$35 = Builtins::intSubtract:11
$36 = Builtins::intSubtract:18
$37 = Builtins::intSubtract:5
$38 = Builtins::isLessThanOrEqualTo:11
$39 = Builtins::isLessThanOrEqualTo:18
$40 = Builtins::isLessThanOrEqualTo:19
$41 = Builtins::isLessThanOrEqualTo:5
$42 = Builtins::isNonNegative:12
$43 = Builtins::isNonNegative:13
$44 = Builtins::isNonNegative:5
$45 = Builtins::not:1
$46 = Builtins::not:1:4
$47 = Builtins::print:11
$48 = Builtins::textGetRange:11
$49 = Builtins::textGetRange:14
$50 = Builtins::textGetRange:16
$51 = Builtins::textGetRange:24
$52 = Builtins::textGetRange:25
$53 = Builtins::textGetRange:30
$54 = Builtins::textGetRange:36
$55 = Builtins::textGetRange:39
$56 = Builtins::textGetRange:41
$57 = Builtins::textGetRange:49
$58 = Builtins::textGetRange:5
$59 = Builtins::textGetRange:50
$60 = Builtins::textGetRange:52
$61 = Builtins::textGetRange:56
$62 = Builtins::textGetRange:58
$63 = Builtins::textGetRange:66
$64 = Builtins::textLength:11
$65 = Builtins::textLength:5
$66 = Builtins::textStartsWith:11
$67 = Builtins::textStartsWith:18
$68 = Builtins::textStartsWith:5
$69 = Builtins::toDebugText:5
$70 = Builtins::typeIs:19
$71 = Builtins::typeIs:25
$72 = Builtins::typeOf:5
$73 = Core:bool:implies:12
$74 = Core:bool:implies:15
$75 = Core:bool:implies:2
$76 = Core:bool:implies:4
$77 = Core:bool:implies:7
$78 = Core:bool:implies:9
$79 = Core:bool:is:1
$80 = Core:bool:lazyOr:14
$81 = Core:bool:lazyOr:16
$82 = Core:bool:lazyOr:18
$83 = Core:bool:lazyOr:18:10
$84 = Core:bool:lazyOr:18:15
$85 = Core:bool:lazyOr:18:23
$86 = Core:bool:lazyOr:2
$87 = Core:bool:lazyOr:4
$88 = Core:bool:not:2
$89 = Core:bool:not:4
$90 = Core:bool:not:6
$91 = Core:bool:or:13
$92 = Core:bool:or:2
$93 = Core:bool:or:4
$94 = Core:bool:or:7
$95 = Core:bool:or:9
$96 = Core:check:check:11
$97 = Core:check:check:20
$98 = Core:check:check:9
$99 = Core:controlFlow:recursive:17
$100 = Core:controlFlow:recursive:18:0:3
$101 = Core:controlFlow:recursive:18:6
$102 = Core:controlFlow:recursive:24
$103 = Core:controlFlow:recursive:9
$104 = Core:fixedDecimal:add:20
$105 = Core:fixedDecimal:add:4
$106 = Core:fixedDecimal:add:9
$107 = Core:fixedDecimal:approxEquals:14
$108 = Core:fixedDecimal:approxEquals:17
$109 = Core:fixedDecimal:approxEquals:19
$110 = Core:fixedDecimal:approxEquals:30
$111 = Core:fixedDecimal:approxEquals:39
$112 = Core:fixedDecimal:approxEquals:4
$113 = Core:fixedDecimal:approxEquals:49
$114 = Core:fixedDecimal:approxEquals:9
$115 = Core:fixedDecimal:compareTo:20
$116 = Core:fixedDecimal:compareTo:4
$117 = Core:fixedDecimal:compareTo:40
$118 = Core:fixedDecimal:compareTo:41
$119 = Core:fixedDecimal:compareTo:9
$120 = Core:fixedDecimal:divide:22
$121 = Core:fixedDecimal:divide:30
$122 = Core:fixedDecimal:divide:4
$123 = Core:fixedDecimal:divide:41
$124 = Core:fixedDecimal:divide:51
$125 = Core:fixedDecimal:divide:9
$126 = Core:fixedDecimal:floorToInt:15
$127 = Core:fixedDecimal:floorToInt:4
$128 = Core:fixedDecimal:isLessThan:14
$129 = Core:fixedDecimal:isLessThan:4
$130 = Core:fixedDecimal:isLessThan:9
$131 = Core:fixedDecimal:isNegative:4
$132 = Core:fixedDecimal:isNegative:8
$133 = Core:fixedDecimal:isNonNegative:16
$134 = Core:fixedDecimal:isNonNegative:4
$135 = Core:fixedDecimal:isNonNegative:7
$136 = Core:fixedDecimal:toText:13:10
$137 = Core:fixedDecimal:toText:13:16
$138 = Core:fixedDecimal:toText:13:17:10
$139 = Core:fixedDecimal:toText:13:17:28
$140 = Core:fixedDecimal:toText:13:18:10
$141 = Core:fixedDecimal:toText:13:18:28
$142 = Core:fixedDecimal:toText:13:19
$143 = Core:fixedDecimal:toText:14
$144 = Core:fixedDecimal:toText:31
$145 = Core:fixedDecimal:toText:32
$146 = Core:fixedDecimal:toText:34:0
$147 = Core:fixedDecimal:toText:35
$148 = Core:fixedDecimal:toText:36
$149 = Core:fixedDecimal:toText:37
$150 = Core:fixedDecimal:toText:4
$151 = Core:fixedDecimal:toText:7
$152 = Core:function:is0:11:3
$153 = Core:function:is0:13
$154 = Core:function:is2:11:3
$155 = Core:function:is2:13
$156 = Core:function:run:14
$157 = Core:function:run:2
$158 = Core:function:run:4
$159 = Core:int:absolute:11
$160 = Core:int:absolute:4
$161 = Core:int:absolute:8
$162 = Core:int:absolute:9:2
$163 = Core:int:compareTo:20
$164 = Core:int:compareTo:4
$165 = Core:int:compareTo:40
$166 = Core:int:compareTo:41
$167 = Core:int:compareTo:9
$168 = Core:int:isGreaterThan:13
$169 = Core:int:isGreaterThan:4
$170 = Core:int:isGreaterThan:9
$171 = Core:int:isLessThan:13
$172 = Core:int:isLessThan:4
$173 = Core:int:isLessThan:9
$174 = Core:int:isLessThanOrEqualTo:13
$175 = Core:int:isLessThanOrEqualTo:22
$176 = Core:int:isLessThanOrEqualTo:4
$177 = Core:int:isLessThanOrEqualTo:9
$178 = Core:int:isNegative:4
$179 = Core:int:isNegative:8
$180 = Core:int:negate:4
$181 = Core:int:negate:8
$182 = Core:text:removePrefix:14
$183 = Core:text:removePrefix:15:4
$184 = Core:text:removePrefix:15:7
$185 = Core:text:removePrefix:15:8
$186 = Core:text:removePrefix:17
$187 = Core:text:removePrefix:4
$188 = Core:text:removePrefix:9
$189 = Examples:sqrt:main:14
$190 = Examples:sqrt:main:36:0
$191 = Examples:sqrt:main:48
$192 = Examples:sqrt:main:49
$193 = Examples:sqrt:main:50
$194 = Examples:sqrt:main:52:0
$195 = Examples:sqrt:main:53
$196 = Examples:sqrt:main:54
$197 = Examples:sqrt:main:55
$198 = Examples:sqrt:main:56
$199 = Examples:sqrt:sqrt:11
$200 = Examples:sqrt:sqrt:21
$201 = Examples:sqrt:sqrt:23
$202 = Examples:sqrt:sqrt:44
$203 = Examples:sqrt:sqrt:45:27
$204 = Examples:sqrt:sqrt:45:28
$205 = Examples:sqrt:sqrt:45:39
$206 = Examples:sqrt:sqrt:45:54
$207 = Examples:sqrt:sqrt:45:56:2
$208 = Examples:sqrt:sqrt:45:57
$209 = Examples:sqrt:sqrt:46
$210 = anonymous:$generated::needs
$211 = builtinEquals
$212 = builtinGetArgumentCount
$213 = builtinIfElse
$214 = builtinIntAdd
$215 = builtinIntCompareTo
$216 = builtinIntDivideTruncating
$217 = builtinIntMultiply
$218 = builtinIntRemainder
$219 = builtinIntSubtract
$220 = builtinListGet
$221 = builtinPrint
$222 = builtinTagGetValue
$223 = builtinTagHasValue
$224 = builtinTagWithoutValue
$225 = builtinTextConcatenate
$226 = builtinTextGetRange
$227 = builtinTextLength
$228 = builtinTextStartsWith
$229 = builtinToDebugText
$230 = builtinTypeOf
$231 = Equal
$232 = False
$233 = Function
$234 = Greater
$235 = Int
$236 = Less
$237 = Main
$238 = Match
$239 = NoMatch
$240 = Nothing
$241 = Sqrt
$242 = Tag
$243 = Text
$244 = True
$245 = 0
$246 = 1
$247 = 2
$248 = 10
$249 = 10000000
$250 = 20000000
$251 = " is "
$252 = ", got "
$253 = ", got `"
$254 = "-1"
$255 = "."
$256 = "1"
$257 = "A check didn't succeed."
$258 = "Expected "
$259 = "Expected a "
$260 = "Expected tag to not have a value, but it has one: `"
$261 = "No case matched the given expression."
$262 = "The `body` should take the recursive function and the argument."
$263 = "The `condition` must be either `True` or `False`."
$264 = "The `reason` must be a text."
$265 = "The root of "
$266 = "You can't divide by zero."
$267 = "`."
$268 = "`False` was not satisfied"
$269 = "`a | typeIs Int` was not satisfied"
$270 = "`b | typeIs Int` was not satisfied"
$271 = "`b` didn't return a bool."
$272 = "`bool.is condition` was not satisfied"
$273 = "`conditionIsBool` was not satisfied"
$274 = "`dividend | typeIs Int` was not satisfied"
$275 = "`divisor | typeIs Int` was not satisfied"
$276 = "`else | getArgumentCount | equals 0` was not satisfied"
$277 = "`else | typeIs Function` was not satisfied"
$278 = "`endExclusive | isLessThanOrEqualTo (text | ✨.textLength)` was not satisfied"
$279 = "`endExclusive | isNonNegative` was not satisfied"
$280 = "`endExclusive | typeIs Int` was not satisfied"
$281 = "`factorA | typeIs Int` was not satisfied"
$282 = "`fixedDecimal.is x` was not satisfied"
$283 = "`fixedDecimal.isNonNegative x` was not satisfied"
$284 = "`function | typeIs Function` was not satisfied"
$285 = "`function | ✨.getArgumentCount | equals 0` was not satisfied"
$286 = "`function.is0 b` was not satisfied"
$287 = "`int | typeIs Int` was not satisfied"
$288 = "`is a` was not satisfied"
$289 = "`is b` was not satisfied"
$290 = "`is delta` was not satisfied"
$291 = "`is dividend` was not satisfied"
$292 = "`is divisor` was not satisfied"
$293 = "`is prefix` was not satisfied"
$294 = "`is summandA` was not satisfied"
$295 = "`is summandB` was not satisfied"
$296 = "`is text` was not satisfied"
$297 = "`is valueA` was not satisfied"
$298 = "`is valueB` was not satisfied"
$299 = "`is value` was not satisfied"
$300 = "`is0 body` was not satisfied"
$301 = "`isNonNegative delta` was not satisfied"
$302 = "`minuend | typeIs Int` was not satisfied"
$303 = "`prefix | typeIs Text` was not satisfied"
$304 = "`startInclusive | intCompareTo (text | ✨.textLength) | equals Less` was not satisfied"
$305 = "`startInclusive | isLessThanOrEqualTo endExclusive` was not satisfied"
$306 = "`startInclusive | isNonNegative` was not satisfied"
$307 = "`startInclusive | typeIs Int` was not satisfied"
$308 = "`subtrahend | typeIs Int` was not satisfied"
$309 = "`text | typeIs Text` was not satisfied"
$310 = "`then | getArgumentCount | equals 0` was not satisfied"
$311 = "`then | typeIs Function` was not satisfied"
# Builtins::ifElse:1:case-0:matched, Builtins::isLessThanOrEqualTo:19:case-0:matched, Builtins::isNonNegative:13:case-0:matched, Builtins::not:1:case-1:matched, Core:bool:is:1:case-0:matched, Core:bool:lazyOr:18:case-0:matched, Core:bool:not:6:case-1:matched, anonymous:$generated::needs:isConditionTrue:then
$312 = { (responsible $313) ->
  $314 = $244
}
# Core::31:isMatch:then, Core::42:isMatch:then, Core::53:isMatch:then, Core::64:isMatch:then, Core::141:isMatch:then, Core::196:isMatch:then, Core::207:isMatch:then, Core:bool:9:isMatch:then, Core:channel:31:isMatch:then, Core:channel:42:isMatch:then, Core:check:20:isMatch:then, Core:concurrency:42:isMatch:then, Core:controlFlow:if:27, Core:controlFlow:31:isMatch:then, Core:controlFlow:53:isMatch:then, Core:fixedDecimal:20:isMatch:then, Core:fixedDecimal:31:isMatch:then, Core:fixedDecimal:42:isMatch:then, Core:fixedDecimal:53:isMatch:then, Core:fixedDecimal:86:isMatch:then, Core:function:20:isMatch:then, Core:int:31:isMatch:then, Core:int:42:isMatch:then, Core:int:53:isMatch:then, Core:iterable:fromList:18:1:isMatch:then, Core:iterable:generateWithState:14:0:11:1:isMatch:then, Core:iterable:map:19:11:1:isMatch:then, Core:iterable:reduceLeft:38:1:isMatch:then, Core:iterable:take:33:1:isMatch:then, Core:iterable:takeWhile:2:11:1:isMatch:then, Core:iterable:withIndex:11:1:isMatch:then, Core:iterable:withIndex:11:14:1:isMatch:then, Core:iterable:20:isMatch:then, Core:iterable:31:isMatch:then, Core:iterable:88:11:1:isMatch:then, Core:iterable:91:2:11:1:isMatch:then, Core:iterable:94:6:21, Core:list:generate:60:1:isMatch:then, Core:list:31:isMatch:then, Core:list:42:isMatch:then, Core:mutable:20:isMatch:then, Core:mutable:31:isMatch:then, Core:result:20:isMatch:then, Core:result:31:isMatch:then, Core:struct:20:isMatch:then, Core:tag:31:isMatch:then, Core:text:31:isMatch:then, Core:text:42:isMatch:then, Core:type:20:isMatch:then, Examples:sqrt:20:isMatch:then, anonymous:$generated::needs:condition:then, anonymous:$generated::needs:isConditionBool:then, anonymous:$generated::needs:isReasonText:then
$315 = { (responsible $316) ->
  $317 = $240
=======
$2 = Builtins::fitsInRustU128:10
$3 = Builtins::fitsInRustU128:17
$4 = Builtins::fitsInRustU128:5
$5 = Builtins::fitsInRustU128:8
$6 = Builtins::functionRun:11
$7 = Builtins::functionRun:16
$8 = Builtins::functionRun:22
$9 = Builtins::functionRun:5
$10 = Builtins::getArgumentCount:11
$11 = Builtins::getArgumentCount:5
$12 = Builtins::ifElse:1
$13 = Builtins::ifElse:12
$14 = Builtins::ifElse:15
$15 = Builtins::ifElse:20
$16 = Builtins::ifElse:26
$17 = Builtins::ifElse:29
$18 = Builtins::ifElse:34
$19 = Builtins::ifElse:42
$20 = Builtins::ifElse:6
$21 = Builtins::intAdd:11
$22 = Builtins::intAdd:18
$23 = Builtins::intAdd:5
$24 = Builtins::intBitwiseAnd:18
$25 = Builtins::intBitwiseAnd:5
$26 = Builtins::intCompareTo:11
$27 = Builtins::intCompareTo:18
$28 = Builtins::intCompareTo:5
$29 = Builtins::intDivideTruncating:11
$30 = Builtins::intDivideTruncating:17
$31 = Builtins::intDivideTruncating:25
$32 = Builtins::intDivideTruncating:32
$33 = Builtins::intDivideTruncating:5
$34 = Builtins::intMultiply:11
$35 = Builtins::intMultiply:18
$36 = Builtins::intMultiply:5
$37 = Builtins::intRemainder:11
$38 = Builtins::intRemainder:17
$39 = Builtins::intRemainder:25
$40 = Builtins::intRemainder:32
$41 = Builtins::intRemainder:5
$42 = Builtins::intShiftRight:11
$43 = Builtins::intShiftRight:14
$44 = Builtins::intShiftRight:23
$45 = Builtins::intShiftRight:24
$46 = Builtins::intShiftRight:26:0
$47 = Builtins::intShiftRight:27
$48 = Builtins::intShiftRight:29
$49 = Builtins::intShiftRight:30
$50 = Builtins::intShiftRight:31
$51 = Builtins::intShiftRight:34
$52 = Builtins::intShiftRight:42
$53 = Builtins::intShiftRight:49
$54 = Builtins::intShiftRight:5
$55 = Builtins::intSubtract:11
$56 = Builtins::intSubtract:18
$57 = Builtins::intSubtract:5
$58 = Builtins::isLessThanOrEqualTo:11
$59 = Builtins::isLessThanOrEqualTo:18
$60 = Builtins::isLessThanOrEqualTo:19
$61 = Builtins::isLessThanOrEqualTo:5
$62 = Builtins::isNonNegative:12
$63 = Builtins::isNonNegative:13
$64 = Builtins::isNonNegative:5
$65 = Builtins::not:1
$66 = Builtins::not:1:4
$67 = Builtins::print:11
$68 = Builtins::structGet:12
$69 = Builtins::structGet:14
$70 = Builtins::structGet:21
$71 = Builtins::structGet:5
$72 = Builtins::tagGetValue:11
$73 = Builtins::tagGetValue:13
$74 = Builtins::tagGetValue:19
$75 = Builtins::tagGetValue:5
$76 = Builtins::textGetRange:11
$77 = Builtins::textGetRange:14
$78 = Builtins::textGetRange:16
$79 = Builtins::textGetRange:24
$80 = Builtins::textGetRange:25
$81 = Builtins::textGetRange:27
$82 = Builtins::textGetRange:33
$83 = Builtins::textGetRange:36
$84 = Builtins::textGetRange:38
$85 = Builtins::textGetRange:46
$86 = Builtins::textGetRange:47
$87 = Builtins::textGetRange:49
$88 = Builtins::textGetRange:5
$89 = Builtins::textGetRange:53
$90 = Builtins::textGetRange:55
$91 = Builtins::textGetRange:63
$92 = Builtins::textLength:11
$93 = Builtins::textLength:5
$94 = Builtins::textStartsWith:11
$95 = Builtins::textStartsWith:18
$96 = Builtins::textStartsWith:5
$97 = Builtins::toDebugText:5
$98 = Builtins::typeIs:19
$99 = Builtins::typeIs:25
$100 = Builtins::typeOf:5
$101 = Core:bool:implies:12
$102 = Core:bool:implies:15
$103 = Core:bool:implies:2
$104 = Core:bool:implies:4
$105 = Core:bool:implies:7
$106 = Core:bool:implies:9
$107 = Core:bool:is:1
$108 = Core:bool:lazyAnd:14
$109 = Core:bool:lazyAnd:16
$110 = Core:bool:lazyAnd:18
$111 = Core:bool:lazyAnd:18:14
$112 = Core:bool:lazyAnd:18:22
$113 = Core:bool:lazyAnd:18:9
$114 = Core:bool:lazyAnd:2
$115 = Core:bool:lazyAnd:4
$116 = Core:bool:lazyOr:14
$117 = Core:bool:lazyOr:16
$118 = Core:bool:lazyOr:18
$119 = Core:bool:lazyOr:18:10
$120 = Core:bool:lazyOr:18:15
$121 = Core:bool:lazyOr:18:23
$122 = Core:bool:lazyOr:2
$123 = Core:bool:lazyOr:4
$124 = Core:bool:not:2
$125 = Core:bool:not:4
$126 = Core:bool:not:6
$127 = Core:bool:or:13
$128 = Core:bool:or:2
$129 = Core:bool:or:4
$130 = Core:bool:or:7
$131 = Core:bool:or:9
$132 = Core:check:check:11
$133 = Core:check:check:20
$134 = Core:check:check:9
$135 = Core:controlFlow:recursive:17
$136 = Core:controlFlow:recursive:18:0:3
$137 = Core:controlFlow:recursive:18:6
$138 = Core:controlFlow:recursive:24
$139 = Core:controlFlow:recursive:9
$140 = Core:fixedDecimal:absolute:11
$141 = Core:fixedDecimal:absolute:2
$142 = Core:fixedDecimal:absolute:4
$143 = Core:fixedDecimal:absolute:8
$144 = Core:fixedDecimal:absolute:9:2
$145 = Core:fixedDecimal:add:13
$146 = Core:fixedDecimal:add:14
$147 = Core:fixedDecimal:add:2
$148 = Core:fixedDecimal:add:27
$149 = Core:fixedDecimal:add:29
$150 = Core:fixedDecimal:add:4
$151 = Core:fixedDecimal:add:7
$152 = Core:fixedDecimal:add:9
$153 = Core:fixedDecimal:add:targetScale
$154 = Core:fixedDecimal:add:valueA
$155 = Core:fixedDecimal:add:valueB
$156 = Core:fixedDecimal:approxEquals:12
$157 = Core:fixedDecimal:approxEquals:14
$158 = Core:fixedDecimal:approxEquals:17
$159 = Core:fixedDecimal:approxEquals:19
$160 = Core:fixedDecimal:approxEquals:2
$161 = Core:fixedDecimal:approxEquals:23
$162 = Core:fixedDecimal:approxEquals:25
$163 = Core:fixedDecimal:approxEquals:28
$164 = Core:fixedDecimal:approxEquals:4
$165 = Core:fixedDecimal:approxEquals:7
$166 = Core:fixedDecimal:approxEquals:9
$167 = Core:fixedDecimal:comparableMinorUnits:2
$168 = Core:fixedDecimal:comparableMinorUnits:20
$169 = Core:fixedDecimal:comparableMinorUnits:23
$170 = Core:fixedDecimal:comparableMinorUnits:24
$171 = Core:fixedDecimal:comparableMinorUnits:31
$172 = Core:fixedDecimal:comparableMinorUnits:36
$173 = Core:fixedDecimal:comparableMinorUnits:4
$174 = Core:fixedDecimal:comparableMinorUnits:7
$175 = Core:fixedDecimal:comparableMinorUnits:9
$176 = Core:fixedDecimal:compareTo:13
$177 = Core:fixedDecimal:compareTo:14
$178 = Core:fixedDecimal:compareTo:2
$179 = Core:fixedDecimal:compareTo:26
$180 = Core:fixedDecimal:compareTo:4
$181 = Core:fixedDecimal:compareTo:46
$182 = Core:fixedDecimal:compareTo:47
$183 = Core:fixedDecimal:compareTo:7
$184 = Core:fixedDecimal:compareTo:9
$185 = Core:fixedDecimal:compareTo:valueA#1
$186 = Core:fixedDecimal:compareTo:valueB#1
$187 = Core:fixedDecimal:divideTruncatingAtScale:14
$188 = Core:fixedDecimal:divideTruncatingAtScale:17
$189 = Core:fixedDecimal:divideTruncatingAtScale:2
$190 = Core:fixedDecimal:divideTruncatingAtScale:29
$191 = Core:fixedDecimal:divideTruncatingAtScale:37
$192 = Core:fixedDecimal:divideTruncatingAtScale:4
$193 = Core:fixedDecimal:divideTruncatingAtScale:41
$194 = Core:fixedDecimal:divideTruncatingAtScale:42
$195 = Core:fixedDecimal:divideTruncatingAtScale:56
$196 = Core:fixedDecimal:divideTruncatingAtScale:57
$197 = Core:fixedDecimal:divideTruncatingAtScale:67
$198 = Core:fixedDecimal:divideTruncatingAtScale:69
$199 = Core:fixedDecimal:divideTruncatingAtScale:7
$200 = Core:fixedDecimal:divideTruncatingAtScale:9
$201 = Core:fixedDecimal:divideTruncatingAtScale:valueA
$202 = Core:fixedDecimal:divideTruncatingAtScale:valueB
$203 = Core:fixedDecimal:floorToInt:18
$204 = Core:fixedDecimal:floorToInt:2
$205 = Core:fixedDecimal:floorToInt:20
$206 = Core:fixedDecimal:floorToInt:21
$207 = Core:fixedDecimal:floorToInt:4
$208 = Core:fixedDecimal:floorToInt:7
$209 = Core:fixedDecimal:fromInt:15
$210 = Core:fixedDecimal:fromIntScaled:11
$211 = Core:fixedDecimal:fromIntScaled:16
$212 = Core:fixedDecimal:is:1
$213 = Core:fixedDecimal:is:1:19
$214 = Core:fixedDecimal:is:1:minorUnits
$215 = Core:fixedDecimal:is:1:scale
$216 = Core:fixedDecimal:isGreaterThan:14
$217 = Core:fixedDecimal:isGreaterThan:2
$218 = Core:fixedDecimal:isGreaterThan:4
$219 = Core:fixedDecimal:isGreaterThan:7
$220 = Core:fixedDecimal:isGreaterThan:9
$221 = Core:fixedDecimal:isLessThanOrEqualTo:13
$222 = Core:fixedDecimal:isLessThanOrEqualTo:2
$223 = Core:fixedDecimal:isLessThanOrEqualTo:22
$224 = Core:fixedDecimal:isLessThanOrEqualTo:4
$225 = Core:fixedDecimal:isLessThanOrEqualTo:7
$226 = Core:fixedDecimal:isLessThanOrEqualTo:9
$227 = Core:fixedDecimal:isNegative:17
$228 = Core:fixedDecimal:isNegative:2
$229 = Core:fixedDecimal:isNegative:4
$230 = Core:fixedDecimal:isNegative:7
$231 = Core:fixedDecimal:isNonNegative:16
$232 = Core:fixedDecimal:isNonNegative:2
$233 = Core:fixedDecimal:isNonNegative:4
$234 = Core:fixedDecimal:isNonNegative:7
$235 = Core:fixedDecimal:isScale:18:9
$236 = Core:fixedDecimal:isScale:19
$237 = Core:fixedDecimal:minorUnits:19
$238 = Core:fixedDecimal:minorUnits:2
$239 = Core:fixedDecimal:minorUnits:21
$240 = Core:fixedDecimal:minorUnits:4
$241 = Core:fixedDecimal:negate:17
$242 = Core:fixedDecimal:negate:2
$243 = Core:fixedDecimal:negate:20
$244 = Core:fixedDecimal:negate:21
$245 = Core:fixedDecimal:negate:4
$246 = Core:fixedDecimal:negate:8
$247 = Core:fixedDecimal:rescaledMinorUnits:13
$248 = Core:fixedDecimal:rescaledMinorUnits:2
$249 = Core:fixedDecimal:rescaledMinorUnits:23
$250 = Core:fixedDecimal:rescaledMinorUnits:24:14
$251 = Core:fixedDecimal:rescaledMinorUnits:24:2
$252 = Core:fixedDecimal:rescaledMinorUnits:24:24
$253 = Core:fixedDecimal:rescaledMinorUnits:24:25
$254 = Core:fixedDecimal:rescaledMinorUnits:24:26
$255 = Core:fixedDecimal:rescaledMinorUnits:25:2
$256 = Core:fixedDecimal:rescaledMinorUnits:25:23
$257 = Core:fixedDecimal:rescaledMinorUnits:25:24
$258 = Core:fixedDecimal:rescaledMinorUnits:25:25
$259 = Core:fixedDecimal:rescaledMinorUnits:25:26
$260 = Core:fixedDecimal:rescaledMinorUnits:26
$261 = Core:fixedDecimal:rescaledMinorUnits:4
$262 = Core:fixedDecimal:rescaledMinorUnits:9
$263 = Core:fixedDecimal:scale:19
$264 = Core:fixedDecimal:scale:2
$265 = Core:fixedDecimal:scale:21
$266 = Core:fixedDecimal:scale:4
$267 = Core:fixedDecimal:scaleFactor:15
$268 = Core:fixedDecimal:scaleFactor:4
$269 = Core:fixedDecimal:subtract:13
$270 = Core:fixedDecimal:subtract:14
$271 = Core:fixedDecimal:subtract:2
$272 = Core:fixedDecimal:subtract:27
$273 = Core:fixedDecimal:subtract:29
$274 = Core:fixedDecimal:subtract:4
$275 = Core:fixedDecimal:subtract:7
$276 = Core:fixedDecimal:subtract:9
$277 = Core:fixedDecimal:subtract:targetScale
$278 = Core:fixedDecimal:subtract:valueA
$279 = Core:fixedDecimal:subtract:valueB
$280 = Core:fixedDecimal:toText:11:19
$281 = Core:fixedDecimal:toText:11:2
$282 = Core:fixedDecimal:toText:11:32
$283 = Core:fixedDecimal:toText:11:33:10
$284 = Core:fixedDecimal:toText:11:33:28
$285 = Core:fixedDecimal:toText:11:34:10
$286 = Core:fixedDecimal:toText:11:34:28
$287 = Core:fixedDecimal:toText:11:35
$288 = Core:fixedDecimal:toText:11:4
$289 = Core:fixedDecimal:toText:11:9
$290 = Core:fixedDecimal:toText:12
$291 = Core:fixedDecimal:toText:2
$292 = Core:fixedDecimal:toText:22
$293 = Core:fixedDecimal:toText:23
$294 = Core:fixedDecimal:toText:25:0
$295 = Core:fixedDecimal:toText:26
$296 = Core:fixedDecimal:toText:29
$297 = Core:fixedDecimal:toText:30
$298 = Core:fixedDecimal:toText:32:0
$299 = Core:fixedDecimal:toText:33
$300 = Core:fixedDecimal:toText:34
$301 = Core:fixedDecimal:toText:35
$302 = Core:fixedDecimal:toText:4
$303 = Core:fixedDecimal:toText:7
$304 = Core:function:is0:11:3
$305 = Core:function:is0:13
$306 = Core:function:is2:11:3
$307 = Core:function:is2:13
$308 = Core:function:run:14
$309 = Core:function:run:2
$310 = Core:function:run:4
$311 = Core:int:compareTo:20
$312 = Core:int:compareTo:4
$313 = Core:int:compareTo:40
$314 = Core:int:compareTo:41
$315 = Core:int:compareTo:9
$316 = Core:int:isEven:4
$317 = Core:int:isEven:8
$318 = Core:int:isGreaterThan:13
$319 = Core:int:isGreaterThan:4
$320 = Core:int:isGreaterThan:9
$321 = Core:int:isGreaterThanOrEqualTo:13
$322 = Core:int:isGreaterThanOrEqualTo:22
$323 = Core:int:isGreaterThanOrEqualTo:4
$324 = Core:int:isGreaterThanOrEqualTo:9
$325 = Core:int:isLessThan:13
$326 = Core:int:isLessThan:4
$327 = Core:int:isLessThan:9
$328 = Core:int:isNegative:4
$329 = Core:int:isNegative:8
$330 = Core:int:isNonNegative:16
$331 = Core:int:isNonNegative:4
$332 = Core:int:isNonNegative:7
$333 = Core:int:max:14
$334 = Core:int:max:17
$335 = Core:int:max:4
$336 = Core:int:max:9
$337 = Core:int:negate:4
$338 = Core:int:negate:8
$339 = Core:int:pow:12
$340 = Core:int:pow:14
$341 = Core:int:pow:21:1
$342 = Core:int:pow:21:4
$343 = Core:int:pow:21:4:4
$344 = Core:int:pow:21:4:5:10
$345 = Core:int:pow:21:4:5:12
$346 = Core:int:pow:21:4:5:5
$347 = Core:int:pow:21:4:6:12
$348 = Core:int:pow:21:4:6:15
$349 = Core:int:pow:21:4:6:17
$350 = Core:int:pow:21:4:6:18
$351 = Core:int:pow:21:4:6:7
$352 = Core:int:pow:21:4:7
$353 = Core:int:pow:21:base
$354 = Core:int:pow:21:exponent
$355 = Core:int:pow:22
$356 = Core:int:pow:4
$357 = Core:int:pow:9
$358 = Core:text:removePrefix:14
$359 = Core:text:removePrefix:15:4
$360 = Core:text:removePrefix:15:7
$361 = Core:text:removePrefix:15:8
$362 = Core:text:removePrefix:17
$363 = Core:text:removePrefix:4
$364 = Core:text:removePrefix:9
$365 = Examples:sqrt:main:15
$366 = Examples:sqrt:main:37:0
$367 = Examples:sqrt:main:49
$368 = Examples:sqrt:main:50
$369 = Examples:sqrt:main:51
$370 = Examples:sqrt:main:53:0
$371 = Examples:sqrt:main:54
$372 = Examples:sqrt:main:55
$373 = Examples:sqrt:main:56
$374 = Examples:sqrt:main:57
$375 = Examples:sqrt:sqrt:11
$376 = Examples:sqrt:sqrt:21
$377 = Examples:sqrt:sqrt:23
$378 = Examples:sqrt:sqrt:35
$379 = Examples:sqrt:sqrt:45
$380 = Examples:sqrt:sqrt:47
$381 = Examples:sqrt:sqrt:58
$382 = Examples:sqrt:sqrt:82
$383 = Examples:sqrt:sqrt:83:28
$384 = Examples:sqrt:sqrt:83:29
$385 = Examples:sqrt:sqrt:83:41
$386 = Examples:sqrt:sqrt:83:56
$387 = Examples:sqrt:sqrt:83:58:2
$388 = Examples:sqrt:sqrt:83:59
$389 = Examples:sqrt:sqrt:84
$390 = Examples:sqrt:sqrt:9
$391 = anonymous:$generated::needs
$392 = builtinEquals
$393 = builtinGetArgumentCount
$394 = builtinIfElse
$395 = builtinIntAdd
$396 = builtinIntBitwiseAnd
$397 = builtinIntCompareTo
$398 = builtinIntDivideTruncating
$399 = builtinIntMultiply
$400 = builtinIntRemainder
$401 = builtinIntShiftRight
$402 = builtinIntSubtract
$403 = builtinListGet
$404 = builtinPrint
$405 = builtinStructGet
$406 = builtinStructHasKey
$407 = builtinTagGetValue
$408 = builtinTagHasValue
$409 = builtinTagWithoutValue
$410 = builtinTextConcatenate
$411 = builtinTextGetRange
$412 = builtinTextLength
$413 = builtinTextStartsWith
$414 = builtinToDebugText
$415 = builtinTypeOf
$416 = Base
$417 = Equal
$418 = Exponent
$419 = False
$420 = FixedDecimal
$421 = Function
$422 = Greater
$423 = Int
$424 = Less
$425 = Main
$426 = Match
$427 = MinorUnits
$428 = NoMatch
$429 = Nothing
$430 = Scale
$431 = Sqrt
$432 = Struct
$433 = Tag
$434 = TargetScale
$435 = Text
$436 = True
$437 = ValueA
$438 = ValueB
$439 = 0
$440 = 1
$441 = 2
$442 = 3
$443 = 10
$444 = 65
$445 = 340282366920938463463374607431768211455
$446 = " is "
$447 = ", got "
$448 = ", got `"
$449 = "-1"
$450 = "."
$451 = ". You might want to call `shiftLeft` instead."
$452 = "1"
$453 = "A check didn't succeed."
$454 = "Expected "
$455 = "Expected `"
$456 = "Expected a "
$457 = "Expected tag to have a value, but it doesn't have any."
$458 = "Expected tag to not have a value, but it has one: `"
$459 = "No case matched the given expression."
$460 = "Shifts by that much are not yet supported."
$461 = "Struct doesn't contain key `"
$462 = "The `body` should take the recursive function and the argument."
$463 = "The `condition` must be either `True` or `False`."
$464 = "The `reason` must be a text."
$465 = "The root of "
$466 = "The shift `amount` is negative: "
$467 = "You can't divide by zero."
$468 = "`, got `"
$469 = "`."
$470 = "`: `"
$471 = "`False` was not satisfied"
$472 = "`a | typeIs Int` was not satisfied"
$473 = "`amount | typeIs Int` was not satisfied"
$474 = "`b | typeIs Int` was not satisfied"
$475 = "`b` didn't return a bool."
$476 = "`bool.is condition` was not satisfied"
$477 = "`conditionIsBool` was not satisfied"
$478 = "`dividend | typeIs Int` was not satisfied"
$479 = "`divisor | typeIs Int` was not satisfied"
$480 = "`else | getArgumentCount | equals 0` was not satisfied"
$481 = "`else | typeIs Function` was not satisfied"
$482 = "`endExclusive | isLessThanOrEqualTo (text | ✨.textLength)` was not satisfied"
$483 = "`endExclusive | isNonNegative` was not satisfied"
$484 = "`endExclusive | typeIs Int` was not satisfied"
$485 = "`factorA | typeIs Int` was not satisfied"
$486 = "`factorB | typeIs Int` was not satisfied"
$487 = "`fixedDecimal.is x` was not satisfied"
$488 = "`fixedDecimal.isNonNegative x` was not satisfied"
$489 = "`function | typeIs Function` was not satisfied"
$490 = "`function | ✨.getArgumentCount | equals 0` was not satisfied"
$491 = "`function.is0 b` was not satisfied"
$492 = "`int | typeIs Int` was not satisfied"
$493 = "`int.is minorUnits` was not satisfied"
$494 = "`int.is precision` was not satisfied"
$495 = "`int.isNonNegative precision` was not satisfied"
$496 = "`is a` was not satisfied"
$497 = "`is b` was not satisfied"
$498 = "`is base` was not satisfied"
$499 = "`is delta` was not satisfied"
$500 = "`is dividend` was not satisfied"
$501 = "`is divisor` was not satisfied"
$502 = "`is exponent` was not satisfied"
$503 = "`is minuend` was not satisfied"
$504 = "`is prefix` was not satisfied"
$505 = "`is subtrahend` was not satisfied"
$506 = "`is summandA` was not satisfied"
$507 = "`is summandB` was not satisfied"
$508 = "`is text` was not satisfied"
$509 = "`is valueA` was not satisfied"
$510 = "`is valueB` was not satisfied"
$511 = "`is value` was not satisfied"
$512 = "`is0 body` was not satisfied"
$513 = "`isNonNegative delta` was not satisfied"
$514 = "`isNonNegative exponent` was not satisfied"
$515 = "`isScale scale` was not satisfied"
$516 = "`isScale targetScale` was not satisfied"
$517 = "`minuend | typeIs Int` was not satisfied"
$518 = "`prefix | typeIs Text` was not satisfied"
$519 = "`startInclusive | isLessThanOrEqualTo (text | ✨.textLength)` was not satisfied"
$520 = "`startInclusive | isLessThanOrEqualTo endExclusive` was not satisfied"
$521 = "`startInclusive | isNonNegative` was not satisfied"
$522 = "`startInclusive | typeIs Int` was not satisfied"
$523 = "`struct | typeIs Struct` was not satisfied"
$524 = "`struct | ✨.structHasKey key` was not satisfied"
$525 = "`subtrahend | typeIs Int` was not satisfied"
$526 = "`tag | typeIs Tag` was not satisfied"
$527 = "`tag | ✨.tagHasValue` was not satisfied"
$528 = "`text | typeIs Text` was not satisfied"
$529 = "`then | getArgumentCount | equals 0` was not satisfied"
$530 = "`then | typeIs Function` was not satisfied"
$531 = "`value | isNonNegative` was not satisfied"
$532 = "`value | typeIs Int` was not satisfied"
# anonymous:$generated::needs:isConditionTrue:then
$533 = { (responsible $534) ->
  $535 = $436
}
# anonymous:$generated::needs:isConditionBool:then
$536 = { (responsible $537) ->
  $538 = $429
>>>>>>> cff0745c
}
# anonymous:$generated::needs
$539 = { $540 $541 $542 (+ responsible $543) ->
  $544 = call $392 with $540 $436 ($391 is responsible)
  # anonymous:$generated::needs:isConditionTrue:else
  $545 = { (responsible $546) ->
    $547 = call $392 with $540 $419 ($391 is responsible)
  }
  $548 = call $394 with $544 $533 $545 ($391 is responsible)
  # anonymous:$generated::needs:isConditionBool:else
  $549 = { (responsible $550) ->
    $551 = panicking because $463 ($543 is at fault)
  }
  $552 = call $394 with $548 $536 $549 ($391 is responsible)
  $553 = call $415 with $541 ($543 is responsible)
  $554 = call $392 with $553 $435 ($543 is responsible)
  # anonymous:$generated::needs:isReasonText:else
  $555 = { (responsible $556) ->
    $557 = panicking because $464 ($543 is at fault)
  }
  $558 = call $394 with $554 $536 $555 ($391 is responsible)
  # anonymous:$generated::needs:condition:else
  $559 = { (responsible $560) ->
    $561 = panicking because $541 ($542 is at fault)
  }
  $562 = call $394 with $540 $536 $559 ($391 is responsible)
}
<<<<<<< HEAD
$342 = ($238)
# Builtins::ifElse:1:equals:then, Builtins::isLessThanOrEqualTo:19:equals:then, Builtins::isNonNegative:13:equals:then, Builtins::not:1:equals:then, Core:bool:is:1:equals:then, Core:bool:lazyAnd:18:equals:then, Core:bool:lazyOr:18:equals:then, Core:bool:not:6:equals:then, Core:mutable:inScope:13:18:17:equals:then
$343 = { (responsible $344) ->
  $345 = $342
}
# Builtins::isLessThanOrEqualTo:19:case-1:matched, Builtins::isNonNegative:13:case-1:matched, Builtins::not:1:case-0:matched, Core:bool:lazyAnd:18:case-1:matched, Core:bool:not:6:case-0:matched, Core:function:is0:12, Core:function:is1:12, Core:function:is2:12, Core:function:is3:12, Core:function:is4:12, Core:function:is5:12, Core:list:isValidIndex:21, Core:list:isValidInsertIndex:21
$346 = { (responsible $347) ->
  $348 = $232
=======
$563 = ($426)
# Builtins::not:1:equals:then
$564 = { (responsible $565) ->
  $566 = $563
}
# Builtins::not:1:case-0:matched
$567 = { (responsible $568) ->
  $569 = $419
>>>>>>> cff0745c
}
# Builtins::not
$570 = { $571 (+ responsible $572) ->
  $573 = call $415 with $571 ($65 is responsible)
  $574 = call $392 with $433 $573 ($65 is responsible)
  # Builtins::not:1:equals:then
  $575 = { (responsible $576) ->
    $577 = call $409 with $571 ($65 is responsible)
    $578 = call $392 with $436 $577 ($65 is responsible)
    # Builtins::not:1:equals:then
    $579 = { (responsible $580) ->
      $581 = call $408 with $571 ($65 is responsible)
      $582 = call $392 with $419 $581 ($65 is responsible)
      # Builtins::not:1:equals:else
      $583 = { (responsible $584) ->
        $585 = call $414 with $419 ($65 is responsible)
        $586 = call $414 with $581 ($65 is responsible)
        $587 = call $407 with $571 ($65 is responsible)
        $588 = call $414 with $587 ($65 is responsible)
        $589 = call $410 with $458 $588 ($65 is responsible)
        $590 = call $410 with $589 $469 ($65 is responsible)
        $591 = ($428, $590)
      }
      $592 = call $394 with $582 $564 $583 ($65 is responsible)
    }
    # Builtins::not:1:equals:else
    $593 = { (responsible $594) ->
      $595 = call $414 with $436 ($65 is responsible)
      $596 = call $414 with $577 ($65 is responsible)
      $597 = call $410 with $454 $595 ($65 is responsible)
      $598 = call $410 with $597 $447 ($65 is responsible)
      $599 = call $410 with $598 $596 ($65 is responsible)
      $600 = call $410 with $599 $450 ($65 is responsible)
      $601 = ($428, $600)
    }
    $602 = call $394 with $578 $579 $593 ($65 is responsible)
  }
  # Builtins::not:1:equals:else
  $603 = { (responsible $604) ->
    $605 = call $414 with $433 ($65 is responsible)
    $606 = call $414 with $573 ($65 is responsible)
    $607 = call $410 with $456 $605 ($65 is responsible)
    $608 = call $410 with $607 $448 ($65 is responsible)
    $609 = call $410 with $608 $606 ($65 is responsible)
    $610 = call $410 with $609 $469 ($65 is responsible)
    $611 = ($428, $610)
  }
  $612 = call $394 with $574 $575 $603 ($65 is responsible)
  $613 = call $403 with $612 $439 ($65 is responsible)
  $614 = call $392 with $613 $426 ($65 is responsible)
  # Builtins::not:1:case-0:didNotMatch
  $615 = { (responsible $616) ->
    $617 = call $403 with $612 $440 ($65 is responsible)
    $618 = call $415 with $571 ($65 is responsible)
    $619 = call $392 with $433 $618 ($65 is responsible)
    # Builtins::not:1:equals:then
    $620 = { (responsible $621) ->
      $622 = call $409 with $571 ($65 is responsible)
      $623 = call $392 with $419 $622 ($65 is responsible)
      # Builtins::not:1:equals:then
      $624 = { (responsible $625) ->
        $626 = call $408 with $571 ($65 is responsible)
        $627 = call $392 with $419 $626 ($65 is responsible)
        # Builtins::not:1:equals:else
        $628 = { (responsible $629) ->
          $630 = call $414 with $419 ($65 is responsible)
          $631 = call $414 with $626 ($65 is responsible)
          $632 = call $407 with $571 ($65 is responsible)
          $633 = call $414 with $632 ($65 is responsible)
          $634 = call $410 with $458 $633 ($65 is responsible)
          $635 = call $410 with $634 $469 ($65 is responsible)
          $636 = ($428, $635)
        }
        $637 = call $394 with $627 $564 $628 ($65 is responsible)
      }
      # Builtins::not:1:equals:else
      $638 = { (responsible $639) ->
        $640 = call $414 with $419 ($65 is responsible)
        $641 = call $414 with $622 ($65 is responsible)
        $642 = call $410 with $454 $640 ($65 is responsible)
        $643 = call $410 with $642 $447 ($65 is responsible)
        $644 = call $410 with $643 $641 ($65 is responsible)
        $645 = call $410 with $644 $450 ($65 is responsible)
        $646 = ($428, $645)
      }
      $647 = call $394 with $623 $624 $638 ($65 is responsible)
    }
    # Builtins::not:1:equals:else
    $648 = { (responsible $649) ->
      $650 = call $414 with $433 ($65 is responsible)
      $651 = call $414 with $618 ($65 is responsible)
      $652 = call $410 with $456 $650 ($65 is responsible)
      $653 = call $410 with $652 $448 ($65 is responsible)
      $654 = call $410 with $653 $651 ($65 is responsible)
      $655 = call $410 with $654 $469 ($65 is responsible)
      $656 = ($428, $655)
    }
    $657 = call $394 with $619 $620 $648 ($65 is responsible)
    $658 = call $403 with $657 $439 ($65 is responsible)
    $659 = call $392 with $658 $426 ($65 is responsible)
    # Builtins::not:1:case-1:didNotMatch
    $660 = { (responsible $661) ->
      $662 = call $403 with $657 $440 ($65 is responsible)
      $663 = call $539 with $419 $471 $572 ($66 is responsible)
    }
    $664 = call $394 with $659 $533 $660 ($65 is responsible)
  }
  $665 = call $394 with $614 $567 $615 ($65 is responsible)
}
# Builtins::isNonNegative
$666 = { $667 (+ responsible $668) ->
  $669 = call $415 with $667 ($98 is responsible)
  $670 = call $392 with $669 $423 ($99 is responsible)
  $671 = call $539 with $670 $492 $668 ($64 is responsible)
  $672 = call $397 with $667 $439 ($62 is responsible)
  # Builtins::isNonNegative:13:equals:then
  $673 = { (responsible $674) ->
    $675 = call $409 with $672 ($63 is responsible)
    $676 = call $392 with $422 $675 ($63 is responsible)
    # Builtins::isNonNegative:13:equals:then
    $677 = { (responsible $678) ->
      $679 = call $408 with $672 ($63 is responsible)
      $680 = call $392 with $419 $679 ($63 is responsible)
      # Builtins::isNonNegative:13:equals:else
      $681 = { (responsible $682) ->
        $683 = call $414 with $419 ($63 is responsible)
        $684 = call $414 with $679 ($63 is responsible)
        $685 = call $407 with $672 ($63 is responsible)
        $686 = call $414 with $685 ($63 is responsible)
        $687 = call $410 with $458 $686 ($63 is responsible)
        $688 = call $410 with $687 $469 ($63 is responsible)
        $689 = ($428, $688)
      }
      $690 = call $394 with $680 $564 $681 ($63 is responsible)
    }
    # Builtins::isNonNegative:13:equals:else
    $691 = { (responsible $692) ->
      $693 = call $414 with $422 ($63 is responsible)
      $694 = call $414 with $675 ($63 is responsible)
      $695 = call $410 with $454 $693 ($63 is responsible)
      $696 = call $410 with $695 $447 ($63 is responsible)
      $697 = call $410 with $696 $694 ($63 is responsible)
      $698 = call $410 with $697 $450 ($63 is responsible)
      $699 = ($428, $698)
    }
    $700 = call $394 with $676 $677 $691 ($63 is responsible)
  }
  $701 = call $673 with no arguments ($63 is responsible)
  $702 = call $403 with $701 $439 ($63 is responsible)
  $703 = call $392 with $702 $426 ($63 is responsible)
  # Builtins::isNonNegative:13:isMatch:then
  $704 = { (responsible $705) ->
    $706 = $701
  }
  # Builtins::isNonNegative:13:isMatch:else
  $707 = { (responsible $708) ->
    # Builtins::isNonNegative:13:equals:then
    $709 = { (responsible $710) ->
      $711 = call $409 with $672 ($63 is responsible)
      $712 = call $392 with $417 $711 ($63 is responsible)
      # Builtins::isNonNegative:13:equals:then
      $713 = { (responsible $714) ->
        $715 = call $408 with $672 ($63 is responsible)
        $716 = call $392 with $419 $715 ($63 is responsible)
        # Builtins::isNonNegative:13:equals:else
        $717 = { (responsible $718) ->
          $719 = call $414 with $419 ($63 is responsible)
          $720 = call $414 with $715 ($63 is responsible)
          $721 = call $407 with $672 ($63 is responsible)
          $722 = call $414 with $721 ($63 is responsible)
          $723 = call $410 with $458 $722 ($63 is responsible)
          $724 = call $410 with $723 $469 ($63 is responsible)
          $725 = ($428, $724)
        }
        $726 = call $394 with $716 $564 $717 ($63 is responsible)
      }
      # Builtins::isNonNegative:13:equals:else
      $727 = { (responsible $728) ->
        $729 = call $414 with $417 ($63 is responsible)
        $730 = call $414 with $711 ($63 is responsible)
        $731 = call $410 with $454 $729 ($63 is responsible)
        $732 = call $410 with $731 $447 ($63 is responsible)
        $733 = call $410 with $732 $730 ($63 is responsible)
        $734 = call $410 with $733 $450 ($63 is responsible)
        $735 = ($428, $734)
      }
      $736 = call $394 with $712 $713 $727 ($63 is responsible)
    }
    $737 = call $709 with no arguments ($63 is responsible)
  }
  $738 = call $394 with $703 $704 $707 ($63 is responsible)
  $739 = call $403 with $738 $439 ($63 is responsible)
  $740 = call $392 with $739 $426 ($63 is responsible)
  # Builtins::isNonNegative:13:case-0:didNotMatch
  $741 = { (responsible $742) ->
    $743 = call $403 with $738 $440 ($63 is responsible)
    # Builtins::isNonNegative:13:equals:then
    $744 = { (responsible $745) ->
      $746 = call $409 with $672 ($63 is responsible)
      $747 = call $392 with $424 $746 ($63 is responsible)
      # Builtins::isNonNegative:13:equals:then
      $748 = { (responsible $749) ->
        $750 = call $408 with $672 ($63 is responsible)
        $751 = call $392 with $419 $750 ($63 is responsible)
        # Builtins::isNonNegative:13:equals:else
        $752 = { (responsible $753) ->
          $754 = call $414 with $419 ($63 is responsible)
          $755 = call $414 with $750 ($63 is responsible)
          $756 = call $407 with $672 ($63 is responsible)
          $757 = call $414 with $756 ($63 is responsible)
          $758 = call $410 with $458 $757 ($63 is responsible)
          $759 = call $410 with $758 $469 ($63 is responsible)
          $760 = ($428, $759)
        }
        $761 = call $394 with $751 $564 $752 ($63 is responsible)
      }
      # Builtins::isNonNegative:13:equals:else
      $762 = { (responsible $763) ->
        $764 = call $414 with $424 ($63 is responsible)
        $765 = call $414 with $746 ($63 is responsible)
        $766 = call $410 with $454 $764 ($63 is responsible)
        $767 = call $410 with $766 $447 ($63 is responsible)
        $768 = call $410 with $767 $765 ($63 is responsible)
        $769 = call $410 with $768 $450 ($63 is responsible)
        $770 = ($428, $769)
      }
      $771 = call $394 with $747 $748 $762 ($63 is responsible)
    }
    $772 = call $744 with no arguments ($63 is responsible)
    $773 = call $403 with $772 $439 ($63 is responsible)
    $774 = call $392 with $773 $426 ($63 is responsible)
    # Builtins::isNonNegative:13:case-1:didNotMatch
    $775 = { (responsible $776) ->
      $777 = call $403 with $772 $440 ($63 is responsible)
      $778 = panicking because $459 ($63 is at fault)
    }
    $779 = call $394 with $774 $567 $775 ($63 is responsible)
  }
  $780 = call $394 with $740 $533 $741 ($63 is responsible)
}
# Builtins::isLessThanOrEqualTo
$781 = { $782 $783 (+ responsible $784) ->
  $785 = call $415 with $782 ($98 is responsible)
  $786 = call $392 with $785 $423 ($99 is responsible)
  $787 = call $539 with $786 $472 $784 ($61 is responsible)
  $788 = call $415 with $783 ($98 is responsible)
  $789 = call $392 with $788 $423 ($99 is responsible)
  $790 = call $539 with $789 $474 $784 ($58 is responsible)
  $791 = call $397 with $782 $783 ($59 is responsible)
  # Builtins::isLessThanOrEqualTo:19:equals:then
  $792 = { (responsible $793) ->
    $794 = call $409 with $791 ($60 is responsible)
    $795 = call $392 with $424 $794 ($60 is responsible)
    # Builtins::isLessThanOrEqualTo:19:equals:then
    $796 = { (responsible $797) ->
      $798 = call $408 with $791 ($60 is responsible)
      $799 = call $392 with $419 $798 ($60 is responsible)
      # Builtins::isLessThanOrEqualTo:19:equals:else
      $800 = { (responsible $801) ->
        $802 = call $414 with $419 ($60 is responsible)
        $803 = call $414 with $798 ($60 is responsible)
        $804 = call $407 with $791 ($60 is responsible)
        $805 = call $414 with $804 ($60 is responsible)
        $806 = call $410 with $458 $805 ($60 is responsible)
        $807 = call $410 with $806 $469 ($60 is responsible)
        $808 = ($428, $807)
      }
      $809 = call $394 with $799 $564 $800 ($60 is responsible)
    }
    # Builtins::isLessThanOrEqualTo:19:equals:else
    $810 = { (responsible $811) ->
      $812 = call $414 with $424 ($60 is responsible)
      $813 = call $414 with $794 ($60 is responsible)
      $814 = call $410 with $454 $812 ($60 is responsible)
      $815 = call $410 with $814 $447 ($60 is responsible)
      $816 = call $410 with $815 $813 ($60 is responsible)
      $817 = call $410 with $816 $450 ($60 is responsible)
      $818 = ($428, $817)
    }
    $819 = call $394 with $795 $796 $810 ($60 is responsible)
  }
  $820 = call $792 with no arguments ($60 is responsible)
  $821 = call $403 with $820 $439 ($60 is responsible)
  $822 = call $392 with $821 $426 ($60 is responsible)
  # Builtins::isLessThanOrEqualTo:19:isMatch:then
  $823 = { (responsible $824) ->
    $825 = $820
  }
  # Builtins::isLessThanOrEqualTo:19:isMatch:else
  $826 = { (responsible $827) ->
    # Builtins::isLessThanOrEqualTo:19:equals:then
    $828 = { (responsible $829) ->
      $830 = call $409 with $791 ($60 is responsible)
      $831 = call $392 with $417 $830 ($60 is responsible)
      # Builtins::isLessThanOrEqualTo:19:equals:then
      $832 = { (responsible $833) ->
        $834 = call $408 with $791 ($60 is responsible)
        $835 = call $392 with $419 $834 ($60 is responsible)
        # Builtins::isLessThanOrEqualTo:19:equals:else
        $836 = { (responsible $837) ->
          $838 = call $414 with $419 ($60 is responsible)
          $839 = call $414 with $834 ($60 is responsible)
          $840 = call $407 with $791 ($60 is responsible)
          $841 = call $414 with $840 ($60 is responsible)
          $842 = call $410 with $458 $841 ($60 is responsible)
          $843 = call $410 with $842 $469 ($60 is responsible)
          $844 = ($428, $843)
        }
        $845 = call $394 with $835 $564 $836 ($60 is responsible)
      }
      # Builtins::isLessThanOrEqualTo:19:equals:else
      $846 = { (responsible $847) ->
        $848 = call $414 with $417 ($60 is responsible)
        $849 = call $414 with $830 ($60 is responsible)
        $850 = call $410 with $454 $848 ($60 is responsible)
        $851 = call $410 with $850 $447 ($60 is responsible)
        $852 = call $410 with $851 $849 ($60 is responsible)
        $853 = call $410 with $852 $450 ($60 is responsible)
        $854 = ($428, $853)
      }
      $855 = call $394 with $831 $832 $846 ($60 is responsible)
    }
    $856 = call $828 with no arguments ($60 is responsible)
  }
  $857 = call $394 with $822 $823 $826 ($60 is responsible)
  $858 = call $403 with $857 $439 ($60 is responsible)
  $859 = call $392 with $858 $426 ($60 is responsible)
  # Builtins::isLessThanOrEqualTo:19:case-0:didNotMatch
  $860 = { (responsible $861) ->
    $862 = call $403 with $857 $440 ($60 is responsible)
    # Builtins::isLessThanOrEqualTo:19:equals:then
    $863 = { (responsible $864) ->
      $865 = call $409 with $791 ($60 is responsible)
      $866 = call $392 with $422 $865 ($60 is responsible)
      # Builtins::isLessThanOrEqualTo:19:equals:then
      $867 = { (responsible $868) ->
        $869 = call $408 with $791 ($60 is responsible)
        $870 = call $392 with $419 $869 ($60 is responsible)
        # Builtins::isLessThanOrEqualTo:19:equals:else
        $871 = { (responsible $872) ->
          $873 = call $414 with $419 ($60 is responsible)
          $874 = call $414 with $869 ($60 is responsible)
          $875 = call $407 with $791 ($60 is responsible)
          $876 = call $414 with $875 ($60 is responsible)
          $877 = call $410 with $458 $876 ($60 is responsible)
          $878 = call $410 with $877 $469 ($60 is responsible)
          $879 = ($428, $878)
        }
        $880 = call $394 with $870 $564 $871 ($60 is responsible)
      }
      # Builtins::isLessThanOrEqualTo:19:equals:else
      $881 = { (responsible $882) ->
        $883 = call $414 with $422 ($60 is responsible)
        $884 = call $414 with $865 ($60 is responsible)
        $885 = call $410 with $454 $883 ($60 is responsible)
        $886 = call $410 with $885 $447 ($60 is responsible)
        $887 = call $410 with $886 $884 ($60 is responsible)
        $888 = call $410 with $887 $450 ($60 is responsible)
        $889 = ($428, $888)
      }
      $890 = call $394 with $866 $867 $881 ($60 is responsible)
    }
    $891 = call $863 with no arguments ($60 is responsible)
    $892 = call $403 with $891 $439 ($60 is responsible)
    $893 = call $392 with $892 $426 ($60 is responsible)
    # Builtins::isLessThanOrEqualTo:19:case-1:didNotMatch
    $894 = { (responsible $895) ->
      $896 = call $403 with $891 $440 ($60 is responsible)
      $897 = panicking because $459 ($60 is at fault)
    }
    $898 = call $394 with $893 $567 $894 ($60 is responsible)
  }
  $899 = call $394 with $859 $533 $860 ($60 is responsible)
}
# Builtins::ifElse
$900 = { $901 $902 $903 (+ responsible $904) ->
  $905 = call $415 with $901 ($12 is responsible)
  $906 = call $392 with $433 $905 ($12 is responsible)
  # Builtins::ifElse:1:equals:then
  $907 = { (responsible $908) ->
    $909 = call $409 with $901 ($12 is responsible)
    $910 = call $392 with $436 $909 ($12 is responsible)
    # Builtins::ifElse:1:equals:then
    $911 = { (responsible $912) ->
      $913 = call $408 with $901 ($12 is responsible)
      $914 = call $392 with $419 $913 ($12 is responsible)
      # Builtins::ifElse:1:equals:else
      $915 = { (responsible $916) ->
        $917 = call $414 with $419 ($12 is responsible)
        $918 = call $414 with $913 ($12 is responsible)
        $919 = call $407 with $901 ($12 is responsible)
        $920 = call $414 with $919 ($12 is responsible)
        $921 = call $410 with $458 $920 ($12 is responsible)
        $922 = call $410 with $921 $469 ($12 is responsible)
        $923 = ($428, $922)
      }
      $924 = call $394 with $914 $564 $915 ($12 is responsible)
    }
    # Builtins::ifElse:1:equals:else
    $925 = { (responsible $926) ->
      $927 = call $414 with $436 ($12 is responsible)
      $928 = call $414 with $909 ($12 is responsible)
      $929 = call $410 with $454 $927 ($12 is responsible)
      $930 = call $410 with $929 $447 ($12 is responsible)
      $931 = call $410 with $930 $928 ($12 is responsible)
      $932 = call $410 with $931 $450 ($12 is responsible)
      $933 = ($428, $932)
    }
    $934 = call $394 with $910 $911 $925 ($12 is responsible)
  }
  # Builtins::ifElse:1:equals:else
  $935 = { (responsible $936) ->
    $937 = call $414 with $433 ($12 is responsible)
    $938 = call $414 with $905 ($12 is responsible)
    $939 = call $410 with $456 $937 ($12 is responsible)
    $940 = call $410 with $939 $448 ($12 is responsible)
    $941 = call $410 with $940 $938 ($12 is responsible)
    $942 = call $410 with $941 $469 ($12 is responsible)
    $943 = ($428, $942)
  }
  $944 = call $394 with $906 $907 $935 ($12 is responsible)
  $945 = call $403 with $944 $439 ($12 is responsible)
  $946 = call $392 with $945 $426 ($12 is responsible)
  # Builtins::ifElse:1:isMatch:then
  $947 = { (responsible $948) ->
    $949 = $944
  }
  # Builtins::ifElse:1:isMatch:else
  $950 = { (responsible $951) ->
    $952 = call $415 with $901 ($12 is responsible)
    $953 = call $392 with $433 $952 ($12 is responsible)
    # Builtins::ifElse:1:equals:then
    $954 = { (responsible $955) ->
      $956 = call $409 with $901 ($12 is responsible)
      $957 = call $392 with $419 $956 ($12 is responsible)
      # Builtins::ifElse:1:equals:then
      $958 = { (responsible $959) ->
        $960 = call $408 with $901 ($12 is responsible)
        $961 = call $392 with $419 $960 ($12 is responsible)
        # Builtins::ifElse:1:equals:else
        $962 = { (responsible $963) ->
          $964 = call $414 with $419 ($12 is responsible)
          $965 = call $414 with $960 ($12 is responsible)
          $966 = call $407 with $901 ($12 is responsible)
          $967 = call $414 with $966 ($12 is responsible)
          $968 = call $410 with $458 $967 ($12 is responsible)
          $969 = call $410 with $968 $469 ($12 is responsible)
          $970 = ($428, $969)
        }
        $971 = call $394 with $961 $564 $962 ($12 is responsible)
      }
      # Builtins::ifElse:1:equals:else
      $972 = { (responsible $973) ->
        $974 = call $414 with $419 ($12 is responsible)
        $975 = call $414 with $956 ($12 is responsible)
        $976 = call $410 with $454 $974 ($12 is responsible)
        $977 = call $410 with $976 $447 ($12 is responsible)
        $978 = call $410 with $977 $975 ($12 is responsible)
        $979 = call $410 with $978 $450 ($12 is responsible)
        $980 = ($428, $979)
      }
      $981 = call $394 with $957 $958 $972 ($12 is responsible)
    }
    # Builtins::ifElse:1:equals:else
    $982 = { (responsible $983) ->
      $984 = call $414 with $433 ($12 is responsible)
      $985 = call $414 with $952 ($12 is responsible)
      $986 = call $410 with $456 $984 ($12 is responsible)
      $987 = call $410 with $986 $448 ($12 is responsible)
      $988 = call $410 with $987 $985 ($12 is responsible)
      $989 = call $410 with $988 $469 ($12 is responsible)
      $990 = ($428, $989)
    }
    $991 = call $394 with $953 $954 $982 ($12 is responsible)
  }
  $992 = call $394 with $946 $947 $950 ($12 is responsible)
  $993 = call $403 with $992 $439 ($12 is responsible)
  $994 = call $392 with $993 $426 ($12 is responsible)
  # Builtins::ifElse:1:case-0:didNotMatch
  $995 = { (responsible $996) ->
    $997 = call $403 with $992 $440 ($12 is responsible)
    $998 = $419
  }
  $999 = call $394 with $994 $533 $995 ($12 is responsible)
  $1000 = call $539 with $999 $477 $904 ($20 is responsible)
  $1001 = call $415 with $902 ($98 is responsible)
  $1002 = call $392 with $1001 $421 ($99 is responsible)
  $1003 = call $539 with $1002 $530 $904 ($13 is responsible)
  $1004 = call $415 with $902 ($98 is responsible)
  $1005 = call $392 with $1004 $421 ($99 is responsible)
  $1006 = call $539 with $1005 $489 $14 ($11 is responsible)
  $1007 = call $393 with $902 ($10 is responsible)
  $1008 = call $392 with $1007 $439 ($1 is responsible)
  $1009 = call $539 with $1008 $529 $904 ($15 is responsible)
  $1010 = call $415 with $903 ($98 is responsible)
  $1011 = call $392 with $1010 $421 ($99 is responsible)
  $1012 = call $539 with $1011 $481 $904 ($16 is responsible)
  $1013 = call $415 with $903 ($98 is responsible)
  $1014 = call $392 with $1013 $421 ($99 is responsible)
  $1015 = call $539 with $1014 $489 $17 ($11 is responsible)
  $1016 = call $393 with $903 ($10 is responsible)
  $1017 = call $392 with $1016 $439 ($1 is responsible)
  $1018 = call $539 with $1017 $480 $904 ($18 is responsible)
  $1019 = call $394 with $901 $902 $903 ($19 is responsible)
}
# Builtins::intDivideTruncating
$1020 = { $1021 $1022 (+ responsible $1023) ->
  $1024 = call $415 with $1021 ($98 is responsible)
  $1025 = call $392 with $1024 $423 ($99 is responsible)
  $1026 = call $539 with $1025 $478 $1023 ($33 is responsible)
  $1027 = call $415 with $1022 ($98 is responsible)
  $1028 = call $392 with $1027 $423 ($99 is responsible)
  $1029 = call $539 with $1028 $479 $1023 ($29 is responsible)
  $1030 = call $392 with $1022 $439 ($1 is responsible)
  $1031 = call $570 with $1030 ($30 is responsible)
  $1032 = call $539 with $1031 $467 $1023 ($31 is responsible)
  $1033 = call $398 with $1021 $1022 ($32 is responsible)
}
# Builtins::intRemainder
$1034 = { $1035 $1036 (+ responsible $1037) ->
  $1038 = call $415 with $1035 ($98 is responsible)
  $1039 = call $392 with $1038 $423 ($99 is responsible)
  $1040 = call $539 with $1039 $478 $1037 ($41 is responsible)
  $1041 = call $415 with $1036 ($98 is responsible)
  $1042 = call $392 with $1041 $423 ($99 is responsible)
  $1043 = call $539 with $1042 $479 $1037 ($37 is responsible)
  $1044 = call $392 with $1036 $439 ($1 is responsible)
  $1045 = call $570 with $1044 ($38 is responsible)
  $1046 = call $539 with $1045 $467 $1037 ($39 is responsible)
  $1047 = call $400 with $1035 $1036 ($40 is responsible)
}
# Builtins::intShiftRight
$1048 = { $1049 $1050 (+ responsible $1051) ->
  $1052 = call $415 with $1049 ($98 is responsible)
  $1053 = call $392 with $1052 $423 ($99 is responsible)
  $1054 = call $539 with $1053 $532 $1051 ($54 is responsible)
  $1055 = call $415 with $1050 ($98 is responsible)
  $1056 = call $392 with $1055 $423 ($99 is responsible)
  $1057 = call $539 with $1056 $473 $1051 ($42 is responsible)
  $1058 = call $666 with $1050 ($43 is responsible)
  $1059 = call $415 with $1050 ($44 is responsible)
  $1060 = call $392 with $1059 $435 ($45 is responsible)
  # Builtins::intShiftRight:25
  $1061 = { (responsible $1062) ->
    $1063 = $1050
  }
  # Builtins::intShiftRight:26
  $1064 = { (responsible $1065) ->
    $1066 = call $414 with $1050 ($46 is responsible)
  }
  $1067 = call $394 with $1060 $1061 $1064 ($47 is responsible)
  $1068 = call $410 with $466 $1067 ($48 is responsible)
  $1069 = call $410 with $1068 $451 ($49 is responsible)
  $1070 = call $539 with $1058 $1069 $1051 ($50 is responsible)
  $1071 = call $415 with $1050 ($98 is responsible)
  $1072 = call $392 with $1071 $423 ($99 is responsible)
  $1073 = call $539 with $1072 $532 $51 ($4 is responsible)
  $1074 = call $666 with $1050 ($5 is responsible)
  $1075 = call $539 with $1074 $531 $51 ($2 is responsible)
  $1076 = call $781 with $1050 $445 ($3 is responsible)
  $1077 = call $539 with $1076 $460 $1051 ($52 is responsible)
  $1078 = call $401 with $1049 $1050 ($53 is responsible)
}
# Builtins::textGetRange
$1079 = { $1080 $1081 $1082 (+ responsible $1083) ->
  $1084 = call $415 with $1080 ($98 is responsible)
  $1085 = call $392 with $1084 $435 ($99 is responsible)
  $1086 = call $539 with $1085 $528 $1083 ($88 is responsible)
  $1087 = call $415 with $1081 ($98 is responsible)
  $1088 = call $392 with $1087 $423 ($99 is responsible)
  $1089 = call $539 with $1088 $522 $1083 ($76 is responsible)
  $1090 = call $666 with $1081 ($77 is responsible)
  $1091 = call $539 with $1090 $521 $1083 ($78 is responsible)
  $1092 = call $412 with $1080 ($79 is responsible)
  $1093 = call $781 with $1081 $1092 ($80 is responsible)
  $1094 = call $539 with $1093 $519 $1083 ($81 is responsible)
  $1095 = call $415 with $1082 ($98 is responsible)
  $1096 = call $392 with $1095 $423 ($99 is responsible)
  $1097 = call $539 with $1096 $484 $1083 ($82 is responsible)
  $1098 = call $666 with $1082 ($83 is responsible)
  $1099 = call $539 with $1098 $483 $1083 ($84 is responsible)
  $1100 = call $412 with $1080 ($85 is responsible)
  $1101 = call $781 with $1082 $1100 ($86 is responsible)
  $1102 = call $539 with $1101 $482 $1083 ($87 is responsible)
  $1103 = call $781 with $1081 $1082 ($89 is responsible)
  $1104 = call $539 with $1103 $520 $1083 ($90 is responsible)
  $1105 = call $411 with $1080 $1081 $1082 ($91 is responsible)
}
# Core:function:is0
$1106 = { $1107 (+ responsible $1108) ->
  $1109 = call $415 with $1107 ($100 is responsible)
  $1110 = call $392 with $1109 $421 ($1 is responsible)
  # Core:function:is0:11
  $1111 = { (responsible $1112) ->
    $1113 = call $415 with $1107 ($98 is responsible)
    $1114 = call $392 with $1113 $421 ($99 is responsible)
    $1115 = call $539 with $1114 $489 $304 ($11 is responsible)
    $1116 = call $393 with $1107 ($10 is responsible)
    $1117 = call $392 with $1116 $439 ($1 is responsible)
  }
  $1118 = call $900 with $1110 $1111 $567 ($305 is responsible)
}
# Core:function:run
$1119 = { $1120 (+ responsible $1121) ->
  $1122 = call $1106 with $1120 ($309 is responsible)
  $1123 = call $539 with $1122 $512 $1121 ($310 is responsible)
  $1124 = call $415 with $1120 ($98 is responsible)
  $1125 = call $392 with $1124 $421 ($99 is responsible)
  $1126 = call $539 with $1125 $489 $308 ($9 is responsible)
  $1127 = call $393 with $1120 ($6 is responsible)
  $1128 = call $392 with $1127 $439 ($1 is responsible)
  $1129 = call $539 with $1128 $490 $308 ($7 is responsible)
  $1130 = call $1120 with no arguments ($8 is responsible)
}
# Core:bool:is
$1131 = { $1132 (+ responsible $1133) ->
  $1134 = call $415 with $1132 ($107 is responsible)
  $1135 = call $392 with $433 $1134 ($107 is responsible)
  # Core:bool:is:1:equals:then
  $1136 = { (responsible $1137) ->
    $1138 = call $409 with $1132 ($107 is responsible)
    $1139 = call $392 with $436 $1138 ($107 is responsible)
    # Core:bool:is:1:equals:then
    $1140 = { (responsible $1141) ->
      $1142 = call $408 with $1132 ($107 is responsible)
      $1143 = call $392 with $419 $1142 ($107 is responsible)
      # Core:bool:is:1:equals:else
      $1144 = { (responsible $1145) ->
        $1146 = call $414 with $419 ($107 is responsible)
        $1147 = call $414 with $1142 ($107 is responsible)
        $1148 = call $407 with $1132 ($107 is responsible)
        $1149 = call $414 with $1148 ($107 is responsible)
        $1150 = call $410 with $458 $1149 ($107 is responsible)
        $1151 = call $410 with $1150 $469 ($107 is responsible)
        $1152 = ($428, $1151)
      }
      $1153 = call $394 with $1143 $564 $1144 ($107 is responsible)
    }
    # Core:bool:is:1:equals:else
    $1154 = { (responsible $1155) ->
      $1156 = call $414 with $436 ($107 is responsible)
      $1157 = call $414 with $1138 ($107 is responsible)
      $1158 = call $410 with $454 $1156 ($107 is responsible)
      $1159 = call $410 with $1158 $447 ($107 is responsible)
      $1160 = call $410 with $1159 $1157 ($107 is responsible)
      $1161 = call $410 with $1160 $450 ($107 is responsible)
      $1162 = ($428, $1161)
    }
    $1163 = call $394 with $1139 $1140 $1154 ($107 is responsible)
  }
  # Core:bool:is:1:equals:else
  $1164 = { (responsible $1165) ->
    $1166 = call $414 with $433 ($107 is responsible)
    $1167 = call $414 with $1134 ($107 is responsible)
    $1168 = call $410 with $456 $1166 ($107 is responsible)
    $1169 = call $410 with $1168 $448 ($107 is responsible)
    $1170 = call $410 with $1169 $1167 ($107 is responsible)
    $1171 = call $410 with $1170 $469 ($107 is responsible)
    $1172 = ($428, $1171)
  }
  $1173 = call $394 with $1135 $1136 $1164 ($107 is responsible)
  $1174 = call $403 with $1173 $439 ($107 is responsible)
  $1175 = call $392 with $1174 $426 ($107 is responsible)
  # Core:bool:is:1:isMatch:then
  $1176 = { (responsible $1177) ->
    $1178 = $1173
  }
  # Core:bool:is:1:isMatch:else
  $1179 = { (responsible $1180) ->
    $1181 = call $415 with $1132 ($107 is responsible)
    $1182 = call $392 with $433 $1181 ($107 is responsible)
    # Core:bool:is:1:equals:then
    $1183 = { (responsible $1184) ->
      $1185 = call $409 with $1132 ($107 is responsible)
      $1186 = call $392 with $419 $1185 ($107 is responsible)
      # Core:bool:is:1:equals:then
      $1187 = { (responsible $1188) ->
        $1189 = call $408 with $1132 ($107 is responsible)
        $1190 = call $392 with $419 $1189 ($107 is responsible)
        # Core:bool:is:1:equals:else
        $1191 = { (responsible $1192) ->
          $1193 = call $414 with $419 ($107 is responsible)
          $1194 = call $414 with $1189 ($107 is responsible)
          $1195 = call $407 with $1132 ($107 is responsible)
          $1196 = call $414 with $1195 ($107 is responsible)
          $1197 = call $410 with $458 $1196 ($107 is responsible)
          $1198 = call $410 with $1197 $469 ($107 is responsible)
          $1199 = ($428, $1198)
        }
        $1200 = call $394 with $1190 $564 $1191 ($107 is responsible)
      }
      # Core:bool:is:1:equals:else
      $1201 = { (responsible $1202) ->
        $1203 = call $414 with $419 ($107 is responsible)
        $1204 = call $414 with $1185 ($107 is responsible)
        $1205 = call $410 with $454 $1203 ($107 is responsible)
        $1206 = call $410 with $1205 $447 ($107 is responsible)
        $1207 = call $410 with $1206 $1204 ($107 is responsible)
        $1208 = call $410 with $1207 $450 ($107 is responsible)
        $1209 = ($428, $1208)
      }
      $1210 = call $394 with $1186 $1187 $1201 ($107 is responsible)
    }
    # Core:bool:is:1:equals:else
    $1211 = { (responsible $1212) ->
      $1213 = call $414 with $433 ($107 is responsible)
      $1214 = call $414 with $1181 ($107 is responsible)
      $1215 = call $410 with $456 $1213 ($107 is responsible)
      $1216 = call $410 with $1215 $448 ($107 is responsible)
      $1217 = call $410 with $1216 $1214 ($107 is responsible)
      $1218 = call $410 with $1217 $469 ($107 is responsible)
      $1219 = ($428, $1218)
    }
    $1220 = call $394 with $1182 $1183 $1211 ($107 is responsible)
  }
  $1221 = call $394 with $1175 $1176 $1179 ($107 is responsible)
  $1222 = call $403 with $1221 $439 ($107 is responsible)
  $1223 = call $392 with $1222 $426 ($107 is responsible)
  # Core:bool:is:1:case-0:didNotMatch
  $1224 = { (responsible $1225) ->
    $1226 = call $403 with $1221 $440 ($107 is responsible)
    $1227 = $419
  }
  $1228 = call $394 with $1223 $533 $1224 ($107 is responsible)
}
# Core:bool:not
$1229 = { $1230 (+ responsible $1231) ->
  $1232 = call $1131 with $1230 ($124 is responsible)
  $1233 = call $539 with $1232 $511 $1231 ($125 is responsible)
  $1234 = call $415 with $1230 ($126 is responsible)
  $1235 = call $392 with $433 $1234 ($126 is responsible)
  # Core:bool:not:6:equals:then
  $1236 = { (responsible $1237) ->
    $1238 = call $409 with $1230 ($126 is responsible)
    $1239 = call $392 with $436 $1238 ($126 is responsible)
    # Core:bool:not:6:equals:then
    $1240 = { (responsible $1241) ->
      $1242 = call $408 with $1230 ($126 is responsible)
      $1243 = call $392 with $419 $1242 ($126 is responsible)
      # Core:bool:not:6:equals:else
      $1244 = { (responsible $1245) ->
        $1246 = call $414 with $419 ($126 is responsible)
        $1247 = call $414 with $1242 ($126 is responsible)
        $1248 = call $407 with $1230 ($126 is responsible)
        $1249 = call $414 with $1248 ($126 is responsible)
        $1250 = call $410 with $458 $1249 ($126 is responsible)
        $1251 = call $410 with $1250 $469 ($126 is responsible)
        $1252 = ($428, $1251)
      }
      $1253 = call $394 with $1243 $564 $1244 ($126 is responsible)
    }
    # Core:bool:not:6:equals:else
    $1254 = { (responsible $1255) ->
      $1256 = call $414 with $436 ($126 is responsible)
      $1257 = call $414 with $1238 ($126 is responsible)
      $1258 = call $410 with $454 $1256 ($126 is responsible)
      $1259 = call $410 with $1258 $447 ($126 is responsible)
      $1260 = call $410 with $1259 $1257 ($126 is responsible)
      $1261 = call $410 with $1260 $450 ($126 is responsible)
      $1262 = ($428, $1261)
    }
    $1263 = call $394 with $1239 $1240 $1254 ($126 is responsible)
  }
  # Core:bool:not:6:equals:else
  $1264 = { (responsible $1265) ->
    $1266 = call $414 with $433 ($126 is responsible)
    $1267 = call $414 with $1234 ($126 is responsible)
    $1268 = call $410 with $456 $1266 ($126 is responsible)
    $1269 = call $410 with $1268 $448 ($126 is responsible)
    $1270 = call $410 with $1269 $1267 ($126 is responsible)
    $1271 = call $410 with $1270 $469 ($126 is responsible)
    $1272 = ($428, $1271)
  }
  $1273 = call $394 with $1235 $1236 $1264 ($126 is responsible)
  $1274 = call $403 with $1273 $439 ($126 is responsible)
  $1275 = call $392 with $1274 $426 ($126 is responsible)
  # Core:bool:not:6:case-0:didNotMatch
  $1276 = { (responsible $1277) ->
    $1278 = call $403 with $1273 $440 ($126 is responsible)
    $1279 = call $415 with $1230 ($126 is responsible)
    $1280 = call $392 with $433 $1279 ($126 is responsible)
    # Core:bool:not:6:equals:then
    $1281 = { (responsible $1282) ->
      $1283 = call $409 with $1230 ($126 is responsible)
      $1284 = call $392 with $419 $1283 ($126 is responsible)
      # Core:bool:not:6:equals:then
      $1285 = { (responsible $1286) ->
        $1287 = call $408 with $1230 ($126 is responsible)
        $1288 = call $392 with $419 $1287 ($126 is responsible)
        # Core:bool:not:6:equals:else
        $1289 = { (responsible $1290) ->
          $1291 = call $414 with $419 ($126 is responsible)
          $1292 = call $414 with $1287 ($126 is responsible)
          $1293 = call $407 with $1230 ($126 is responsible)
          $1294 = call $414 with $1293 ($126 is responsible)
          $1295 = call $410 with $458 $1294 ($126 is responsible)
          $1296 = call $410 with $1295 $469 ($126 is responsible)
          $1297 = ($428, $1296)
        }
        $1298 = call $394 with $1288 $564 $1289 ($126 is responsible)
      }
      # Core:bool:not:6:equals:else
      $1299 = { (responsible $1300) ->
        $1301 = call $414 with $419 ($126 is responsible)
        $1302 = call $414 with $1283 ($126 is responsible)
        $1303 = call $410 with $454 $1301 ($126 is responsible)
        $1304 = call $410 with $1303 $447 ($126 is responsible)
        $1305 = call $410 with $1304 $1302 ($126 is responsible)
        $1306 = call $410 with $1305 $450 ($126 is responsible)
        $1307 = ($428, $1306)
      }
      $1308 = call $394 with $1284 $1285 $1299 ($126 is responsible)
    }
    # Core:bool:not:6:equals:else
    $1309 = { (responsible $1310) ->
      $1311 = call $414 with $433 ($126 is responsible)
      $1312 = call $414 with $1279 ($126 is responsible)
      $1313 = call $410 with $456 $1311 ($126 is responsible)
      $1314 = call $410 with $1313 $448 ($126 is responsible)
      $1315 = call $410 with $1314 $1312 ($126 is responsible)
      $1316 = call $410 with $1315 $469 ($126 is responsible)
      $1317 = ($428, $1316)
    }
    $1318 = call $394 with $1280 $1281 $1309 ($126 is responsible)
    $1319 = call $403 with $1318 $439 ($126 is responsible)
    $1320 = call $392 with $1319 $426 ($126 is responsible)
    # Core:bool:not:6:case-1:didNotMatch
    $1321 = { (responsible $1322) ->
      $1323 = call $403 with $1318 $440 ($126 is responsible)
      $1324 = panicking because $459 ($126 is at fault)
    }
    $1325 = call $394 with $1320 $533 $1321 ($126 is responsible)
  }
  $1326 = call $394 with $1275 $567 $1276 ($126 is responsible)
}
# Core:bool:lazyAnd
$1327 = { $1328 $1329 (+ responsible $1330) ->
  $1331 = call $1131 with $1328 ($114 is responsible)
  $1332 = call $539 with $1331 $496 $1330 ($115 is responsible)
  $1333 = call $1106 with $1329 ($108 is responsible)
  $1334 = call $539 with $1333 $491 $1330 ($109 is responsible)
  $1335 = call $415 with $1328 ($110 is responsible)
  $1336 = call $392 with $433 $1335 ($110 is responsible)
  # Core:bool:lazyAnd:18:equals:then
  $1337 = { (responsible $1338) ->
    $1339 = call $409 with $1328 ($110 is responsible)
    $1340 = call $392 with $436 $1339 ($110 is responsible)
    # Core:bool:lazyAnd:18:equals:then
    $1341 = { (responsible $1342) ->
      $1343 = call $408 with $1328 ($110 is responsible)
      $1344 = call $392 with $419 $1343 ($110 is responsible)
      # Core:bool:lazyAnd:18:equals:else
      $1345 = { (responsible $1346) ->
        $1347 = call $414 with $419 ($110 is responsible)
        $1348 = call $414 with $1343 ($110 is responsible)
        $1349 = call $407 with $1328 ($110 is responsible)
        $1350 = call $414 with $1349 ($110 is responsible)
        $1351 = call $410 with $458 $1350 ($110 is responsible)
        $1352 = call $410 with $1351 $469 ($110 is responsible)
        $1353 = ($428, $1352)
      }
      $1354 = call $394 with $1344 $564 $1345 ($110 is responsible)
    }
    # Core:bool:lazyAnd:18:equals:else
    $1355 = { (responsible $1356) ->
      $1357 = call $414 with $436 ($110 is responsible)
      $1358 = call $414 with $1339 ($110 is responsible)
      $1359 = call $410 with $454 $1357 ($110 is responsible)
      $1360 = call $410 with $1359 $447 ($110 is responsible)
      $1361 = call $410 with $1360 $1358 ($110 is responsible)
      $1362 = call $410 with $1361 $450 ($110 is responsible)
      $1363 = ($428, $1362)
    }
    $1364 = call $394 with $1340 $1341 $1355 ($110 is responsible)
  }
  # Core:bool:lazyAnd:18:equals:else
  $1365 = { (responsible $1366) ->
    $1367 = call $414 with $433 ($110 is responsible)
    $1368 = call $414 with $1335 ($110 is responsible)
    $1369 = call $410 with $456 $1367 ($110 is responsible)
    $1370 = call $410 with $1369 $448 ($110 is responsible)
    $1371 = call $410 with $1370 $1368 ($110 is responsible)
    $1372 = call $410 with $1371 $469 ($110 is responsible)
    $1373 = ($428, $1372)
  }
  $1374 = call $394 with $1336 $1337 $1365 ($110 is responsible)
  $1375 = call $403 with $1374 $439 ($110 is responsible)
  $1376 = call $392 with $1375 $426 ($110 is responsible)
  # Core:bool:lazyAnd:18:case-0:matched
  $1377 = { (responsible $1378) ->
    $1379 = call $1119 with $1329 ($113 is responsible)
    $1380 = $1379
    $1381 = call $1131 with $1379 ($111 is responsible)
    $1382 = call $539 with $1381 $475 $1330 ($112 is responsible)
    $1383 = $1380
  }
  # Core:bool:lazyAnd:18:case-0:didNotMatch
  $1384 = { (responsible $1385) ->
    $1386 = call $403 with $1374 $440 ($110 is responsible)
    $1387 = call $415 with $1328 ($110 is responsible)
    $1388 = call $392 with $433 $1387 ($110 is responsible)
    # Core:bool:lazyAnd:18:equals:then
    $1389 = { (responsible $1390) ->
      $1391 = call $409 with $1328 ($110 is responsible)
      $1392 = call $392 with $419 $1391 ($110 is responsible)
      # Core:bool:lazyAnd:18:equals:then
      $1393 = { (responsible $1394) ->
        $1395 = call $408 with $1328 ($110 is responsible)
        $1396 = call $392 with $419 $1395 ($110 is responsible)
        # Core:bool:lazyAnd:18:equals:else
        $1397 = { (responsible $1398) ->
          $1399 = call $414 with $419 ($110 is responsible)
          $1400 = call $414 with $1395 ($110 is responsible)
          $1401 = call $407 with $1328 ($110 is responsible)
          $1402 = call $414 with $1401 ($110 is responsible)
          $1403 = call $410 with $458 $1402 ($110 is responsible)
          $1404 = call $410 with $1403 $469 ($110 is responsible)
          $1405 = ($428, $1404)
        }
        $1406 = call $394 with $1396 $564 $1397 ($110 is responsible)
      }
      # Core:bool:lazyAnd:18:equals:else
      $1407 = { (responsible $1408) ->
        $1409 = call $414 with $419 ($110 is responsible)
        $1410 = call $414 with $1391 ($110 is responsible)
        $1411 = call $410 with $454 $1409 ($110 is responsible)
        $1412 = call $410 with $1411 $447 ($110 is responsible)
        $1413 = call $410 with $1412 $1410 ($110 is responsible)
        $1414 = call $410 with $1413 $450 ($110 is responsible)
        $1415 = ($428, $1414)
      }
      $1416 = call $394 with $1392 $1393 $1407 ($110 is responsible)
    }
    # Core:bool:lazyAnd:18:equals:else
    $1417 = { (responsible $1418) ->
      $1419 = call $414 with $433 ($110 is responsible)
      $1420 = call $414 with $1387 ($110 is responsible)
      $1421 = call $410 with $456 $1419 ($110 is responsible)
      $1422 = call $410 with $1421 $448 ($110 is responsible)
      $1423 = call $410 with $1422 $1420 ($110 is responsible)
      $1424 = call $410 with $1423 $469 ($110 is responsible)
      $1425 = ($428, $1424)
    }
    $1426 = call $394 with $1388 $1389 $1417 ($110 is responsible)
    $1427 = call $403 with $1426 $439 ($110 is responsible)
    $1428 = call $392 with $1427 $426 ($110 is responsible)
    # Core:bool:lazyAnd:18:case-1:didNotMatch
    $1429 = { (responsible $1430) ->
      $1431 = call $403 with $1426 $440 ($110 is responsible)
      $1432 = panicking because $459 ($110 is at fault)
    }
    $1433 = call $394 with $1428 $567 $1429 ($110 is responsible)
  }
  $1434 = call $394 with $1376 $1377 $1384 ($110 is responsible)
}
# Core:bool:lazyOr
$1435 = { $1436 $1437 (+ responsible $1438) ->
  $1439 = call $1131 with $1436 ($122 is responsible)
  $1440 = call $539 with $1439 $496 $1438 ($123 is responsible)
  $1441 = call $1106 with $1437 ($116 is responsible)
  $1442 = call $539 with $1441 $491 $1438 ($117 is responsible)
  $1443 = call $415 with $1436 ($118 is responsible)
  $1444 = call $392 with $433 $1443 ($118 is responsible)
  # Core:bool:lazyOr:18:equals:then
  $1445 = { (responsible $1446) ->
    $1447 = call $409 with $1436 ($118 is responsible)
    $1448 = call $392 with $436 $1447 ($118 is responsible)
    # Core:bool:lazyOr:18:equals:then
    $1449 = { (responsible $1450) ->
      $1451 = call $408 with $1436 ($118 is responsible)
      $1452 = call $392 with $419 $1451 ($118 is responsible)
      # Core:bool:lazyOr:18:equals:else
      $1453 = { (responsible $1454) ->
        $1455 = call $414 with $419 ($118 is responsible)
        $1456 = call $414 with $1451 ($118 is responsible)
        $1457 = call $407 with $1436 ($118 is responsible)
        $1458 = call $414 with $1457 ($118 is responsible)
        $1459 = call $410 with $458 $1458 ($118 is responsible)
        $1460 = call $410 with $1459 $469 ($118 is responsible)
        $1461 = ($428, $1460)
      }
      $1462 = call $394 with $1452 $564 $1453 ($118 is responsible)
    }
    # Core:bool:lazyOr:18:equals:else
    $1463 = { (responsible $1464) ->
      $1465 = call $414 with $436 ($118 is responsible)
      $1466 = call $414 with $1447 ($118 is responsible)
      $1467 = call $410 with $454 $1465 ($118 is responsible)
      $1468 = call $410 with $1467 $447 ($118 is responsible)
      $1469 = call $410 with $1468 $1466 ($118 is responsible)
      $1470 = call $410 with $1469 $450 ($118 is responsible)
      $1471 = ($428, $1470)
    }
    $1472 = call $394 with $1448 $1449 $1463 ($118 is responsible)
  }
  # Core:bool:lazyOr:18:equals:else
  $1473 = { (responsible $1474) ->
    $1475 = call $414 with $433 ($118 is responsible)
    $1476 = call $414 with $1443 ($118 is responsible)
    $1477 = call $410 with $456 $1475 ($118 is responsible)
    $1478 = call $410 with $1477 $448 ($118 is responsible)
    $1479 = call $410 with $1478 $1476 ($118 is responsible)
    $1480 = call $410 with $1479 $469 ($118 is responsible)
    $1481 = ($428, $1480)
  }
  $1482 = call $394 with $1444 $1445 $1473 ($118 is responsible)
  $1483 = call $403 with $1482 $439 ($118 is responsible)
  $1484 = call $392 with $1483 $426 ($118 is responsible)
  # Core:bool:lazyOr:18:case-0:didNotMatch
  $1485 = { (responsible $1486) ->
    $1487 = call $403 with $1482 $440 ($118 is responsible)
    $1488 = call $415 with $1436 ($118 is responsible)
    $1489 = call $392 with $433 $1488 ($118 is responsible)
    # Core:bool:lazyOr:18:equals:then
    $1490 = { (responsible $1491) ->
      $1492 = call $409 with $1436 ($118 is responsible)
      $1493 = call $392 with $419 $1492 ($118 is responsible)
      # Core:bool:lazyOr:18:equals:then
      $1494 = { (responsible $1495) ->
        $1496 = call $408 with $1436 ($118 is responsible)
        $1497 = call $392 with $419 $1496 ($118 is responsible)
        # Core:bool:lazyOr:18:equals:else
        $1498 = { (responsible $1499) ->
          $1500 = call $414 with $419 ($118 is responsible)
          $1501 = call $414 with $1496 ($118 is responsible)
          $1502 = call $407 with $1436 ($118 is responsible)
          $1503 = call $414 with $1502 ($118 is responsible)
          $1504 = call $410 with $458 $1503 ($118 is responsible)
          $1505 = call $410 with $1504 $469 ($118 is responsible)
          $1506 = ($428, $1505)
        }
        $1507 = call $394 with $1497 $564 $1498 ($118 is responsible)
      }
      # Core:bool:lazyOr:18:equals:else
      $1508 = { (responsible $1509) ->
        $1510 = call $414 with $419 ($118 is responsible)
        $1511 = call $414 with $1492 ($118 is responsible)
        $1512 = call $410 with $454 $1510 ($118 is responsible)
        $1513 = call $410 with $1512 $447 ($118 is responsible)
        $1514 = call $410 with $1513 $1511 ($118 is responsible)
        $1515 = call $410 with $1514 $450 ($118 is responsible)
        $1516 = ($428, $1515)
      }
      $1517 = call $394 with $1493 $1494 $1508 ($118 is responsible)
    }
    # Core:bool:lazyOr:18:equals:else
    $1518 = { (responsible $1519) ->
      $1520 = call $414 with $433 ($118 is responsible)
      $1521 = call $414 with $1488 ($118 is responsible)
      $1522 = call $410 with $456 $1520 ($118 is responsible)
      $1523 = call $410 with $1522 $448 ($118 is responsible)
      $1524 = call $410 with $1523 $1521 ($118 is responsible)
      $1525 = call $410 with $1524 $469 ($118 is responsible)
      $1526 = ($428, $1525)
    }
    $1527 = call $394 with $1489 $1490 $1518 ($118 is responsible)
    $1528 = call $403 with $1527 $439 ($118 is responsible)
    $1529 = call $392 with $1528 $426 ($118 is responsible)
    # Core:bool:lazyOr:18:case-1:matched
    $1530 = { (responsible $1531) ->
      $1532 = call $1119 with $1437 ($119 is responsible)
      $1533 = $1532
      $1534 = call $1131 with $1532 ($120 is responsible)
      $1535 = call $539 with $1534 $475 $1438 ($121 is responsible)
      $1536 = $1533
    }
    # Core:bool:lazyOr:18:case-1:didNotMatch
    $1537 = { (responsible $1538) ->
      $1539 = call $403 with $1527 $440 ($118 is responsible)
      $1540 = panicking because $459 ($118 is at fault)
    }
    $1541 = call $394 with $1529 $1530 $1537 ($118 is responsible)
  }
  $1542 = call $394 with $1484 $533 $1485 ($118 is responsible)
}
# Core:bool:implies
$1543 = { $1544 $1545 (+ responsible $1546) ->
  $1547 = call $1131 with $1544 ($103 is responsible)
  $1548 = call $539 with $1547 $496 $1546 ($104 is responsible)
  $1549 = call $1131 with $1545 ($105 is responsible)
  $1550 = call $539 with $1549 $497 $1546 ($106 is responsible)
  $1551 = call $1229 with $1544 ($101 is responsible)
  $1552 = call $1131 with $1551 ($128 is responsible)
  $1553 = call $539 with $1552 $496 $102 ($129 is responsible)
  $1554 = call $1131 with $1545 ($130 is responsible)
  $1555 = call $539 with $1554 $497 $102 ($131 is responsible)
  # Core:bool:or:12
  $1556 = { (responsible $1557) ->
    $1558 = $1545
  }
  $1559 = call $1435 with $1551 $1556 ($127 is responsible)
}
# Core:function:is2
$1560 = { $1561 (+ responsible $1562) ->
  $1563 = call $415 with $1561 ($100 is responsible)
  $1564 = call $392 with $1563 $421 ($1 is responsible)
  # Core:function:is2:11
  $1565 = { (responsible $1566) ->
    $1567 = call $415 with $1561 ($98 is responsible)
    $1568 = call $392 with $1567 $421 ($99 is responsible)
    $1569 = call $539 with $1568 $489 $306 ($11 is responsible)
    $1570 = call $393 with $1561 ($10 is responsible)
    $1571 = call $392 with $1570 $441 ($1 is responsible)
  }
  $1572 = call $900 with $1564 $1565 $567 ($307 is responsible)
}
# Core:int:compareTo
$1573 = { $1574 $1575 (+ responsible $1576) ->
  $1577 = call $415 with $1574 ($100 is responsible)
  $1578 = call $392 with $1577 $423 ($1 is responsible)
  $1579 = call $539 with $1578 $509 $1576 ($312 is responsible)
  $1580 = call $415 with $1575 ($100 is responsible)
  $1581 = call $392 with $1580 $423 ($1 is responsible)
  $1582 = call $539 with $1581 $510 $1576 ($315 is responsible)
  $1583 = call $415 with $1574 ($98 is responsible)
  $1584 = call $392 with $1583 $423 ($99 is responsible)
  $1585 = call $539 with $1584 $472 $311 ($28 is responsible)
  $1586 = call $415 with $1575 ($98 is responsible)
  $1587 = call $392 with $1586 $423 ($99 is responsible)
  $1588 = call $539 with $1587 $474 $311 ($26 is responsible)
  $1589 = call $397 with $1574 $1575 ($27 is responsible)
  $1590 = $1589
  $1591 = call $392 with $1589 $417 ($1 is responsible)
  $1592 = call $392 with $1574 $1575 ($1 is responsible)
  $1593 = call $1543 with $1591 $1592 ($313 is responsible)
  $1594 = call $1131 with $1593 ($134 is responsible)
  $1595 = call $539 with $1594 $476 $314 ($132 is responsible)
  $1596 = call $539 with $1593 $453 $314 ($133 is responsible)
  $1597 = $1590
}
# Core:int:isLessThan
$1598 = { $1599 $1600 (+ responsible $1601) ->
  $1602 = call $415 with $1599 ($100 is responsible)
  $1603 = call $392 with $1602 $423 ($1 is responsible)
  $1604 = call $539 with $1603 $509 $1601 ($326 is responsible)
  $1605 = call $415 with $1600 ($100 is responsible)
  $1606 = call $392 with $1605 $423 ($1 is responsible)
  $1607 = call $539 with $1606 $510 $1601 ($327 is responsible)
  $1608 = call $1573 with $1599 $1600 ($325 is responsible)
  $1609 = call $392 with $1608 $424 ($1 is responsible)
}
# Core:int:isGreaterThan
$1610 = { $1611 $1612 (+ responsible $1613) ->
  $1614 = call $415 with $1611 ($100 is responsible)
  $1615 = call $392 with $1614 $423 ($1 is responsible)
  $1616 = call $539 with $1615 $509 $1613 ($319 is responsible)
  $1617 = call $415 with $1612 ($100 is responsible)
  $1618 = call $392 with $1617 $423 ($1 is responsible)
  $1619 = call $539 with $1618 $510 $1613 ($320 is responsible)
  $1620 = call $1573 with $1611 $1612 ($318 is responsible)
  $1621 = call $392 with $1620 $422 ($1 is responsible)
}
# Core:int:isGreaterThanOrEqualTo
$1622 = { $1623 $1624 (+ responsible $1625) ->
  $1626 = call $415 with $1623 ($100 is responsible)
  $1627 = call $392 with $1626 $423 ($1 is responsible)
  $1628 = call $539 with $1627 $509 $1625 ($323 is responsible)
  $1629 = call $415 with $1624 ($100 is responsible)
  $1630 = call $392 with $1629 $423 ($1 is responsible)
  $1631 = call $539 with $1630 $510 $1625 ($324 is responsible)
  $1632 = call $1598 with $1623 $1624 ($321 is responsible)
  $1633 = call $1229 with $1632 ($322 is responsible)
}
# Core:int:isNonNegative
$1634 = { $1635 (+ responsible $1636) ->
  $1637 = call $415 with $1635 ($100 is responsible)
  $1638 = call $392 with $1637 $423 ($1 is responsible)
  $1639 = call $539 with $1638 $511 $1636 ($331 is responsible)
  $1640 = call $415 with $1635 ($100 is responsible)
  $1641 = call $392 with $1640 $423 ($1 is responsible)
  $1642 = call $539 with $1641 $511 $332 ($328 is responsible)
  $1643 = call $1598 with $1635 $439 ($329 is responsible)
  $1644 = call $1229 with $1643 ($330 is responsible)
}
# Core:int:isEven
$1645 = { $1646 (+ responsible $1647) ->
  $1648 = call $415 with $1646 ($100 is responsible)
  $1649 = call $392 with $1648 $423 ($1 is responsible)
  $1650 = call $539 with $1649 $511 $1647 ($316 is responsible)
  $1651 = call $415 with $1646 ($98 is responsible)
  $1652 = call $392 with $1651 $423 ($99 is responsible)
  $1653 = call $539 with $1652 $472 $317 ($25 is responsible)
  $1654 = call $396 with $1646 $440 ($24 is responsible)
  $1655 = call $392 with $1654 $439 ($1 is responsible)
}
# Core:int:max
$1656 = { $1657 $1658 (+ responsible $1659) ->
  $1660 = call $415 with $1657 ($100 is responsible)
  $1661 = call $392 with $1660 $423 ($1 is responsible)
  $1662 = call $539 with $1661 $509 $1659 ($335 is responsible)
  $1663 = call $415 with $1658 ($100 is responsible)
  $1664 = call $392 with $1663 $423 ($1 is responsible)
  $1665 = call $539 with $1664 $510 $1659 ($336 is responsible)
  $1666 = call $1622 with $1657 $1658 ($333 is responsible)
  # Core:int:max:15
  $1667 = { (responsible $1668) ->
    $1669 = $1657
  }
  # Core:int:max:16
  $1670 = { (responsible $1671) ->
    $1672 = $1658
  }
  $1673 = call $900 with $1666 $1667 $1670 ($334 is responsible)
}
# Core:int:pow:21:4:case-0:matched
$1674 = { (responsible $1675) ->
  $1676 = $440
}
# Core:int:pow:21
$1677 = { $1678 $1679 (+ responsible $1680) ->
  $1681 = call $415 with $1679 ($341 is responsible)
  $1682 = call $392 with $432 $1681 ($341 is responsible)
  # Core:int:pow:21:1:equals:then
  $1683 = { (responsible $1684) ->
    $1685 = call $406 with $1679 $416 ($341 is responsible)
    # Core:int:pow:21:1:hasKey:then
    $1686 = { (responsible $1687) ->
      $1688 = call $405 with $1679 $416 ($341 is responsible)
      $1689 = ($426, $1688)
    }
    # Core:int:pow:21:1:hasKey:else
    $1690 = { (responsible $1691) ->
      $1692 = call $414 with $416 ($341 is responsible)
      $1693 = call $414 with $1679 ($341 is responsible)
      $1694 = call $410 with $461 $1692 ($341 is responsible)
      $1695 = call $410 with $1694 $470 ($341 is responsible)
      $1696 = call $410 with $1695 $1693 ($341 is responsible)
      $1697 = call $410 with $1696 $469 ($341 is responsible)
      $1698 = ($428, $1697)
    }
    $1699 = call $394 with $1685 $1686 $1690 ($341 is responsible)
    $1700 = call $403 with $1699 $439 ($341 is responsible)
    $1701 = call $392 with $1700 $426 ($341 is responsible)
    # Core:int:pow:21:1:isMatch:then
    $1702 = { (responsible $1703) ->
      $1704 = call $403 with $1699 $440 ($341 is responsible)
      $1705 = call $406 with $1679 $418 ($341 is responsible)
      # Core:int:pow:21:1:hasKey:then
      $1706 = { (responsible $1707) ->
        $1708 = call $405 with $1679 $418 ($341 is responsible)
        $1709 = ($426, $1708)
      }
      # Core:int:pow:21:1:hasKey:else
      $1710 = { (responsible $1711) ->
        $1712 = call $414 with $418 ($341 is responsible)
        $1713 = call $414 with $1679 ($341 is responsible)
        $1714 = call $410 with $461 $1712 ($341 is responsible)
        $1715 = call $410 with $1714 $470 ($341 is responsible)
        $1716 = call $410 with $1715 $1713 ($341 is responsible)
        $1717 = call $410 with $1716 $469 ($341 is responsible)
        $1718 = ($428, $1717)
      }
      $1719 = call $394 with $1705 $1706 $1710 ($341 is responsible)
      $1720 = call $403 with $1719 $439 ($341 is responsible)
      $1721 = call $392 with $1720 $426 ($341 is responsible)
      # Core:int:pow:21:1:isMatch:then
      $1722 = { (responsible $1723) ->
        $1724 = call $403 with $1719 $440 ($341 is responsible)
        $1725 = ($426, $1704, $1724)
      }
      # Core:int:pow:21:1:isMatch:else
      $1726 = { (responsible $1727) ->
        $1728 = $1719
      }
      $1729 = call $394 with $1721 $1722 $1726 ($341 is responsible)
    }
    # Core:int:pow:21:1:isMatch:else
    $1730 = { (responsible $1731) ->
      $1732 = $1699
    }
    $1733 = call $394 with $1701 $1702 $1730 ($341 is responsible)
  }
  # Core:int:pow:21:1:equals:else
  $1734 = { (responsible $1735) ->
    $1736 = call $414 with $432 ($341 is responsible)
    $1737 = call $414 with $1681 ($341 is responsible)
    $1738 = call $410 with $456 $1736 ($341 is responsible)
    $1739 = call $410 with $1738 $448 ($341 is responsible)
    $1740 = call $410 with $1739 $1737 ($341 is responsible)
    $1741 = call $410 with $1740 $469 ($341 is responsible)
    $1742 = ($428, $1741)
  }
  $1743 = call $394 with $1682 $1683 $1734 ($341 is responsible)
  $1744 = call $403 with $1743 $439 ($341 is responsible)
  $1745 = call $392 with $1744 $426 ($341 is responsible)
  # Core:int:pow:21:1:isMatch:else
  $1746 = { (responsible $1747) ->
    $1748 = call $403 with $1743 $440 ($341 is responsible)
    $1749 = panicking because $1748 ($341 is at fault)
  }
  $1750 = call $394 with $1745 $536 $1746 ($341 is responsible)
  $1751 = call $403 with $1743 $440 ($353 is responsible)
  $1752 = call $403 with $1743 $441 ($354 is responsible)
  $1753 = call $392 with $439 $1752 ($342 is responsible)
  # Core:int:pow:21:4:equals:else
  $1754 = { (responsible $1755) ->
    $1756 = call $414 with $439 ($342 is responsible)
    $1757 = call $414 with $1752 ($342 is responsible)
    $1758 = call $410 with $455 $1756 ($342 is responsible)
    $1759 = call $410 with $1758 $468 ($342 is responsible)
    $1760 = call $410 with $1759 $1757 ($342 is responsible)
    $1761 = call $410 with $1760 $469 ($342 is responsible)
    $1762 = ($428, $1761)
  }
  $1763 = call $394 with $1753 $564 $1754 ($342 is responsible)
  $1764 = call $403 with $1763 $439 ($342 is responsible)
  $1765 = call $392 with $1764 $426 ($342 is responsible)
  # Core:int:pow:21:4:case-0:didNotMatch
  $1766 = { (responsible $1767) ->
    $1768 = call $403 with $1763 $440 ($342 is responsible)
    # Core:int:pow:21:4:case-1:matched
    $1769 = { (responsible $1770) ->
      $1771 = call $1645 with $1752 ($343 is responsible)
      # Core:int:pow:21:4:5
      $1772 = { (responsible $1773) ->
        $1774 = call $415 with $1751 ($98 is responsible)
        $1775 = call $392 with $1774 $423 ($99 is responsible)
        $1776 = call $539 with $1775 $485 $346 ($36 is responsible)
        $1777 = call $415 with $1751 ($98 is responsible)
        $1778 = call $392 with $1777 $423 ($99 is responsible)
        $1779 = call $539 with $1778 $486 $346 ($34 is responsible)
        $1780 = call $399 with $1751 $1751 ($35 is responsible)
        $1781 = call $1048 with $1752 $440 ($344 is responsible)
        $1782 = [$418: $1781, $416: $1780]
        $1783 = call $1678 with $1782 ($345 is responsible)
      }
      # Core:int:pow:21:4:6
      $1784 = { (responsible $1785) ->
        $1786 = call $415 with $1751 ($98 is responsible)
        $1787 = call $392 with $1786 $423 ($99 is responsible)
        $1788 = call $539 with $1787 $485 $351 ($36 is responsible)
        $1789 = call $415 with $1751 ($98 is responsible)
        $1790 = call $392 with $1789 $423 ($99 is responsible)
        $1791 = call $539 with $1790 $486 $351 ($34 is responsible)
        $1792 = call $399 with $1751 $1751 ($35 is responsible)
        $1793 = call $415 with $1752 ($98 is responsible)
        $1794 = call $392 with $1793 $423 ($99 is responsible)
        $1795 = call $539 with $1794 $517 $347 ($57 is responsible)
        $1796 = call $402 with $1752 $440 ($56 is responsible)
        $1797 = call $1048 with $1796 $440 ($348 is responsible)
        $1798 = [$416: $1792, $418: $1797]
        $1799 = call $1678 with $1798 ($349 is responsible)
        $1800 = call $415 with $1751 ($98 is responsible)
        $1801 = call $392 with $1800 $423 ($99 is responsible)
        $1802 = call $539 with $1801 $485 $350 ($36 is responsible)
        $1803 = call $415 with $1799 ($98 is responsible)
        $1804 = call $392 with $1803 $423 ($99 is responsible)
        $1805 = call $539 with $1804 $486 $350 ($34 is responsible)
        $1806 = call $399 with $1751 $1799 ($35 is responsible)
      }
      $1807 = call $900 with $1771 $1772 $1784 ($352 is responsible)
    }
    $1808 = call $1769 with no arguments ($342 is responsible)
  }
  $1809 = call $394 with $1765 $1674 $1766 ($342 is responsible)
}
# Core:controlFlow:recursive:18
$1810 = { $1811 $1812 (+ responsible $1813) ->
  # Core:controlFlow:recursive:18:0
  $1814 = { $1815 (+ responsible $1816) ->
    $1817 = call $1811 with $1811 $1815 ($136 is responsible)
  }
  $1818 = call $1677 with $1814 $1812 ($137 is responsible)
}
# Core:int:pow
$1819 = { $1820 $1821 (+ responsible $1822) ->
  $1823 = call $415 with $1820 ($100 is responsible)
  $1824 = call $392 with $1823 $423 ($1 is responsible)
  $1825 = call $539 with $1824 $498 $1822 ($356 is responsible)
  $1826 = call $415 with $1821 ($100 is responsible)
  $1827 = call $392 with $1826 $423 ($1 is responsible)
  $1828 = call $539 with $1827 $502 $1822 ($357 is responsible)
  $1829 = call $1634 with $1821 ($339 is responsible)
  $1830 = call $539 with $1829 $514 $1822 ($340 is responsible)
  $1831 = [$418: $1821, $416: $1820]
  $1832 = call $1560 with $1677 ($139 is responsible)
  $1833 = call $539 with $1832 $462 $355 ($135 is responsible)
  $1834 = call $1810 with $1810 $1831 ($138 is responsible)
}
# Core:text:removePrefix
$1835 = { $1836 $1837 (+ responsible $1838) ->
  $1839 = call $415 with $1836 ($100 is responsible)
  $1840 = call $392 with $1839 $435 ($1 is responsible)
  $1841 = call $539 with $1840 $508 $1838 ($363 is responsible)
  $1842 = call $415 with $1837 ($100 is responsible)
  $1843 = call $392 with $1842 $435 ($1 is responsible)
  $1844 = call $539 with $1843 $504 $1838 ($364 is responsible)
  $1845 = call $415 with $1836 ($98 is responsible)
  $1846 = call $392 with $1845 $435 ($99 is responsible)
  $1847 = call $539 with $1846 $528 $358 ($96 is responsible)
  $1848 = call $415 with $1837 ($98 is responsible)
  $1849 = call $392 with $1848 $435 ($99 is responsible)
  $1850 = call $539 with $1849 $518 $358 ($94 is responsible)
  $1851 = call $413 with $1836 $1837 ($95 is responsible)
  # Core:text:removePrefix:15
  $1852 = { (responsible $1853) ->
    $1854 = call $415 with $1837 ($98 is responsible)
    $1855 = call $392 with $1854 $435 ($99 is responsible)
    $1856 = call $539 with $1855 $528 $359 ($93 is responsible)
    $1857 = call $412 with $1837 ($92 is responsible)
    $1858 = call $415 with $1836 ($98 is responsible)
    $1859 = call $392 with $1858 $435 ($99 is responsible)
    $1860 = call $539 with $1859 $528 $360 ($93 is responsible)
    $1861 = call $412 with $1836 ($92 is responsible)
    $1862 = call $1079 with $1836 $1857 $1861 ($361 is responsible)
  }
  # Core:text:removePrefix:16
  $1863 = { (responsible $1864) ->
    $1865 = $1836
  }
  $1866 = call $900 with $1851 $1852 $1863 ($362 is responsible)
}
$1867 = ($428, $457)
# Core:fixedDecimal:is
$1868 = { $1869 (+ responsible $1870) ->
  $1871 = call $415 with $1869 ($212 is responsible)
  $1872 = call $392 with $433 $1871 ($212 is responsible)
  # Core:fixedDecimal:is:1:equals:then
  $1873 = { (responsible $1874) ->
    $1875 = call $409 with $1869 ($212 is responsible)
    $1876 = call $392 with $420 $1875 ($212 is responsible)
    # Core:fixedDecimal:is:1:equals:then
    $1877 = { (responsible $1878) ->
      $1879 = call $408 with $1869 ($212 is responsible)
      $1880 = call $392 with $436 $1879 ($212 is responsible)
      # Core:fixedDecimal:is:1:equals:then
      $1881 = { (responsible $1882) ->
        $1883 = call $407 with $1869 ($212 is responsible)
        $1884 = call $415 with $1883 ($212 is responsible)
        $1885 = call $392 with $432 $1884 ($212 is responsible)
        # Core:fixedDecimal:is:1:equals:then
        $1886 = { (responsible $1887) ->
          $1888 = call $406 with $1883 $427 ($212 is responsible)
          # Core:fixedDecimal:is:1:hasKey:then
          $1889 = { (responsible $1890) ->
            $1891 = call $405 with $1883 $427 ($212 is responsible)
            $1892 = ($426, $1891)
          }
          # Core:fixedDecimal:is:1:hasKey:else
          $1893 = { (responsible $1894) ->
            $1895 = call $414 with $427 ($212 is responsible)
            $1896 = call $414 with $1883 ($212 is responsible)
            $1897 = call $410 with $461 $1895 ($212 is responsible)
            $1898 = call $410 with $1897 $470 ($212 is responsible)
            $1899 = call $410 with $1898 $1896 ($212 is responsible)
            $1900 = call $410 with $1899 $469 ($212 is responsible)
            $1901 = ($428, $1900)
          }
          $1902 = call $394 with $1888 $1889 $1893 ($212 is responsible)
          $1903 = call $403 with $1902 $439 ($212 is responsible)
          $1904 = call $392 with $1903 $426 ($212 is responsible)
          # Core:fixedDecimal:is:1:isMatch:then
          $1905 = { (responsible $1906) ->
            $1907 = call $403 with $1902 $440 ($212 is responsible)
            $1908 = call $406 with $1883 $430 ($212 is responsible)
            # Core:fixedDecimal:is:1:hasKey:then
            $1909 = { (responsible $1910) ->
              $1911 = call $405 with $1883 $430 ($212 is responsible)
              $1912 = ($426, $1911)
            }
            # Core:fixedDecimal:is:1:hasKey:else
            $1913 = { (responsible $1914) ->
              $1915 = call $414 with $430 ($212 is responsible)
              $1916 = call $414 with $1883 ($212 is responsible)
              $1917 = call $410 with $461 $1915 ($212 is responsible)
              $1918 = call $410 with $1917 $470 ($212 is responsible)
              $1919 = call $410 with $1918 $1916 ($212 is responsible)
              $1920 = call $410 with $1919 $469 ($212 is responsible)
              $1921 = ($428, $1920)
            }
            $1922 = call $394 with $1908 $1909 $1913 ($212 is responsible)
            $1923 = call $403 with $1922 $439 ($212 is responsible)
            $1924 = call $392 with $1923 $426 ($212 is responsible)
            # Core:fixedDecimal:is:1:isMatch:then
            $1925 = { (responsible $1926) ->
              $1927 = call $403 with $1922 $440 ($212 is responsible)
              $1928 = ($426, $1907, $1927)
            }
            # Core:fixedDecimal:is:1:isMatch:else
            $1929 = { (responsible $1930) ->
              $1931 = $1922
            }
            $1932 = call $394 with $1924 $1925 $1929 ($212 is responsible)
          }
          # Core:fixedDecimal:is:1:isMatch:else
          $1933 = { (responsible $1934) ->
            $1935 = $1902
          }
          $1936 = call $394 with $1904 $1905 $1933 ($212 is responsible)
        }
        # Core:fixedDecimal:is:1:equals:else
        $1937 = { (responsible $1938) ->
          $1939 = call $414 with $432 ($212 is responsible)
          $1940 = call $414 with $1884 ($212 is responsible)
          $1941 = call $410 with $456 $1939 ($212 is responsible)
          $1942 = call $410 with $1941 $448 ($212 is responsible)
          $1943 = call $410 with $1942 $1940 ($212 is responsible)
          $1944 = call $410 with $1943 $469 ($212 is responsible)
          $1945 = ($428, $1944)
        }
        $1946 = call $394 with $1885 $1886 $1937 ($212 is responsible)
      }
      # Core:fixedDecimal:is:1:equals:else
      $1947 = { (responsible $1948) ->
        $1949 = call $414 with $436 ($212 is responsible)
        $1950 = call $414 with $1879 ($212 is responsible)
        $1951 = $1867
      }
      $1952 = call $394 with $1880 $1881 $1947 ($212 is responsible)
    }
    # Core:fixedDecimal:is:1:equals:else
    $1953 = { (responsible $1954) ->
      $1955 = call $414 with $420 ($212 is responsible)
      $1956 = call $414 with $1875 ($212 is responsible)
      $1957 = call $410 with $454 $1955 ($212 is responsible)
      $1958 = call $410 with $1957 $447 ($212 is responsible)
      $1959 = call $410 with $1958 $1956 ($212 is responsible)
      $1960 = call $410 with $1959 $450 ($212 is responsible)
      $1961 = ($428, $1960)
    }
    $1962 = call $394 with $1876 $1877 $1953 ($212 is responsible)
  }
  # Core:fixedDecimal:is:1:equals:else
  $1963 = { (responsible $1964) ->
    $1965 = call $414 with $433 ($212 is responsible)
    $1966 = call $414 with $1871 ($212 is responsible)
    $1967 = call $410 with $456 $1965 ($212 is responsible)
    $1968 = call $410 with $1967 $448 ($212 is responsible)
    $1969 = call $410 with $1968 $1966 ($212 is responsible)
    $1970 = call $410 with $1969 $469 ($212 is responsible)
    $1971 = ($428, $1970)
  }
  $1972 = call $394 with $1872 $1873 $1963 ($212 is responsible)
  $1973 = call $403 with $1972 $439 ($212 is responsible)
  $1974 = call $392 with $1973 $426 ($212 is responsible)
  # Core:fixedDecimal:is:1:case-0:matched
  $1975 = { (responsible $1976) ->
    $1977 = call $403 with $1972 $440 ($214 is responsible)
    $1978 = call $403 with $1972 $441 ($215 is responsible)
    $1979 = call $415 with $1977 ($100 is responsible)
    $1980 = call $392 with $1979 $423 ($1 is responsible)
    # Core:fixedDecimal:is:1:18
    $1981 = { (responsible $1982) ->
      $1983 = call $415 with $1978 ($100 is responsible)
      $1984 = call $392 with $1983 $423 ($1 is responsible)
      # Core:fixedDecimal:isScale:18
      $1985 = { (responsible $1986) ->
        $1987 = call $1634 with $1978 ($235 is responsible)
      }
      $1988 = call $1327 with $1984 $1985 ($236 is responsible)
    }
    $1989 = call $1327 with $1980 $1981 ($213 is responsible)
  }
  # Core:fixedDecimal:is:1:case-0:didNotMatch
  $1990 = { (responsible $1991) ->
    $1992 = call $403 with $1972 $440 ($212 is responsible)
    $1993 = $419
  }
  $1994 = call $394 with $1974 $1975 $1990 ($212 is responsible)
}
# Core:fixedDecimal:minorUnits
$1995 = { $1996 (+ responsible $1997) ->
  $1998 = call $1868 with $1996 ($238 is responsible)
  $1999 = call $539 with $1998 $496 $1997 ($240 is responsible)
  $2000 = call $415 with $1996 ($98 is responsible)
  $2001 = call $392 with $2000 $433 ($99 is responsible)
  $2002 = call $539 with $2001 $526 $237 ($75 is responsible)
  $2003 = call $408 with $1996 ($72 is responsible)
  $2004 = call $539 with $2003 $527 $237 ($73 is responsible)
  $2005 = call $407 with $1996 ($74 is responsible)
  $2006 = call $415 with $2005 ($98 is responsible)
  $2007 = call $392 with $2006 $432 ($99 is responsible)
  $2008 = call $539 with $2007 $523 $239 ($71 is responsible)
  $2009 = call $406 with $2005 $427 ($68 is responsible)
  $2010 = call $539 with $2009 $524 $239 ($69 is responsible)
  $2011 = call $405 with $2005 $427 ($70 is responsible)
}
# Core:fixedDecimal:scale
$2012 = { $2013 (+ responsible $2014) ->
  $2015 = call $1868 with $2013 ($264 is responsible)
  $2016 = call $539 with $2015 $496 $2014 ($266 is responsible)
  $2017 = call $415 with $2013 ($98 is responsible)
  $2018 = call $392 with $2017 $433 ($99 is responsible)
  $2019 = call $539 with $2018 $526 $263 ($75 is responsible)
  $2020 = call $408 with $2013 ($72 is responsible)
  $2021 = call $539 with $2020 $527 $263 ($73 is responsible)
  $2022 = call $407 with $2013 ($74 is responsible)
  $2023 = call $415 with $2022 ($98 is responsible)
  $2024 = call $392 with $2023 $432 ($99 is responsible)
  $2025 = call $539 with $2024 $523 $265 ($71 is responsible)
  $2026 = call $406 with $2022 $430 ($68 is responsible)
  $2027 = call $539 with $2026 $524 $265 ($69 is responsible)
  $2028 = call $405 with $2022 $430 ($70 is responsible)
}
# Core:fixedDecimal:fromIntScaled
$2029 = { $2030 $2031 (+ responsible $2032) ->
  $2033 = call $415 with $2030 ($100 is responsible)
  $2034 = call $392 with $2033 $423 ($1 is responsible)
  $2035 = call $539 with $2034 $493 $2032 ($210 is responsible)
  $2036 = call $415 with $2031 ($100 is responsible)
  $2037 = call $392 with $2036 $423 ($1 is responsible)
  # Core:fixedDecimal:isScale:18
  $2038 = { (responsible $2039) ->
    $2040 = call $1634 with $2031 ($235 is responsible)
  }
  $2041 = call $1327 with $2037 $2038 ($236 is responsible)
  $2042 = call $539 with $2041 $515 $2032 ($211 is responsible)
  $2043 = [$430: $2031, $427: $2030]
  $2044 = FixedDecimal $2043
}
# Core:fixedDecimal:floorToInt
$2045 = { $2046 (+ responsible $2047) ->
  $2048 = call $1868 with $2046 ($204 is responsible)
  $2049 = call $539 with $2048 $496 $2047 ($207 is responsible)
  $2050 = call $1995 with $2046 ($208 is responsible)
  $2051 = call $2012 with $2046 ($203 is responsible)
  $2052 = call $415 with $2051 ($100 is responsible)
  $2053 = call $392 with $2052 $423 ($1 is responsible)
  # Core:fixedDecimal:isScale:18
  $2054 = { (responsible $2055) ->
    $2056 = call $1634 with $2051 ($235 is responsible)
  }
  $2057 = call $1327 with $2053 $2054 ($236 is responsible)
  $2058 = call $539 with $2057 $515 $205 ($268 is responsible)
  $2059 = call $1819 with $443 $2051 ($267 is responsible)
  $2060 = call $1020 with $2050 $2059 ($206 is responsible)
}
# Core:fixedDecimal:rescaledMinorUnits
$2061 = { $2062 $2063 (+ responsible $2064) ->
  $2065 = call $1868 with $2062 ($248 is responsible)
  $2066 = call $539 with $2065 $496 $2064 ($261 is responsible)
  $2067 = call $415 with $2063 ($100 is responsible)
  $2068 = call $392 with $2067 $423 ($1 is responsible)
  # Core:fixedDecimal:isScale:18
  $2069 = { (responsible $2070) ->
    $2071 = call $1634 with $2063 ($235 is responsible)
  }
  $2072 = call $1327 with $2068 $2069 ($236 is responsible)
  $2073 = call $539 with $2072 $516 $2064 ($262 is responsible)
  $2074 = call $2012 with $2062 ($247 is responsible)
  $2075 = call $1610 with $2074 $2063 ($249 is responsible)
  # Core:fixedDecimal:rescaledMinorUnits:24
  $2076 = { (responsible $2077) ->
    $2078 = call $1995 with $2062 ($251 is responsible)
    $2079 = call $2012 with $2062 ($250 is responsible)
    $2080 = call $415 with $2079 ($98 is responsible)
    $2081 = call $392 with $2080 $423 ($99 is responsible)
    $2082 = call $539 with $2081 $517 $252 ($57 is responsible)
    $2083 = call $415 with $2063 ($98 is responsible)
    $2084 = call $392 with $2083 $423 ($99 is responsible)
    $2085 = call $539 with $2084 $525 $252 ($55 is responsible)
    $2086 = call $402 with $2079 $2063 ($56 is responsible)
    # Core:fixedDecimal:isScale:18
    $2087 = { (responsible $2088) ->
      $2089 = call $1634 with $2086 ($235 is responsible)
    }
    $2090 = call $1327 with $436 $2087 ($236 is responsible)
    $2091 = call $539 with $2090 $515 $253 ($268 is responsible)
    $2092 = call $1819 with $443 $2086 ($267 is responsible)
    $2093 = call $1020 with $2078 $2092 ($254 is responsible)
  }
  # Core:fixedDecimal:rescaledMinorUnits:25
  $2094 = { (responsible $2095) ->
    $2096 = call $1995 with $2062 ($255 is responsible)
    $2097 = call $2012 with $2062 ($256 is responsible)
    $2098 = call $415 with $2063 ($98 is responsible)
    $2099 = call $392 with $2098 $423 ($99 is responsible)
    $2100 = call $539 with $2099 $517 $257 ($57 is responsible)
    $2101 = call $415 with $2097 ($98 is responsible)
    $2102 = call $392 with $2101 $423 ($99 is responsible)
    $2103 = call $539 with $2102 $525 $257 ($55 is responsible)
    $2104 = call $402 with $2063 $2097 ($56 is responsible)
    # Core:fixedDecimal:isScale:18
    $2105 = { (responsible $2106) ->
      $2107 = call $1634 with $2104 ($235 is responsible)
    }
    $2108 = call $1327 with $436 $2105 ($236 is responsible)
    $2109 = call $539 with $2108 $515 $258 ($268 is responsible)
    $2110 = call $1819 with $443 $2104 ($267 is responsible)
    $2111 = call $415 with $2096 ($98 is responsible)
    $2112 = call $392 with $2111 $423 ($99 is responsible)
    $2113 = call $539 with $2112 $485 $259 ($36 is responsible)
    $2114 = call $415 with $2110 ($98 is responsible)
    $2115 = call $392 with $2114 $423 ($99 is responsible)
    $2116 = call $539 with $2115 $486 $259 ($34 is responsible)
    $2117 = call $399 with $2096 $2110 ($35 is responsible)
  }
  $2118 = call $900 with $2075 $2076 $2094 ($260 is responsible)
}
# Core:fixedDecimal:comparableMinorUnits
$2119 = { $2120 $2121 (+ responsible $2122) ->
  $2123 = call $1868 with $2120 ($167 is responsible)
  $2124 = call $539 with $2123 $509 $2122 ($173 is responsible)
  $2125 = call $1868 with $2121 ($174 is responsible)
  $2126 = call $539 with $2125 $510 $2122 ($175 is responsible)
  $2127 = call $2012 with $2120 ($168 is responsible)
  $2128 = call $2012 with $2121 ($169 is responsible)
  $2129 = call $1656 with $2127 $2128 ($170 is responsible)
  $2130 = call $2061 with $2120 $2129 ($171 is responsible)
  $2131 = call $2061 with $2121 $2129 ($172 is responsible)
  $2132 = [$437: $2130, $438: $2131, $434: $2129]
}
# Core:fixedDecimal:add
$2133 = { $2134 $2135 (+ responsible $2136) ->
  $2137 = call $1868 with $2134 ($147 is responsible)
  $2138 = call $539 with $2137 $506 $2136 ($150 is responsible)
  $2139 = call $1868 with $2135 ($151 is responsible)
  $2140 = call $539 with $2139 $507 $2136 ($152 is responsible)
  $2141 = call $2119 with $2134 $2135 ($145 is responsible)
  $2142 = call $415 with $2141 ($146 is responsible)
  $2143 = call $392 with $432 $2142 ($146 is responsible)
  # Core:fixedDecimal:add:14:equals:then
  $2144 = { (responsible $2145) ->
    $2146 = call $406 with $2141 $437 ($146 is responsible)
    # Core:fixedDecimal:add:14:hasKey:then
    $2147 = { (responsible $2148) ->
      $2149 = call $405 with $2141 $437 ($146 is responsible)
      $2150 = ($426, $2149)
    }
    # Core:fixedDecimal:add:14:hasKey:else
    $2151 = { (responsible $2152) ->
      $2153 = call $414 with $437 ($146 is responsible)
      $2154 = call $414 with $2141 ($146 is responsible)
      $2155 = call $410 with $461 $2153 ($146 is responsible)
      $2156 = call $410 with $2155 $470 ($146 is responsible)
      $2157 = call $410 with $2156 $2154 ($146 is responsible)
      $2158 = call $410 with $2157 $469 ($146 is responsible)
      $2159 = ($428, $2158)
    }
    $2160 = call $394 with $2146 $2147 $2151 ($146 is responsible)
    $2161 = call $403 with $2160 $439 ($146 is responsible)
    $2162 = call $392 with $2161 $426 ($146 is responsible)
    # Core:fixedDecimal:add:14:isMatch:then
    $2163 = { (responsible $2164) ->
      $2165 = call $403 with $2160 $440 ($146 is responsible)
      $2166 = call $406 with $2141 $438 ($146 is responsible)
      # Core:fixedDecimal:add:14:hasKey:then
      $2167 = { (responsible $2168) ->
        $2169 = call $405 with $2141 $438 ($146 is responsible)
        $2170 = ($426, $2169)
      }
      # Core:fixedDecimal:add:14:hasKey:else
      $2171 = { (responsible $2172) ->
        $2173 = call $414 with $438 ($146 is responsible)
        $2174 = call $414 with $2141 ($146 is responsible)
        $2175 = call $410 with $461 $2173 ($146 is responsible)
        $2176 = call $410 with $2175 $470 ($146 is responsible)
        $2177 = call $410 with $2176 $2174 ($146 is responsible)
        $2178 = call $410 with $2177 $469 ($146 is responsible)
        $2179 = ($428, $2178)
      }
      $2180 = call $394 with $2166 $2167 $2171 ($146 is responsible)
      $2181 = call $403 with $2180 $439 ($146 is responsible)
      $2182 = call $392 with $2181 $426 ($146 is responsible)
      # Core:fixedDecimal:add:14:isMatch:then
      $2183 = { (responsible $2184) ->
        $2185 = call $403 with $2180 $440 ($146 is responsible)
        $2186 = call $406 with $2141 $434 ($146 is responsible)
        # Core:fixedDecimal:add:14:hasKey:then
        $2187 = { (responsible $2188) ->
          $2189 = call $405 with $2141 $434 ($146 is responsible)
          $2190 = ($426, $2189)
        }
        # Core:fixedDecimal:add:14:hasKey:else
        $2191 = { (responsible $2192) ->
          $2193 = call $414 with $434 ($146 is responsible)
          $2194 = call $414 with $2141 ($146 is responsible)
          $2195 = call $410 with $461 $2193 ($146 is responsible)
          $2196 = call $410 with $2195 $470 ($146 is responsible)
          $2197 = call $410 with $2196 $2194 ($146 is responsible)
          $2198 = call $410 with $2197 $469 ($146 is responsible)
          $2199 = ($428, $2198)
        }
        $2200 = call $394 with $2186 $2187 $2191 ($146 is responsible)
        $2201 = call $403 with $2200 $439 ($146 is responsible)
        $2202 = call $392 with $2201 $426 ($146 is responsible)
        # Core:fixedDecimal:add:14:isMatch:then
        $2203 = { (responsible $2204) ->
          $2205 = call $403 with $2200 $440 ($146 is responsible)
          $2206 = ($426, $2165, $2185, $2205)
        }
        # Core:fixedDecimal:add:14:isMatch:else
        $2207 = { (responsible $2208) ->
          $2209 = $2200
        }
        $2210 = call $394 with $2202 $2203 $2207 ($146 is responsible)
      }
      # Core:fixedDecimal:add:14:isMatch:else
      $2211 = { (responsible $2212) ->
        $2213 = $2180
      }
      $2214 = call $394 with $2182 $2183 $2211 ($146 is responsible)
    }
    # Core:fixedDecimal:add:14:isMatch:else
    $2215 = { (responsible $2216) ->
      $2217 = $2160
    }
    $2218 = call $394 with $2162 $2163 $2215 ($146 is responsible)
  }
  # Core:fixedDecimal:add:14:equals:else
  $2219 = { (responsible $2220) ->
    $2221 = call $414 with $432 ($146 is responsible)
    $2222 = call $414 with $2142 ($146 is responsible)
    $2223 = call $410 with $456 $2221 ($146 is responsible)
    $2224 = call $410 with $2223 $448 ($146 is responsible)
    $2225 = call $410 with $2224 $2222 ($146 is responsible)
    $2226 = call $410 with $2225 $469 ($146 is responsible)
    $2227 = ($428, $2226)
  }
  $2228 = call $394 with $2143 $2144 $2219 ($146 is responsible)
  $2229 = call $403 with $2228 $439 ($146 is responsible)
  $2230 = call $392 with $2229 $426 ($146 is responsible)
  # Core:fixedDecimal:add:14:isMatch:else
  $2231 = { (responsible $2232) ->
    $2233 = call $403 with $2228 $440 ($146 is responsible)
    $2234 = panicking because $2233 ($146 is at fault)
  }
  $2235 = call $394 with $2230 $536 $2231 ($146 is responsible)
  $2236 = call $403 with $2228 $440 ($154 is responsible)
  $2237 = call $403 with $2228 $441 ($155 is responsible)
  $2238 = call $403 with $2228 $442 ($153 is responsible)
  $2239 = call $415 with $2236 ($98 is responsible)
  $2240 = call $392 with $2239 $423 ($99 is responsible)
  $2241 = call $539 with $2240 $472 $148 ($23 is responsible)
  $2242 = call $415 with $2237 ($98 is responsible)
  $2243 = call $392 with $2242 $423 ($99 is responsible)
  $2244 = call $539 with $2243 $474 $148 ($21 is responsible)
  $2245 = call $395 with $2236 $2237 ($22 is responsible)
  $2246 = call $2029 with $2245 $2238 ($149 is responsible)
}
# Core:fixedDecimal:subtract
$2247 = { $2248 $2249 (+ responsible $2250) ->
  $2251 = call $1868 with $2248 ($271 is responsible)
  $2252 = call $539 with $2251 $503 $2250 ($274 is responsible)
  $2253 = call $1868 with $2249 ($275 is responsible)
  $2254 = call $539 with $2253 $505 $2250 ($276 is responsible)
  $2255 = call $2119 with $2248 $2249 ($269 is responsible)
  $2256 = call $415 with $2255 ($270 is responsible)
  $2257 = call $392 with $432 $2256 ($270 is responsible)
  # Core:fixedDecimal:subtract:14:equals:then
  $2258 = { (responsible $2259) ->
    $2260 = call $406 with $2255 $437 ($270 is responsible)
    # Core:fixedDecimal:subtract:14:hasKey:then
    $2261 = { (responsible $2262) ->
      $2263 = call $405 with $2255 $437 ($270 is responsible)
      $2264 = ($426, $2263)
    }
    # Core:fixedDecimal:subtract:14:hasKey:else
    $2265 = { (responsible $2266) ->
      $2267 = call $414 with $437 ($270 is responsible)
      $2268 = call $414 with $2255 ($270 is responsible)
      $2269 = call $410 with $461 $2267 ($270 is responsible)
      $2270 = call $410 with $2269 $470 ($270 is responsible)
      $2271 = call $410 with $2270 $2268 ($270 is responsible)
      $2272 = call $410 with $2271 $469 ($270 is responsible)
      $2273 = ($428, $2272)
    }
    $2274 = call $394 with $2260 $2261 $2265 ($270 is responsible)
    $2275 = call $403 with $2274 $439 ($270 is responsible)
    $2276 = call $392 with $2275 $426 ($270 is responsible)
    # Core:fixedDecimal:subtract:14:isMatch:then
    $2277 = { (responsible $2278) ->
      $2279 = call $403 with $2274 $440 ($270 is responsible)
      $2280 = call $406 with $2255 $438 ($270 is responsible)
      # Core:fixedDecimal:subtract:14:hasKey:then
      $2281 = { (responsible $2282) ->
        $2283 = call $405 with $2255 $438 ($270 is responsible)
        $2284 = ($426, $2283)
      }
      # Core:fixedDecimal:subtract:14:hasKey:else
      $2285 = { (responsible $2286) ->
        $2287 = call $414 with $438 ($270 is responsible)
        $2288 = call $414 with $2255 ($270 is responsible)
        $2289 = call $410 with $461 $2287 ($270 is responsible)
        $2290 = call $410 with $2289 $470 ($270 is responsible)
        $2291 = call $410 with $2290 $2288 ($270 is responsible)
        $2292 = call $410 with $2291 $469 ($270 is responsible)
        $2293 = ($428, $2292)
      }
      $2294 = call $394 with $2280 $2281 $2285 ($270 is responsible)
      $2295 = call $403 with $2294 $439 ($270 is responsible)
      $2296 = call $392 with $2295 $426 ($270 is responsible)
      # Core:fixedDecimal:subtract:14:isMatch:then
      $2297 = { (responsible $2298) ->
        $2299 = call $403 with $2294 $440 ($270 is responsible)
        $2300 = call $406 with $2255 $434 ($270 is responsible)
        # Core:fixedDecimal:subtract:14:hasKey:then
        $2301 = { (responsible $2302) ->
          $2303 = call $405 with $2255 $434 ($270 is responsible)
          $2304 = ($426, $2303)
        }
        # Core:fixedDecimal:subtract:14:hasKey:else
        $2305 = { (responsible $2306) ->
          $2307 = call $414 with $434 ($270 is responsible)
          $2308 = call $414 with $2255 ($270 is responsible)
          $2309 = call $410 with $461 $2307 ($270 is responsible)
          $2310 = call $410 with $2309 $470 ($270 is responsible)
          $2311 = call $410 with $2310 $2308 ($270 is responsible)
          $2312 = call $410 with $2311 $469 ($270 is responsible)
          $2313 = ($428, $2312)
        }
        $2314 = call $394 with $2300 $2301 $2305 ($270 is responsible)
        $2315 = call $403 with $2314 $439 ($270 is responsible)
        $2316 = call $392 with $2315 $426 ($270 is responsible)
        # Core:fixedDecimal:subtract:14:isMatch:then
        $2317 = { (responsible $2318) ->
          $2319 = call $403 with $2314 $440 ($270 is responsible)
          $2320 = ($426, $2279, $2299, $2319)
        }
        # Core:fixedDecimal:subtract:14:isMatch:else
        $2321 = { (responsible $2322) ->
          $2323 = $2314
        }
        $2324 = call $394 with $2316 $2317 $2321 ($270 is responsible)
      }
      # Core:fixedDecimal:subtract:14:isMatch:else
      $2325 = { (responsible $2326) ->
        $2327 = $2294
      }
      $2328 = call $394 with $2296 $2297 $2325 ($270 is responsible)
    }
    # Core:fixedDecimal:subtract:14:isMatch:else
    $2329 = { (responsible $2330) ->
      $2331 = $2274
    }
    $2332 = call $394 with $2276 $2277 $2329 ($270 is responsible)
  }
  # Core:fixedDecimal:subtract:14:equals:else
  $2333 = { (responsible $2334) ->
    $2335 = call $414 with $432 ($270 is responsible)
    $2336 = call $414 with $2256 ($270 is responsible)
    $2337 = call $410 with $456 $2335 ($270 is responsible)
    $2338 = call $410 with $2337 $448 ($270 is responsible)
    $2339 = call $410 with $2338 $2336 ($270 is responsible)
    $2340 = call $410 with $2339 $469 ($270 is responsible)
    $2341 = ($428, $2340)
  }
  $2342 = call $394 with $2257 $2258 $2333 ($270 is responsible)
  $2343 = call $403 with $2342 $439 ($270 is responsible)
  $2344 = call $392 with $2343 $426 ($270 is responsible)
  # Core:fixedDecimal:subtract:14:isMatch:else
  $2345 = { (responsible $2346) ->
    $2347 = call $403 with $2342 $440 ($270 is responsible)
    $2348 = panicking because $2347 ($270 is at fault)
  }
  $2349 = call $394 with $2344 $536 $2345 ($270 is responsible)
  $2350 = call $403 with $2342 $440 ($278 is responsible)
  $2351 = call $403 with $2342 $441 ($279 is responsible)
  $2352 = call $403 with $2342 $442 ($277 is responsible)
  $2353 = call $415 with $2350 ($98 is responsible)
  $2354 = call $392 with $2353 $423 ($99 is responsible)
  $2355 = call $539 with $2354 $517 $272 ($57 is responsible)
  $2356 = call $415 with $2351 ($98 is responsible)
  $2357 = call $392 with $2356 $423 ($99 is responsible)
  $2358 = call $539 with $2357 $525 $272 ($55 is responsible)
  $2359 = call $402 with $2350 $2351 ($56 is responsible)
  $2360 = call $2029 with $2359 $2352 ($273 is responsible)
}
# Core:fixedDecimal:negate
$2361 = { $2362 (+ responsible $2363) ->
  $2364 = call $1868 with $2362 ($242 is responsible)
  $2365 = call $539 with $2364 $511 $2363 ($245 is responsible)
  $2366 = call $1995 with $2362 ($246 is responsible)
  $2367 = call $415 with $2366 ($100 is responsible)
  $2368 = call $392 with $2367 $423 ($1 is responsible)
  $2369 = call $539 with $2368 $511 $241 ($337 is responsible)
  $2370 = call $415 with $2366 ($98 is responsible)
  $2371 = call $392 with $2370 $423 ($99 is responsible)
  $2372 = call $539 with $2371 $525 $338 ($55 is responsible)
  $2373 = call $402 with $439 $2366 ($56 is responsible)
  $2374 = call $2012 with $2362 ($243 is responsible)
  $2375 = call $2029 with $2373 $2374 ($244 is responsible)
}
# Core:fixedDecimal:divideTruncatingAtScale
$2376 = { $2377 $2378 $2379 (+ responsible $2380) ->
  $2381 = call $1868 with $2377 ($189 is responsible)
  $2382 = call $539 with $2381 $500 $2380 ($192 is responsible)
  $2383 = call $1868 with $2378 ($199 is responsible)
  $2384 = call $539 with $2383 $501 $2380 ($200 is responsible)
  $2385 = call $415 with $2379 ($100 is responsible)
  $2386 = call $392 with $2385 $423 ($1 is responsible)
  # Core:fixedDecimal:isScale:18
  $2387 = { (responsible $2388) ->
    $2389 = call $1634 with $2379 ($235 is responsible)
  }
  $2390 = call $1327 with $2386 $2387 ($236 is responsible)
  $2391 = call $539 with $2390 $516 $2380 ($187 is responsible)
  $2392 = call $1995 with $2378 ($188 is responsible)
  $2393 = call $392 with $2392 $439 ($1 is responsible)
  $2394 = call $1229 with $2393 ($190 is responsible)
  $2395 = call $539 with $2394 $467 $2380 ($191 is responsible)
  $2396 = call $2119 with $2377 $2378 ($193 is responsible)
  $2397 = call $415 with $2396 ($194 is responsible)
  $2398 = call $392 with $432 $2397 ($194 is responsible)
  # Core:fixedDecimal:divideTruncatingAtScale:42:equals:then
  $2399 = { (responsible $2400) ->
    $2401 = call $406 with $2396 $437 ($194 is responsible)
    # Core:fixedDecimal:divideTruncatingAtScale:42:hasKey:then
    $2402 = { (responsible $2403) ->
      $2404 = call $405 with $2396 $437 ($194 is responsible)
      $2405 = ($426, $2404)
    }
    # Core:fixedDecimal:divideTruncatingAtScale:42:hasKey:else
    $2406 = { (responsible $2407) ->
      $2408 = call $414 with $437 ($194 is responsible)
      $2409 = call $414 with $2396 ($194 is responsible)
      $2410 = call $410 with $461 $2408 ($194 is responsible)
      $2411 = call $410 with $2410 $470 ($194 is responsible)
      $2412 = call $410 with $2411 $2409 ($194 is responsible)
      $2413 = call $410 with $2412 $469 ($194 is responsible)
      $2414 = ($428, $2413)
    }
    $2415 = call $394 with $2401 $2402 $2406 ($194 is responsible)
    $2416 = call $403 with $2415 $439 ($194 is responsible)
    $2417 = call $392 with $2416 $426 ($194 is responsible)
    # Core:fixedDecimal:divideTruncatingAtScale:42:isMatch:then
    $2418 = { (responsible $2419) ->
      $2420 = call $403 with $2415 $440 ($194 is responsible)
      $2421 = call $406 with $2396 $438 ($194 is responsible)
      # Core:fixedDecimal:divideTruncatingAtScale:42:hasKey:then
      $2422 = { (responsible $2423) ->
        $2424 = call $405 with $2396 $438 ($194 is responsible)
        $2425 = ($426, $2424)
      }
      # Core:fixedDecimal:divideTruncatingAtScale:42:hasKey:else
      $2426 = { (responsible $2427) ->
        $2428 = call $414 with $438 ($194 is responsible)
        $2429 = call $414 with $2396 ($194 is responsible)
        $2430 = call $410 with $461 $2428 ($194 is responsible)
        $2431 = call $410 with $2430 $470 ($194 is responsible)
        $2432 = call $410 with $2431 $2429 ($194 is responsible)
        $2433 = call $410 with $2432 $469 ($194 is responsible)
        $2434 = ($428, $2433)
      }
      $2435 = call $394 with $2421 $2422 $2426 ($194 is responsible)
      $2436 = call $403 with $2435 $439 ($194 is responsible)
      $2437 = call $392 with $2436 $426 ($194 is responsible)
      # Core:fixedDecimal:divideTruncatingAtScale:42:isMatch:then
      $2438 = { (responsible $2439) ->
        $2440 = call $403 with $2435 $440 ($194 is responsible)
        $2441 = ($426, $2420, $2440)
      }
      # Core:fixedDecimal:divideTruncatingAtScale:42:isMatch:else
      $2442 = { (responsible $2443) ->
        $2444 = $2435
      }
      $2445 = call $394 with $2437 $2438 $2442 ($194 is responsible)
    }
    # Core:fixedDecimal:divideTruncatingAtScale:42:isMatch:else
    $2446 = { (responsible $2447) ->
      $2448 = $2415
    }
    $2449 = call $394 with $2417 $2418 $2446 ($194 is responsible)
  }
  # Core:fixedDecimal:divideTruncatingAtScale:42:equals:else
  $2450 = { (responsible $2451) ->
    $2452 = call $414 with $432 ($194 is responsible)
    $2453 = call $414 with $2397 ($194 is responsible)
    $2454 = call $410 with $456 $2452 ($194 is responsible)
    $2455 = call $410 with $2454 $448 ($194 is responsible)
    $2456 = call $410 with $2455 $2453 ($194 is responsible)
    $2457 = call $410 with $2456 $469 ($194 is responsible)
    $2458 = ($428, $2457)
  }
  $2459 = call $394 with $2398 $2399 $2450 ($194 is responsible)
  $2460 = call $403 with $2459 $439 ($194 is responsible)
  $2461 = call $392 with $2460 $426 ($194 is responsible)
  # Core:fixedDecimal:divideTruncatingAtScale:42:isMatch:else
  $2462 = { (responsible $2463) ->
    $2464 = call $403 with $2459 $440 ($194 is responsible)
    $2465 = panicking because $2464 ($194 is at fault)
  }
  $2466 = call $394 with $2461 $536 $2462 ($194 is responsible)
  $2467 = call $403 with $2459 $440 ($201 is responsible)
  $2468 = call $403 with $2459 $441 ($202 is responsible)
  $2469 = call $415 with $2379 ($100 is responsible)
  $2470 = call $392 with $2469 $423 ($1 is responsible)
  $2471 = call $1327 with $2470 $2387 ($236 is responsible)
  $2472 = call $539 with $2471 $515 $195 ($268 is responsible)
  $2473 = call $1819 with $443 $2379 ($267 is responsible)
  $2474 = call $415 with $2467 ($98 is responsible)
  $2475 = call $392 with $2474 $423 ($99 is responsible)
  $2476 = call $539 with $2475 $485 $196 ($36 is responsible)
  $2477 = call $415 with $2473 ($98 is responsible)
  $2478 = call $392 with $2477 $423 ($99 is responsible)
  $2479 = call $539 with $2478 $486 $196 ($34 is responsible)
  $2480 = call $399 with $2467 $2473 ($35 is responsible)
  $2481 = call $1020 with $2480 $2468 ($197 is responsible)
  $2482 = call $2029 with $2481 $2379 ($198 is responsible)
}
# Core:fixedDecimal:compareTo
$2483 = { $2484 $2485 (+ responsible $2486) ->
  $2487 = call $1868 with $2484 ($178 is responsible)
  $2488 = call $539 with $2487 $509 $2486 ($180 is responsible)
  $2489 = call $1868 with $2485 ($183 is responsible)
  $2490 = call $539 with $2489 $510 $2486 ($184 is responsible)
  $2491 = call $2119 with $2484 $2485 ($176 is responsible)
  $2492 = call $415 with $2491 ($177 is responsible)
  $2493 = call $392 with $432 $2492 ($177 is responsible)
  # Core:fixedDecimal:compareTo:14:equals:then
  $2494 = { (responsible $2495) ->
    $2496 = call $406 with $2491 $437 ($177 is responsible)
    # Core:fixedDecimal:compareTo:14:hasKey:then
    $2497 = { (responsible $2498) ->
      $2499 = call $405 with $2491 $437 ($177 is responsible)
      $2500 = ($426, $2499)
    }
    # Core:fixedDecimal:compareTo:14:hasKey:else
    $2501 = { (responsible $2502) ->
      $2503 = call $414 with $437 ($177 is responsible)
      $2504 = call $414 with $2491 ($177 is responsible)
      $2505 = call $410 with $461 $2503 ($177 is responsible)
      $2506 = call $410 with $2505 $470 ($177 is responsible)
      $2507 = call $410 with $2506 $2504 ($177 is responsible)
      $2508 = call $410 with $2507 $469 ($177 is responsible)
      $2509 = ($428, $2508)
    }
    $2510 = call $394 with $2496 $2497 $2501 ($177 is responsible)
    $2511 = call $403 with $2510 $439 ($177 is responsible)
    $2512 = call $392 with $2511 $426 ($177 is responsible)
    # Core:fixedDecimal:compareTo:14:isMatch:then
    $2513 = { (responsible $2514) ->
      $2515 = call $403 with $2510 $440 ($177 is responsible)
      $2516 = call $406 with $2491 $438 ($177 is responsible)
      # Core:fixedDecimal:compareTo:14:hasKey:then
      $2517 = { (responsible $2518) ->
        $2519 = call $405 with $2491 $438 ($177 is responsible)
        $2520 = ($426, $2519)
      }
      # Core:fixedDecimal:compareTo:14:hasKey:else
      $2521 = { (responsible $2522) ->
        $2523 = call $414 with $438 ($177 is responsible)
        $2524 = call $414 with $2491 ($177 is responsible)
        $2525 = call $410 with $461 $2523 ($177 is responsible)
        $2526 = call $410 with $2525 $470 ($177 is responsible)
        $2527 = call $410 with $2526 $2524 ($177 is responsible)
        $2528 = call $410 with $2527 $469 ($177 is responsible)
        $2529 = ($428, $2528)
      }
      $2530 = call $394 with $2516 $2517 $2521 ($177 is responsible)
      $2531 = call $403 with $2530 $439 ($177 is responsible)
      $2532 = call $392 with $2531 $426 ($177 is responsible)
      # Core:fixedDecimal:compareTo:14:isMatch:then
      $2533 = { (responsible $2534) ->
        $2535 = call $403 with $2530 $440 ($177 is responsible)
        $2536 = ($426, $2515, $2535)
      }
      # Core:fixedDecimal:compareTo:14:isMatch:else
      $2537 = { (responsible $2538) ->
        $2539 = $2530
      }
      $2540 = call $394 with $2532 $2533 $2537 ($177 is responsible)
    }
    # Core:fixedDecimal:compareTo:14:isMatch:else
    $2541 = { (responsible $2542) ->
      $2543 = $2510
    }
    $2544 = call $394 with $2512 $2513 $2541 ($177 is responsible)
  }
  # Core:fixedDecimal:compareTo:14:equals:else
  $2545 = { (responsible $2546) ->
    $2547 = call $414 with $432 ($177 is responsible)
    $2548 = call $414 with $2492 ($177 is responsible)
    $2549 = call $410 with $456 $2547 ($177 is responsible)
    $2550 = call $410 with $2549 $448 ($177 is responsible)
    $2551 = call $410 with $2550 $2548 ($177 is responsible)
    $2552 = call $410 with $2551 $469 ($177 is responsible)
    $2553 = ($428, $2552)
  }
  $2554 = call $394 with $2493 $2494 $2545 ($177 is responsible)
  $2555 = call $403 with $2554 $439 ($177 is responsible)
  $2556 = call $392 with $2555 $426 ($177 is responsible)
  # Core:fixedDecimal:compareTo:14:isMatch:else
  $2557 = { (responsible $2558) ->
    $2559 = call $403 with $2554 $440 ($177 is responsible)
    $2560 = panicking because $2559 ($177 is at fault)
  }
  $2561 = call $394 with $2556 $536 $2557 ($177 is responsible)
  $2562 = call $403 with $2554 $440 ($185 is responsible)
  $2563 = call $403 with $2554 $441 ($186 is responsible)
  $2564 = call $1573 with $2562 $2563 ($179 is responsible)
  $2565 = $2564
  $2566 = call $392 with $2564 $417 ($1 is responsible)
  $2567 = call $392 with $2562 $2563 ($1 is responsible)
  $2568 = call $1543 with $2566 $2567 ($181 is responsible)
  $2569 = call $1131 with $2568 ($134 is responsible)
  $2570 = call $539 with $2569 $476 $182 ($132 is responsible)
  $2571 = call $539 with $2568 $453 $182 ($133 is responsible)
  $2572 = $2565
}
# Core:fixedDecimal:isLessThanOrEqualTo
$2573 = { $2574 $2575 (+ responsible $2576) ->
  $2577 = call $1868 with $2574 ($222 is responsible)
  $2578 = call $539 with $2577 $509 $2576 ($224 is responsible)
  $2579 = call $1868 with $2575 ($225 is responsible)
  $2580 = call $539 with $2579 $510 $2576 ($226 is responsible)
  $2581 = call $1868 with $2574 ($217 is responsible)
  $2582 = call $539 with $2581 $509 $221 ($218 is responsible)
  $2583 = call $1868 with $2575 ($219 is responsible)
  $2584 = call $539 with $2583 $510 $221 ($220 is responsible)
  $2585 = call $2483 with $2574 $2575 ($216 is responsible)
  $2586 = call $392 with $2585 $422 ($1 is responsible)
  $2587 = call $1229 with $2586 ($223 is responsible)
}
# Core:fixedDecimal:absolute
$2588 = { $2589 (+ responsible $2590) ->
  $2591 = call $1868 with $2589 ($141 is responsible)
  $2592 = call $539 with $2591 $511 $2590 ($142 is responsible)
  $2593 = call $1868 with $2589 ($228 is responsible)
  $2594 = call $539 with $2593 $511 $143 ($229 is responsible)
  $2595 = call $1995 with $2589 ($230 is responsible)
  $2596 = call $1598 with $2595 $439 ($227 is responsible)
  # Core:fixedDecimal:absolute:9
  $2597 = { (responsible $2598) ->
    $2599 = call $2361 with $2589 ($144 is responsible)
  }
  # Core:fixedDecimal:absolute:10
  $2600 = { (responsible $2601) ->
    $2602 = $2589
  }
  $2603 = call $900 with $2596 $2597 $2600 ($140 is responsible)
}
# Core:fixedDecimal:approxEquals
$2604 = { $2605 $2606 $2607 (+ responsible $2608) ->
  $2609 = call $1868 with $2605 ($160 is responsible)
  $2610 = call $539 with $2609 $496 $2608 ($164 is responsible)
  $2611 = call $1868 with $2606 ($165 is responsible)
  $2612 = call $539 with $2611 $497 $2608 ($166 is responsible)
  $2613 = call $1868 with $2607 ($156 is responsible)
  $2614 = call $539 with $2613 $499 $2608 ($157 is responsible)
  $2615 = call $1868 with $2607 ($232 is responsible)
  $2616 = call $539 with $2615 $511 $158 ($233 is responsible)
  $2617 = call $1868 with $2607 ($228 is responsible)
  $2618 = call $539 with $2617 $511 $234 ($229 is responsible)
  $2619 = call $1995 with $2607 ($230 is responsible)
  $2620 = call $1598 with $2619 $439 ($227 is responsible)
  $2621 = call $1229 with $2620 ($231 is responsible)
  $2622 = call $539 with $2621 $513 $2608 ($159 is responsible)
  $2623 = call $2247 with $2605 $2606 ($161 is responsible)
  $2624 = call $2588 with $2623 ($162 is responsible)
  $2625 = call $2573 with $2624 $2607 ($163 is responsible)
}
# Core:fixedDecimal:toText
$2626 = { $2627 (+ responsible $2628) ->
  $2629 = call $1868 with $2627 ($291 is responsible)
  $2630 = call $539 with $2629 $496 $2628 ($302 is responsible)
  $2631 = call $2045 with $2627 ($303 is responsible)
  # Core:fixedDecimal:toText:11
  $2632 = { (responsible $2633) ->
    $2634 = call $2012 with $2627 ($281 is responsible)
    $2635 = call $415 with $2634 ($100 is responsible)
    $2636 = call $392 with $2635 $423 ($1 is responsible)
    # Core:fixedDecimal:isScale:18
    $2637 = { (responsible $2638) ->
      $2639 = call $1634 with $2634 ($235 is responsible)
    }
    $2640 = call $1327 with $2636 $2637 ($236 is responsible)
    $2641 = call $539 with $2640 $515 $288 ($268 is responsible)
    $2642 = call $1819 with $443 $2634 ($267 is responsible)
    $2643 = call $1995 with $2627 ($289 is responsible)
    $2644 = call $1034 with $2643 $2642 ($280 is responsible)
    $2645 = call $1634 with $2644 ($282 is responsible)
    # Core:fixedDecimal:toText:11:33
    $2646 = { (responsible $2647) ->
      $2648 = call $415 with $2644 ($98 is responsible)
      $2649 = call $392 with $2648 $423 ($99 is responsible)
      $2650 = call $539 with $2649 $472 $283 ($23 is responsible)
      $2651 = call $415 with $2642 ($98 is responsible)
      $2652 = call $392 with $2651 $423 ($99 is responsible)
      $2653 = call $539 with $2652 $474 $283 ($21 is responsible)
      $2654 = call $395 with $2644 $2642 ($22 is responsible)
      $2655 = call $414 with $2654 ($97 is responsible)
      $2656 = call $1835 with $2655 $452 ($284 is responsible)
    }
    # Core:fixedDecimal:toText:11:34
    $2657 = { (responsible $2658) ->
      $2659 = call $415 with $2644 ($98 is responsible)
      $2660 = call $392 with $2659 $423 ($99 is responsible)
      $2661 = call $539 with $2660 $517 $285 ($57 is responsible)
      $2662 = call $415 with $2642 ($98 is responsible)
      $2663 = call $392 with $2662 $423 ($99 is responsible)
      $2664 = call $539 with $2663 $525 $285 ($55 is responsible)
      $2665 = call $402 with $2644 $2642 ($56 is responsible)
      $2666 = call $414 with $2665 ($97 is responsible)
      $2667 = call $1835 with $2666 $449 ($286 is responsible)
    }
    $2668 = call $900 with $2645 $2646 $2657 ($287 is responsible)
  }
  $2669 = call $1119 with $2632 ($290 is responsible)
  $2670 = call $415 with $2631 ($292 is responsible)
  $2671 = call $392 with $2670 $435 ($293 is responsible)
  # Core:fixedDecimal:toText:24
  $2672 = { (responsible $2673) ->
    $2674 = $2631
  }
  # Core:fixedDecimal:toText:25
  $2675 = { (responsible $2676) ->
    $2677 = call $414 with $2631 ($294 is responsible)
  }
  $2678 = call $394 with $2671 $2672 $2675 ($295 is responsible)
  $2679 = call $415 with $2669 ($296 is responsible)
  $2680 = call $392 with $2679 $435 ($297 is responsible)
  # Core:fixedDecimal:toText:31
  $2681 = { (responsible $2682) ->
    $2683 = $2669
  }
  # Core:fixedDecimal:toText:32
  $2684 = { (responsible $2685) ->
    $2686 = call $414 with $2669 ($298 is responsible)
  }
  $2687 = call $394 with $2680 $2681 $2684 ($299 is responsible)
  $2688 = call $410 with $2678 $450 ($300 is responsible)
  $2689 = call $410 with $2688 $2687 ($301 is responsible)
}
# Examples:sqrt:sqrt
$2690 = { $2691 $2692 (+ responsible $2693) ->
  $2694 = call $1868 with $2691 ($390 is responsible)
  $2695 = call $539 with $2694 $487 $2693 ($375 is responsible)
  $2696 = call $1868 with $2691 ($232 is responsible)
  $2697 = call $539 with $2696 $511 $376 ($233 is responsible)
  $2698 = call $1868 with $2691 ($228 is responsible)
  $2699 = call $539 with $2698 $511 $234 ($229 is responsible)
  $2700 = call $1995 with $2691 ($230 is responsible)
  $2701 = call $1598 with $2700 $439 ($227 is responsible)
  $2702 = call $1229 with $2701 ($231 is responsible)
  $2703 = call $539 with $2702 $488 $2693 ($377 is responsible)
  $2704 = call $415 with $2692 ($100 is responsible)
  $2705 = call $392 with $2704 $423 ($1 is responsible)
  $2706 = call $539 with $2705 $494 $2693 ($378 is responsible)
  $2707 = call $1634 with $2692 ($379 is responsible)
  $2708 = call $539 with $2707 $495 $2693 ($380 is responsible)
  $2709 = call $2029 with $443 $2692 ($381 is responsible)
  $2710 = call $2029 with $441 $439 ($209 is responsible)
  $2711 = call $2376 with $2691 $2710 $2692 ($382 is responsible)
  # Examples:sqrt:sqrt:83
  $2712 = { $2713 $2714 (+ responsible $2715) ->
    $2716 = call $2376 with $2691 $2714 $2692 ($383 is responsible)
    $2717 = call $2133 with $2714 $2716 ($384 is responsible)
    $2718 = call $2029 with $441 $439 ($209 is responsible)
    $2719 = call $2376 with $2717 $2718 $2692 ($385 is responsible)
    $2720 = call $2604 with $2714 $2719 $2709 ($386 is responsible)
    # Examples:sqrt:sqrt:83:57
    $2721 = { (responsible $2722) ->
      $2723 = $2714
    }
    # Examples:sqrt:sqrt:83:58
    $2724 = { (responsible $2725) ->
      $2726 = call $2713 with $2719 ($387 is responsible)
    }
    $2727 = call $900 with $2720 $2721 $2724 ($388 is responsible)
  }
  $2728 = call $1560 with $2712 ($139 is responsible)
  $2729 = call $539 with $2728 $462 $389 ($135 is responsible)
  # Core:controlFlow:recursive:18
  $2730 = { $2731 $2732 (+ responsible $2733) ->
    # Core:controlFlow:recursive:18:0
    $2734 = { $2735 (+ responsible $2736) ->
      $2737 = call $2731 with $2731 $2735 ($136 is responsible)
    }
    $2738 = call $2712 with $2734 $2732 ($137 is responsible)
  }
  $2739 = call $2730 with $2730 $2711 ($138 is responsible)
}
# Examples:sqrt:main
$2740 = { $2741 (+ responsible $2742) ->
  $2743 = call $2029 with $441 $439 ($209 is responsible)
  $2744 = call $2690 with $2743 $444 ($365 is responsible)
  $2745 = call $414 with $441 ($366 is responsible)
  $2746 = call $2626 with $2744 ($367 is responsible)
  $2747 = call $415 with $2746 ($368 is responsible)
  $2748 = call $392 with $2747 $435 ($369 is responsible)
  # Examples:sqrt:main:52
  $2749 = { (responsible $2750) ->
    $2751 = $2746
  }
  # Examples:sqrt:main:53
  $2752 = { (responsible $2753) ->
    $2754 = call $414 with $2746 ($370 is responsible)
  }
  $2755 = call $394 with $2748 $2749 $2752 ($371 is responsible)
  $2756 = call $410 with $465 $2745 ($372 is responsible)
  $2757 = call $410 with $2756 $446 ($373 is responsible)
  $2758 = call $410 with $2757 $2755 ($374 is responsible)
  $2759 = call $404 with $2758 ($67 is responsible)
}
$2760 = [$431: $2690, $425: $2740]<|MERGE_RESOLUTION|>--- conflicted
+++ resolved
@@ -7,325 +7,6 @@
 # • Include tracing of evaluated expressions? No
 
 $1 = Builtins::equals:6
-<<<<<<< HEAD
-$2 = Builtins::functionRun:11
-$3 = Builtins::functionRun:16
-$4 = Builtins::functionRun:22
-$5 = Builtins::functionRun:5
-$6 = Builtins::getArgumentCount:11
-$7 = Builtins::getArgumentCount:5
-$8 = Builtins::ifElse:1
-$9 = Builtins::ifElse:12
-$10 = Builtins::ifElse:15
-$11 = Builtins::ifElse:20
-$12 = Builtins::ifElse:26
-$13 = Builtins::ifElse:29
-$14 = Builtins::ifElse:34
-$15 = Builtins::ifElse:42
-$16 = Builtins::ifElse:6
-$17 = Builtins::intAdd:11
-$18 = Builtins::intAdd:18
-$19 = Builtins::intAdd:5
-$20 = Builtins::intCompareTo:11
-$21 = Builtins::intCompareTo:18
-$22 = Builtins::intCompareTo:5
-$23 = Builtins::intDivideTruncating:11
-$24 = Builtins::intDivideTruncating:17
-$25 = Builtins::intDivideTruncating:25
-$26 = Builtins::intDivideTruncating:32
-$27 = Builtins::intDivideTruncating:5
-$28 = Builtins::intMultiply:18
-$29 = Builtins::intMultiply:5
-$30 = Builtins::intRemainder:11
-$31 = Builtins::intRemainder:17
-$32 = Builtins::intRemainder:25
-$33 = Builtins::intRemainder:32
-$34 = Builtins::intRemainder:5
-$35 = Builtins::intSubtract:11
-$36 = Builtins::intSubtract:18
-$37 = Builtins::intSubtract:5
-$38 = Builtins::isLessThanOrEqualTo:11
-$39 = Builtins::isLessThanOrEqualTo:18
-$40 = Builtins::isLessThanOrEqualTo:19
-$41 = Builtins::isLessThanOrEqualTo:5
-$42 = Builtins::isNonNegative:12
-$43 = Builtins::isNonNegative:13
-$44 = Builtins::isNonNegative:5
-$45 = Builtins::not:1
-$46 = Builtins::not:1:4
-$47 = Builtins::print:11
-$48 = Builtins::textGetRange:11
-$49 = Builtins::textGetRange:14
-$50 = Builtins::textGetRange:16
-$51 = Builtins::textGetRange:24
-$52 = Builtins::textGetRange:25
-$53 = Builtins::textGetRange:30
-$54 = Builtins::textGetRange:36
-$55 = Builtins::textGetRange:39
-$56 = Builtins::textGetRange:41
-$57 = Builtins::textGetRange:49
-$58 = Builtins::textGetRange:5
-$59 = Builtins::textGetRange:50
-$60 = Builtins::textGetRange:52
-$61 = Builtins::textGetRange:56
-$62 = Builtins::textGetRange:58
-$63 = Builtins::textGetRange:66
-$64 = Builtins::textLength:11
-$65 = Builtins::textLength:5
-$66 = Builtins::textStartsWith:11
-$67 = Builtins::textStartsWith:18
-$68 = Builtins::textStartsWith:5
-$69 = Builtins::toDebugText:5
-$70 = Builtins::typeIs:19
-$71 = Builtins::typeIs:25
-$72 = Builtins::typeOf:5
-$73 = Core:bool:implies:12
-$74 = Core:bool:implies:15
-$75 = Core:bool:implies:2
-$76 = Core:bool:implies:4
-$77 = Core:bool:implies:7
-$78 = Core:bool:implies:9
-$79 = Core:bool:is:1
-$80 = Core:bool:lazyOr:14
-$81 = Core:bool:lazyOr:16
-$82 = Core:bool:lazyOr:18
-$83 = Core:bool:lazyOr:18:10
-$84 = Core:bool:lazyOr:18:15
-$85 = Core:bool:lazyOr:18:23
-$86 = Core:bool:lazyOr:2
-$87 = Core:bool:lazyOr:4
-$88 = Core:bool:not:2
-$89 = Core:bool:not:4
-$90 = Core:bool:not:6
-$91 = Core:bool:or:13
-$92 = Core:bool:or:2
-$93 = Core:bool:or:4
-$94 = Core:bool:or:7
-$95 = Core:bool:or:9
-$96 = Core:check:check:11
-$97 = Core:check:check:20
-$98 = Core:check:check:9
-$99 = Core:controlFlow:recursive:17
-$100 = Core:controlFlow:recursive:18:0:3
-$101 = Core:controlFlow:recursive:18:6
-$102 = Core:controlFlow:recursive:24
-$103 = Core:controlFlow:recursive:9
-$104 = Core:fixedDecimal:add:20
-$105 = Core:fixedDecimal:add:4
-$106 = Core:fixedDecimal:add:9
-$107 = Core:fixedDecimal:approxEquals:14
-$108 = Core:fixedDecimal:approxEquals:17
-$109 = Core:fixedDecimal:approxEquals:19
-$110 = Core:fixedDecimal:approxEquals:30
-$111 = Core:fixedDecimal:approxEquals:39
-$112 = Core:fixedDecimal:approxEquals:4
-$113 = Core:fixedDecimal:approxEquals:49
-$114 = Core:fixedDecimal:approxEquals:9
-$115 = Core:fixedDecimal:compareTo:20
-$116 = Core:fixedDecimal:compareTo:4
-$117 = Core:fixedDecimal:compareTo:40
-$118 = Core:fixedDecimal:compareTo:41
-$119 = Core:fixedDecimal:compareTo:9
-$120 = Core:fixedDecimal:divide:22
-$121 = Core:fixedDecimal:divide:30
-$122 = Core:fixedDecimal:divide:4
-$123 = Core:fixedDecimal:divide:41
-$124 = Core:fixedDecimal:divide:51
-$125 = Core:fixedDecimal:divide:9
-$126 = Core:fixedDecimal:floorToInt:15
-$127 = Core:fixedDecimal:floorToInt:4
-$128 = Core:fixedDecimal:isLessThan:14
-$129 = Core:fixedDecimal:isLessThan:4
-$130 = Core:fixedDecimal:isLessThan:9
-$131 = Core:fixedDecimal:isNegative:4
-$132 = Core:fixedDecimal:isNegative:8
-$133 = Core:fixedDecimal:isNonNegative:16
-$134 = Core:fixedDecimal:isNonNegative:4
-$135 = Core:fixedDecimal:isNonNegative:7
-$136 = Core:fixedDecimal:toText:13:10
-$137 = Core:fixedDecimal:toText:13:16
-$138 = Core:fixedDecimal:toText:13:17:10
-$139 = Core:fixedDecimal:toText:13:17:28
-$140 = Core:fixedDecimal:toText:13:18:10
-$141 = Core:fixedDecimal:toText:13:18:28
-$142 = Core:fixedDecimal:toText:13:19
-$143 = Core:fixedDecimal:toText:14
-$144 = Core:fixedDecimal:toText:31
-$145 = Core:fixedDecimal:toText:32
-$146 = Core:fixedDecimal:toText:34:0
-$147 = Core:fixedDecimal:toText:35
-$148 = Core:fixedDecimal:toText:36
-$149 = Core:fixedDecimal:toText:37
-$150 = Core:fixedDecimal:toText:4
-$151 = Core:fixedDecimal:toText:7
-$152 = Core:function:is0:11:3
-$153 = Core:function:is0:13
-$154 = Core:function:is2:11:3
-$155 = Core:function:is2:13
-$156 = Core:function:run:14
-$157 = Core:function:run:2
-$158 = Core:function:run:4
-$159 = Core:int:absolute:11
-$160 = Core:int:absolute:4
-$161 = Core:int:absolute:8
-$162 = Core:int:absolute:9:2
-$163 = Core:int:compareTo:20
-$164 = Core:int:compareTo:4
-$165 = Core:int:compareTo:40
-$166 = Core:int:compareTo:41
-$167 = Core:int:compareTo:9
-$168 = Core:int:isGreaterThan:13
-$169 = Core:int:isGreaterThan:4
-$170 = Core:int:isGreaterThan:9
-$171 = Core:int:isLessThan:13
-$172 = Core:int:isLessThan:4
-$173 = Core:int:isLessThan:9
-$174 = Core:int:isLessThanOrEqualTo:13
-$175 = Core:int:isLessThanOrEqualTo:22
-$176 = Core:int:isLessThanOrEqualTo:4
-$177 = Core:int:isLessThanOrEqualTo:9
-$178 = Core:int:isNegative:4
-$179 = Core:int:isNegative:8
-$180 = Core:int:negate:4
-$181 = Core:int:negate:8
-$182 = Core:text:removePrefix:14
-$183 = Core:text:removePrefix:15:4
-$184 = Core:text:removePrefix:15:7
-$185 = Core:text:removePrefix:15:8
-$186 = Core:text:removePrefix:17
-$187 = Core:text:removePrefix:4
-$188 = Core:text:removePrefix:9
-$189 = Examples:sqrt:main:14
-$190 = Examples:sqrt:main:36:0
-$191 = Examples:sqrt:main:48
-$192 = Examples:sqrt:main:49
-$193 = Examples:sqrt:main:50
-$194 = Examples:sqrt:main:52:0
-$195 = Examples:sqrt:main:53
-$196 = Examples:sqrt:main:54
-$197 = Examples:sqrt:main:55
-$198 = Examples:sqrt:main:56
-$199 = Examples:sqrt:sqrt:11
-$200 = Examples:sqrt:sqrt:21
-$201 = Examples:sqrt:sqrt:23
-$202 = Examples:sqrt:sqrt:44
-$203 = Examples:sqrt:sqrt:45:27
-$204 = Examples:sqrt:sqrt:45:28
-$205 = Examples:sqrt:sqrt:45:39
-$206 = Examples:sqrt:sqrt:45:54
-$207 = Examples:sqrt:sqrt:45:56:2
-$208 = Examples:sqrt:sqrt:45:57
-$209 = Examples:sqrt:sqrt:46
-$210 = anonymous:$generated::needs
-$211 = builtinEquals
-$212 = builtinGetArgumentCount
-$213 = builtinIfElse
-$214 = builtinIntAdd
-$215 = builtinIntCompareTo
-$216 = builtinIntDivideTruncating
-$217 = builtinIntMultiply
-$218 = builtinIntRemainder
-$219 = builtinIntSubtract
-$220 = builtinListGet
-$221 = builtinPrint
-$222 = builtinTagGetValue
-$223 = builtinTagHasValue
-$224 = builtinTagWithoutValue
-$225 = builtinTextConcatenate
-$226 = builtinTextGetRange
-$227 = builtinTextLength
-$228 = builtinTextStartsWith
-$229 = builtinToDebugText
-$230 = builtinTypeOf
-$231 = Equal
-$232 = False
-$233 = Function
-$234 = Greater
-$235 = Int
-$236 = Less
-$237 = Main
-$238 = Match
-$239 = NoMatch
-$240 = Nothing
-$241 = Sqrt
-$242 = Tag
-$243 = Text
-$244 = True
-$245 = 0
-$246 = 1
-$247 = 2
-$248 = 10
-$249 = 10000000
-$250 = 20000000
-$251 = " is "
-$252 = ", got "
-$253 = ", got `"
-$254 = "-1"
-$255 = "."
-$256 = "1"
-$257 = "A check didn't succeed."
-$258 = "Expected "
-$259 = "Expected a "
-$260 = "Expected tag to not have a value, but it has one: `"
-$261 = "No case matched the given expression."
-$262 = "The `body` should take the recursive function and the argument."
-$263 = "The `condition` must be either `True` or `False`."
-$264 = "The `reason` must be a text."
-$265 = "The root of "
-$266 = "You can't divide by zero."
-$267 = "`."
-$268 = "`False` was not satisfied"
-$269 = "`a | typeIs Int` was not satisfied"
-$270 = "`b | typeIs Int` was not satisfied"
-$271 = "`b` didn't return a bool."
-$272 = "`bool.is condition` was not satisfied"
-$273 = "`conditionIsBool` was not satisfied"
-$274 = "`dividend | typeIs Int` was not satisfied"
-$275 = "`divisor | typeIs Int` was not satisfied"
-$276 = "`else | getArgumentCount | equals 0` was not satisfied"
-$277 = "`else | typeIs Function` was not satisfied"
-$278 = "`endExclusive | isLessThanOrEqualTo (text | ✨.textLength)` was not satisfied"
-$279 = "`endExclusive | isNonNegative` was not satisfied"
-$280 = "`endExclusive | typeIs Int` was not satisfied"
-$281 = "`factorA | typeIs Int` was not satisfied"
-$282 = "`fixedDecimal.is x` was not satisfied"
-$283 = "`fixedDecimal.isNonNegative x` was not satisfied"
-$284 = "`function | typeIs Function` was not satisfied"
-$285 = "`function | ✨.getArgumentCount | equals 0` was not satisfied"
-$286 = "`function.is0 b` was not satisfied"
-$287 = "`int | typeIs Int` was not satisfied"
-$288 = "`is a` was not satisfied"
-$289 = "`is b` was not satisfied"
-$290 = "`is delta` was not satisfied"
-$291 = "`is dividend` was not satisfied"
-$292 = "`is divisor` was not satisfied"
-$293 = "`is prefix` was not satisfied"
-$294 = "`is summandA` was not satisfied"
-$295 = "`is summandB` was not satisfied"
-$296 = "`is text` was not satisfied"
-$297 = "`is valueA` was not satisfied"
-$298 = "`is valueB` was not satisfied"
-$299 = "`is value` was not satisfied"
-$300 = "`is0 body` was not satisfied"
-$301 = "`isNonNegative delta` was not satisfied"
-$302 = "`minuend | typeIs Int` was not satisfied"
-$303 = "`prefix | typeIs Text` was not satisfied"
-$304 = "`startInclusive | intCompareTo (text | ✨.textLength) | equals Less` was not satisfied"
-$305 = "`startInclusive | isLessThanOrEqualTo endExclusive` was not satisfied"
-$306 = "`startInclusive | isNonNegative` was not satisfied"
-$307 = "`startInclusive | typeIs Int` was not satisfied"
-$308 = "`subtrahend | typeIs Int` was not satisfied"
-$309 = "`text | typeIs Text` was not satisfied"
-$310 = "`then | getArgumentCount | equals 0` was not satisfied"
-$311 = "`then | typeIs Function` was not satisfied"
-# Builtins::ifElse:1:case-0:matched, Builtins::isLessThanOrEqualTo:19:case-0:matched, Builtins::isNonNegative:13:case-0:matched, Builtins::not:1:case-1:matched, Core:bool:is:1:case-0:matched, Core:bool:lazyOr:18:case-0:matched, Core:bool:not:6:case-1:matched, anonymous:$generated::needs:isConditionTrue:then
-$312 = { (responsible $313) ->
-  $314 = $244
-}
-# Core::31:isMatch:then, Core::42:isMatch:then, Core::53:isMatch:then, Core::64:isMatch:then, Core::141:isMatch:then, Core::196:isMatch:then, Core::207:isMatch:then, Core:bool:9:isMatch:then, Core:channel:31:isMatch:then, Core:channel:42:isMatch:then, Core:check:20:isMatch:then, Core:concurrency:42:isMatch:then, Core:controlFlow:if:27, Core:controlFlow:31:isMatch:then, Core:controlFlow:53:isMatch:then, Core:fixedDecimal:20:isMatch:then, Core:fixedDecimal:31:isMatch:then, Core:fixedDecimal:42:isMatch:then, Core:fixedDecimal:53:isMatch:then, Core:fixedDecimal:86:isMatch:then, Core:function:20:isMatch:then, Core:int:31:isMatch:then, Core:int:42:isMatch:then, Core:int:53:isMatch:then, Core:iterable:fromList:18:1:isMatch:then, Core:iterable:generateWithState:14:0:11:1:isMatch:then, Core:iterable:map:19:11:1:isMatch:then, Core:iterable:reduceLeft:38:1:isMatch:then, Core:iterable:take:33:1:isMatch:then, Core:iterable:takeWhile:2:11:1:isMatch:then, Core:iterable:withIndex:11:1:isMatch:then, Core:iterable:withIndex:11:14:1:isMatch:then, Core:iterable:20:isMatch:then, Core:iterable:31:isMatch:then, Core:iterable:88:11:1:isMatch:then, Core:iterable:91:2:11:1:isMatch:then, Core:iterable:94:6:21, Core:list:generate:60:1:isMatch:then, Core:list:31:isMatch:then, Core:list:42:isMatch:then, Core:mutable:20:isMatch:then, Core:mutable:31:isMatch:then, Core:result:20:isMatch:then, Core:result:31:isMatch:then, Core:struct:20:isMatch:then, Core:tag:31:isMatch:then, Core:text:31:isMatch:then, Core:text:42:isMatch:then, Core:type:20:isMatch:then, Examples:sqrt:20:isMatch:then, anonymous:$generated::needs:condition:then, anonymous:$generated::needs:isConditionBool:then, anonymous:$generated::needs:isReasonText:then
-$315 = { (responsible $316) ->
-  $317 = $240
-=======
 $2 = Builtins::fitsInRustU128:10
 $3 = Builtins::fitsInRustU128:17
 $4 = Builtins::fitsInRustU128:5
@@ -864,7 +545,6 @@
 # anonymous:$generated::needs:isConditionBool:then
 $536 = { (responsible $537) ->
   $538 = $429
->>>>>>> cff0745c
 }
 # anonymous:$generated::needs
 $539 = { $540 $541 $542 (+ responsible $543) ->
@@ -892,16 +572,6 @@
   }
   $562 = call $394 with $540 $536 $559 ($391 is responsible)
 }
-<<<<<<< HEAD
-$342 = ($238)
-# Builtins::ifElse:1:equals:then, Builtins::isLessThanOrEqualTo:19:equals:then, Builtins::isNonNegative:13:equals:then, Builtins::not:1:equals:then, Core:bool:is:1:equals:then, Core:bool:lazyAnd:18:equals:then, Core:bool:lazyOr:18:equals:then, Core:bool:not:6:equals:then, Core:mutable:inScope:13:18:17:equals:then
-$343 = { (responsible $344) ->
-  $345 = $342
-}
-# Builtins::isLessThanOrEqualTo:19:case-1:matched, Builtins::isNonNegative:13:case-1:matched, Builtins::not:1:case-0:matched, Core:bool:lazyAnd:18:case-1:matched, Core:bool:not:6:case-0:matched, Core:function:is0:12, Core:function:is1:12, Core:function:is2:12, Core:function:is3:12, Core:function:is4:12, Core:function:is5:12, Core:list:isValidIndex:21, Core:list:isValidInsertIndex:21
-$346 = { (responsible $347) ->
-  $348 = $232
-=======
 $563 = ($426)
 # Builtins::not:1:equals:then
 $564 = { (responsible $565) ->
@@ -910,7 +580,6 @@
 # Builtins::not:1:case-0:matched
 $567 = { (responsible $568) ->
   $569 = $419
->>>>>>> cff0745c
 }
 # Builtins::not
 $570 = { $571 (+ responsible $572) ->
