# LIR for module Examples:
#
# Tracing Config:
#
# • Include tracing of fuzzable functions? No
# • Include tracing of calls? No
# • Include tracing of evaluated expressions? No

# Symbol Table
<symbol-id 0>: Builtin
<symbol-id 1>: Equal
<symbol-id 2>: Error
<symbol-id 3>: False
<symbol-id 4>: Function
<symbol-id 5>: Greater
<symbol-id 6>: Int
<symbol-id 7>: Less
<symbol-id 8>: List
<symbol-id 9>: Main
<symbol-id 10>: Nothing
<symbol-id 11>: Ok
<symbol-id 12>: Stdin
<symbol-id 13>: Stdout
<symbol-id 14>: Struct
<symbol-id 15>: Tag
<symbol-id 16>: Text
<symbol-id 17>: True

# Constant heap
<replaced address 3974cba2aa713a1b>: [ED66F1C8C58CF8C3 → <symbol-id 9>: { 1 argument (capturing nothing) → ip-0 }]
<replaced address 3b3270094f01d6b0>: { 1 argument (capturing nothing) → ip-0 }
<<<<<<< HEAD
<replaced address 8383f19ea0a5e146>: Builtins::toDebugText:5
<replaced address b9d313d4403e6a66>: { 0 arguments (capturing nothing) → ip-8 }
<replaced address c52c1f71bac3244c>: Examples::
<replaced address c9d6cc94f9cedabb>: Builtins::print:5

# Instructions
# Examples::11
 0: pushConstant inline builtinToDebugText
 1: pushConstant inline 3
 2: pushConstant <replaced address 8383f19ea0a5e146> Builtins::toDebugText:5
 3: call with 1 argument
 4: pushConstant inline builtinPrint
 5: pushFromStack 1
 6: pushConstant <replaced address c9d6cc94f9cedabb> Builtins::print:5
 7: tailCall with 3 locals and 1 argument
=======
<replaced address 55043490d5f24695>: Builtins::print:11
<replaced address a299eca8798bd5e6>: "3"
<replaced address c52c1f71bac3244c>: Examples::
<replaced address e7f9ff3e6aa5eb6a>: { 0 arguments (capturing nothing) → ip-4 }

# Instructions
# Examples::11
0: pushConstant inline builtinPrint
1: pushConstant <replaced address a299eca8798bd5e6> "3"
2: pushConstant <replaced address 55043490d5f24695> Builtins::print:11
3: tailCall with 2 locals and 1 argument
>>>>>>> 81fc3a64
# Examples::
4: pushConstant <replaced address 3974cba2aa713a1b> [ED66F1C8C58CF8C3 → <symbol-id 9>: { 1 argument (capturing nothing) → ip-0 }]
5: popMultipleBelowTop 1
6: return<|MERGE_RESOLUTION|>--- conflicted
+++ resolved
@@ -29,35 +29,17 @@
 # Constant heap
 <replaced address 3974cba2aa713a1b>: [ED66F1C8C58CF8C3 → <symbol-id 9>: { 1 argument (capturing nothing) → ip-0 }]
 <replaced address 3b3270094f01d6b0>: { 1 argument (capturing nothing) → ip-0 }
-<<<<<<< HEAD
-<replaced address 8383f19ea0a5e146>: Builtins::toDebugText:5
-<replaced address b9d313d4403e6a66>: { 0 arguments (capturing nothing) → ip-8 }
+<replaced address a299eca8798bd5e6>: "3"
 <replaced address c52c1f71bac3244c>: Examples::
 <replaced address c9d6cc94f9cedabb>: Builtins::print:5
-
-# Instructions
-# Examples::11
- 0: pushConstant inline builtinToDebugText
- 1: pushConstant inline 3
- 2: pushConstant <replaced address 8383f19ea0a5e146> Builtins::toDebugText:5
- 3: call with 1 argument
- 4: pushConstant inline builtinPrint
- 5: pushFromStack 1
- 6: pushConstant <replaced address c9d6cc94f9cedabb> Builtins::print:5
- 7: tailCall with 3 locals and 1 argument
-=======
-<replaced address 55043490d5f24695>: Builtins::print:11
-<replaced address a299eca8798bd5e6>: "3"
-<replaced address c52c1f71bac3244c>: Examples::
 <replaced address e7f9ff3e6aa5eb6a>: { 0 arguments (capturing nothing) → ip-4 }
 
 # Instructions
 # Examples::11
 0: pushConstant inline builtinPrint
 1: pushConstant <replaced address a299eca8798bd5e6> "3"
-2: pushConstant <replaced address 55043490d5f24695> Builtins::print:11
+2: pushConstant <replaced address c9d6cc94f9cedabb> Builtins::print:5
 3: tailCall with 2 locals and 1 argument
->>>>>>> 81fc3a64
 # Examples::
 4: pushConstant <replaced address 3974cba2aa713a1b> [ED66F1C8C58CF8C3 → <symbol-id 9>: { 1 argument (capturing nothing) → ip-0 }]
 5: popMultipleBelowTop 1
