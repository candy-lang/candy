--- conflicted
+++ resolved
@@ -122,11 +122,7 @@
   }
   $112 = call $37 with $90 $86 $109 ($34 is responsible)
 }
-<<<<<<< HEAD
-$114 = ($55,)
-=======
-$113 = ($55)
->>>>>>> 81fc3a64
+$113 = ($55,)
 # Builtins::not:1:equals:then
 $114 = { (responsible $115) ->
   $116 = $113
@@ -261,70 +257,6 @@
   $236 = call $227 with $227 $224 ($33 is responsible)
 }
 # Examples:fibonacci:compareTo
-<<<<<<< HEAD
-$252 = { $253 $254 (+ responsible $255) ->
-  $256 = call $47 with $253 ($21 is responsible)
-  $257 = call $35 with $256 $51 ($22 is responsible)
-  $258 = call $90 with $257 $75 $23 ($18 is responsible)
-  $259 = call $47 with $254 ($21 is responsible)
-  $260 = call $35 with $259 $51 ($22 is responsible)
-  $261 = call $90 with $260 $76 $23 ($16 is responsible)
-  $262 = call $39 with $253 $254 ($17 is responsible)
-}
-# Examples:fibonacci:isLessThan
-$263 = { $264 $265 (+ responsible $266) ->
-  $267 = call $47 with $264 ($21 is responsible)
-  $268 = call $35 with $267 $51 ($22 is responsible)
-  $269 = call $90 with $268 $75 $23 ($18 is responsible)
-  $270 = call $47 with $265 ($21 is responsible)
-  $271 = call $35 with $270 $51 ($22 is responsible)
-  $272 = call $90 with $271 $76 $23 ($16 is responsible)
-  $273 = call $39 with $264 $265 ($17 is responsible)
-  $274 = call $35 with $273 $53 ($1 is responsible)
-}
-# Examples:fibonacci:fibonacci:2
-$275 = { $276 $277 (+ responsible $278) ->
-  $279 = call $263 with $277 $64 ($24 is responsible)
-  # Examples:fibonacci:fibonacci:2:12
-  $280 = { (responsible $281) ->
-    $282 = $277
-  }
-  # Examples:fibonacci:fibonacci:2:13
-  $283 = { (responsible $284) ->
-    $285 = call $47 with $277 ($21 is responsible)
-    $286 = call $35 with $285 $51 ($22 is responsible)
-    $287 = call $90 with $286 $81 $25 ($20 is responsible)
-    $288 = call $40 with $277 $63 ($19 is responsible)
-    $289 = call $276 with $288 ($26 is responsible)
-    $290 = call $47 with $277 ($21 is responsible)
-    $291 = call $35 with $290 $51 ($22 is responsible)
-    $292 = call $90 with $291 $81 $27 ($20 is responsible)
-    $293 = call $40 with $277 $64 ($19 is responsible)
-    $294 = call $276 with $293 ($28 is responsible)
-    $295 = call $47 with $289 ($21 is responsible)
-    $296 = call $35 with $295 $51 ($22 is responsible)
-    $297 = call $90 with $296 $75 $29 ($15 is responsible)
-    $298 = call $47 with $294 ($21 is responsible)
-    $299 = call $35 with $298 $51 ($22 is responsible)
-    $300 = call $90 with $299 $76 $29 ($13 is responsible)
-    $301 = call $38 with $289 $294 ($14 is responsible)
-  }
-  $302 = call $118 with $279 $280 $283 ($30 is responsible)
-}
-# Examples:fibonacci:recursive:0
-$303 = { $304 $305 (+ responsible $306) ->
-  # Examples:fibonacci:recursive:0:0
-  $307 = { $308 (+ responsible $309) ->
-    $310 = call $304 with $304 $308 ($31 is responsible)
-  }
-  $311 = call $275 with $307 $305 ($32 is responsible)
-}
-# Examples:fibonacci:main
-$312 = { $313 (+ responsible $314) ->
-  $315 = call $303 with $303 $65 ($33 is responsible)
-}
-$316 = [$52: $263, $54: $312, $58: $238, $48: $252]
-=======
 $237 = { $238 $239 (+ responsible $240) ->
   $241 = call $47 with $238 ($21 is responsible)
   $242 = call $35 with $241 $51 ($22 is responsible)
@@ -333,55 +265,57 @@
   $245 = call $35 with $244 $51 ($22 is responsible)
   $246 = call $89 with $245 $75 $23 ($16 is responsible)
   $247 = call $39 with $238 $239 ($17 is responsible)
-  $248 = $247
-  $249 = $248
 }
 # Examples:fibonacci:isLessThan
-$250 = { $251 $252 (+ responsible $253) ->
-  $254 = call $237 with $251 $252 ($30 is responsible)
-  $255 = call $35 with $254 $53 ($1 is responsible)
+$248 = { $249 $250 (+ responsible $251) ->
+  $252 = call $47 with $249 ($21 is responsible)
+  $253 = call $35 with $252 $51 ($22 is responsible)
+  $254 = call $89 with $253 $74 $23 ($18 is responsible)
+  $255 = call $47 with $250 ($21 is responsible)
+  $256 = call $35 with $255 $51 ($22 is responsible)
+  $257 = call $89 with $256 $75 $23 ($16 is responsible)
+  $258 = call $39 with $249 $250 ($17 is responsible)
+  $259 = call $35 with $258 $53 ($1 is responsible)
 }
 # Examples:fibonacci:fibonacci:2
-$256 = { $257 $258 (+ responsible $259) ->
-  $260 = call $237 with $258 $64 ($30 is responsible)
-  $261 = call $35 with $260 $53 ($1 is responsible)
+$260 = { $261 $262 (+ responsible $263) ->
+  $264 = call $248 with $262 $64 ($24 is responsible)
   # Examples:fibonacci:fibonacci:2:12
-  $262 = { (responsible $263) ->
-    $264 = $258
+  $265 = { (responsible $266) ->
+    $267 = $262
   }
   # Examples:fibonacci:fibonacci:2:13
-  $265 = { (responsible $266) ->
-    $267 = call $47 with $258 ($21 is responsible)
-    $268 = call $35 with $267 $51 ($22 is responsible)
-    $269 = call $89 with $268 $80 $24 ($20 is responsible)
-    $270 = call $40 with $258 $63 ($19 is responsible)
-    $271 = call $257 with $270 ($25 is responsible)
-    $272 = call $47 with $258 ($21 is responsible)
-    $273 = call $35 with $272 $51 ($22 is responsible)
-    $274 = call $89 with $273 $80 $26 ($20 is responsible)
-    $275 = call $40 with $258 $64 ($19 is responsible)
-    $276 = call $257 with $275 ($27 is responsible)
-    $277 = call $47 with $271 ($21 is responsible)
-    $278 = call $35 with $277 $51 ($22 is responsible)
-    $279 = call $89 with $278 $74 $28 ($15 is responsible)
-    $280 = call $47 with $276 ($21 is responsible)
+  $268 = { (responsible $269) ->
+    $270 = call $47 with $262 ($21 is responsible)
+    $271 = call $35 with $270 $51 ($22 is responsible)
+    $272 = call $89 with $271 $80 $25 ($20 is responsible)
+    $273 = call $40 with $262 $63 ($19 is responsible)
+    $274 = call $261 with $273 ($26 is responsible)
+    $275 = call $47 with $262 ($21 is responsible)
+    $276 = call $35 with $275 $51 ($22 is responsible)
+    $277 = call $89 with $276 $80 $27 ($20 is responsible)
+    $278 = call $40 with $262 $64 ($19 is responsible)
+    $279 = call $261 with $278 ($28 is responsible)
+    $280 = call $47 with $274 ($21 is responsible)
     $281 = call $35 with $280 $51 ($22 is responsible)
-    $282 = call $89 with $281 $75 $28 ($13 is responsible)
-    $283 = call $38 with $271 $276 ($14 is responsible)
-  }
-  $284 = call $117 with $261 $262 $265 ($29 is responsible)
+    $282 = call $89 with $281 $74 $29 ($15 is responsible)
+    $283 = call $47 with $279 ($21 is responsible)
+    $284 = call $35 with $283 $51 ($22 is responsible)
+    $285 = call $89 with $284 $75 $29 ($13 is responsible)
+    $286 = call $38 with $274 $279 ($14 is responsible)
+  }
+  $287 = call $117 with $264 $265 $268 ($30 is responsible)
 }
 # Examples:fibonacci:recursive:0
-$285 = { $286 $287 (+ responsible $288) ->
+$288 = { $289 $290 (+ responsible $291) ->
   # Examples:fibonacci:recursive:0:0
-  $289 = { $290 (+ responsible $291) ->
-    $292 = call $286 with $286 $290 ($31 is responsible)
-  }
-  $293 = call $256 with $289 $287 ($32 is responsible)
+  $292 = { $293 (+ responsible $294) ->
+    $295 = call $289 with $289 $293 ($31 is responsible)
+  }
+  $296 = call $260 with $292 $290 ($32 is responsible)
 }
 # Examples:fibonacci:main
-$294 = { $295 (+ responsible $296) ->
-  $297 = call $285 with $285 $65 ($33 is responsible)
-}
-$298 = [$52: $250, $54: $294, $58: $223, $48: $237]
->>>>>>> 81fc3a64
+$297 = { $298 (+ responsible $299) ->
+  $300 = call $288 with $288 $65 ($33 is responsible)
+}
+$301 = [$52: $248, $54: $297, $58: $223, $48: $237]