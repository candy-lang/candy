# LIR for module Examples:fibonacci
#
# Tracing Config:
#
# • Include tracing of fuzzable functions? No
# • Include tracing of calls? No
# • Include tracing of evaluated expressions? No

# Symbol Table
<symbol-id 0>: Builtin
<symbol-id 1>: Equal
<symbol-id 2>: Error
<symbol-id 3>: False
<symbol-id 4>: Function
<symbol-id 5>: Greater
<symbol-id 6>: Int
<symbol-id 7>: Less
<symbol-id 8>: List
<symbol-id 9>: Main
<symbol-id 10>: Nothing
<symbol-id 11>: Ok
<symbol-id 12>: Stdin
<symbol-id 13>: Stdout
<symbol-id 14>: Struct
<symbol-id 15>: Tag
<symbol-id 16>: Text
<symbol-id 17>: True
<symbol-id 18>: CompareTo
<symbol-id 19>: IsLessThan
<symbol-id 20>: Match
<symbol-id 21>: NoMatch
<symbol-id 22>: Recursive

# Constant heap
<replaced address 05d4d5f82de90a2a>: (<symbol-id 20>)
<replaced address 07c1052bec280409>: "`then | typeIs Function` was not satisfied"
<replaced address 09272649d90313cf>: { 0 arguments (capturing nothing) → ip-661 }
<replaced address 0fea7d5fa5afcc30>: Builtins::typeIs:25
<replaced address 13bbc38331a2c1a7>: Builtins::intSubtract:18
<replaced address 14cee9bee8ce4007>: Examples:fibonacci:fibonacci:2:14
<replaced address 1ddf36e04d57af87>: Examples:fibonacci:isLessThan:11
<replaced address 1e8bfe6c9766355f>: Builtins::ifElse:20
<replaced address 216d199efe6cdff8>: Builtins::intAdd:18
<replaced address 2749496cbbd972e7>: "`b | typeIs Int` was not satisfied"
<replaced address 2ace5f047eecfe6e>: Builtins::ifElse:1
<replaced address 2ded061b072e15be>: { 0 arguments (capturing nothing) → ip-0 }
<replaced address 2e5df8c541272e37>: Examples:fibonacci:compareTo:10
<replaced address 359f7421ac99f5e1>: Builtins::ifElse:42
<replaced address 36eebe9168aef0b0>: "The `reason` must be a text."
<replaced address 3dcd25f189b573e4>: Examples:fibonacci:fibonacci:2:13:11
<replaced address 3eca0e872d043602>: Builtins::typeIs:19
<replaced address 406b106bdb596f26>: "Expected False, got "
<replaced address 41fcadf3280286e7>: Builtins::intCompareTo:18
<replaced address 4302703a6cd3fa75>: Builtins::getArgumentCount:5
<replaced address 440a4a2e9e3a80bb>: Builtins::intAdd:5
<replaced address 4672d383c7509a9f>: "`then | getArgumentCount | equals 0` was not satisfied"
<replaced address 4ac82c46ce2925c1>: Examples:fibonacci:fibonacci:2:13:34
<replaced address 4ba19bf7dddc0462>: "Expected a Tag, got `"
<replaced address 4ba2cefefb177cc1>: { 2 arguments (capturing nothing) → ip-623 }
<replaced address 4d6b8f941eba9f31>: Builtins::ifElse:26
<replaced address 4f872d5446aebe9e>: { 3 arguments (capturing nothing) → ip-26 }
<replaced address 58f54a6ea9547f72>: Builtins::ifElse:29
<replaced address 5e626243e2bdc86f>: { 2 arguments (capturing nothing) → ip-481 }
<replaced address 65869b7b7c4defee>: "`a | typeIs Int` was not satisfied"
<replaced address 6b820ab507c6b8e0>: { 1 argument (capturing nothing) → ip-656 }
<replaced address 70a2d1d7839b24a4>: Examples:fibonacci:
<replaced address 7b5c0ed7f870b37f>: "`conditionIsBool` was not satisfied"
<replaced address 7c65f9f539f0d0fa>: Builtins::intCompareTo:11
<replaced address 7d04a0accae5758c>: Builtins::intSubtract:5
<replaced address 80f4eaa53f4876cd>: anonymous:$generated::needs
<replaced address 834388196300f4fb>: "`function | typeIs Function` was not satisfied"
<replaced address 8dbb18a7278b48a0>: "`."
<replaced address 8f20da5a6afa5b7c>: [1B8DDD32EFF479C7 → <symbol-id 21>: { 2 arguments (capturing nothing) → ip-488 }, 2717980D7A8E5A08 → <symbol-id 22>: { 2 arguments (capturing nothing) → ip-527 }, D59AD656536C4F73 → <symbol-id 25>: { 2 arguments (capturing nothing) → ip-481 }, ED66F1C8C58CF8C3 → <symbol-id 9>: { 1 argument (capturing nothing) → ip-656 }]
<replaced address 91ccd4b75c545de9>: "The `condition` must be either `True` or `False`."
<replaced address 935e9670bb42c985>: Builtins::ifElse:6
<replaced address 954857ba37276558>: Examples:fibonacci:recursive:0:6
<replaced address 957eb8ad35ecdba0>: "`else | getArgumentCount | equals 0` was not satisfied"
<replaced address 98cbae45f4ac1282>: { 2 arguments (capturing nothing) → ip-488 }
<replaced address 999eaa115035be18>: "Expected True, got "
<replaced address 9a411ed2de02bbfd>: "`else | typeIs Function` was not satisfied"
<replaced address 9c44edfdf54b3056>: Examples:fibonacci:fibonacci:2:13:33
<replaced address a9b966687389a139>: Builtins::ifElse:34
<replaced address ab458b1cc1453acc>: Builtins::intCompareTo:5
<replaced address ac1f67c19eddcfbb>: { 0 arguments (capturing nothing) → ip-73 }
<replaced address b7d5083e90b08e9b>: Builtins::getArgumentCount:11
<replaced address bcda2a504e5384e1>: { 2 arguments (capturing nothing) → ip-527 }
<replaced address c23e279842973357>: Builtins::ifElse:12
<replaced address c4f0291b7762e5a8>: "`minuend | typeIs Int` was not satisfied"
<replaced address cdc7e272cd311398>: Builtins::ifElse:15
<replaced address cf37b22a7a5dec95>: Builtins::intAdd:11
<replaced address d84182759114ba37>: { 2 arguments (capturing nothing) → ip-649 }
<replaced address dc704463e00c0b29>: { 0 arguments (capturing nothing) → ip-3 }
<replaced address e1d6728501bc6b89>: Builtins::equals:6
<replaced address e2a3b47321002b52>: { 3 arguments (capturing nothing) → ip-310 }
<replaced address e3396a2327477786>: Examples:fibonacci:recursive:6
<<<<<<< HEAD
<replaced address e76219c5e921e042>: [2717980D7A8E5A08 → <symbol-id 22>: { 2 arguments (capturing nothing) → ip-545 }, 6D0A9EEA1716845C → <symbol-id 18>: { 2 arguments (capturing nothing) → ip-552 }, BE8760A13E388EF1 → <symbol-id 19>: { 2 arguments (capturing nothing) → ip-591 }, ED66F1C8C58CF8C3 → <symbol-id 9>: { 1 argument (capturing nothing) → ip-720 }]
=======
>>>>>>> 81fc3a64
<replaced address eaff3e6d4bab56cb>: "Expected tag to not have a value, but it has one: `"
<replaced address ec50643a6293694f>: Examples:fibonacci:fibonacci:2:13:12
<replaced address edc1afb51c6d3aeb>: Examples:fibonacci:fibonacci:2:13:32
<replaced address ee78a67daaae8b1b>: "."
<replaced address f8a743cca2278691>: Examples:fibonacci:recursive:0:0:3

# Instructions
# anonymous:$generated::needs:isConditionTrue:then
  0: pushConstant inline <symbol-id 17>
  1: popMultipleBelowTop 1
  2: return
# anonymous:$generated::needs:isConditionBool:then
  3: pushConstant inline <symbol-id 10>
  4: popMultipleBelowTop 1
  5: return
# anonymous:$generated::needs:isConditionTrue:else
  6: pushConstant inline builtinEquals
  7: pushFromStack 2
  8: pushConstant inline <symbol-id 3>
  9: pushConstant <replaced address 80f4eaa53f4876cd> anonymous:$generated::needs
 10: tailCall with 2 locals and 2 arguments
# anonymous:$generated::needs:isConditionBool:else
 11: pushConstant <replaced address 91ccd4b75c545de9> "The `condition` must be either `True` or `False`."
 12: pushFromStack 2
 13: panic
 14: popMultipleBelowTop 2
 15: return
# anonymous:$generated::needs:isReasonText:else
 16: pushConstant <replaced address 36eebe9168aef0b0> "The `reason` must be a text."
 17: pushFromStack 2
 18: panic
 19: popMultipleBelowTop 2
 20: return
# anonymous:$generated::needs:condition:else
 21: pushFromStack 1
 22: pushFromStack 3
 23: panic
 24: popMultipleBelowTop 3
 25: return
# anonymous:$generated::needs
 26: pushConstant inline builtinEquals
 27: pushFromStack 4
 28: pushConstant inline <symbol-id 17>
 29: pushConstant <replaced address 80f4eaa53f4876cd> anonymous:$generated::needs
 30: call with 2 arguments
 31: pushFromStack 4
 32: createFunction with 0 arguments capturing 0 starting at ip-6
 33: pushConstant inline builtinIfElse
 34: pushFromStack 3
 35: pushConstant <replaced address 2ded061b072e15be> { 0 arguments (capturing nothing) → ip-0 }
 36: pushFromStack 3
 37: pushConstant <replaced address 80f4eaa53f4876cd> anonymous:$generated::needs
 38: call with 3 arguments
 39: pushFromStack 4
 40: createFunction with 0 arguments capturing 0 starting at ip-11
 41: pushConstant inline builtinIfElse
 42: pushFromStack 3
 43: pushConstant <replaced address dc704463e00c0b29> { 0 arguments (capturing nothing) → ip-3 }
 44: pushFromStack 3
 45: pushConstant <replaced address 80f4eaa53f4876cd> anonymous:$generated::needs
 46: call with 3 arguments
 47: pushConstant inline builtinTypeOf
 48: pushFromStack 10
 49: pushFromStack 4
 50: call with 1 argument
 51: pushConstant inline builtinEquals
 52: pushFromStack 1
 53: pushConstant inline <symbol-id 16>
 54: pushFromStack 6
 55: call with 2 arguments
 56: pushFromStack 4
 57: createFunction with 0 arguments capturing 0 starting at ip-16
 58: pushConstant inline builtinIfElse
 59: pushFromStack 3
 60: pushConstant <replaced address dc704463e00c0b29> { 0 arguments (capturing nothing) → ip-3 }
 61: pushFromStack 3
 62: pushConstant <replaced address 80f4eaa53f4876cd> anonymous:$generated::needs
 63: call with 3 arguments
 64: pushFromStack 13
 65: pushFromStack 15
 66: createFunction with 0 arguments capturing 1, 0 starting at ip-21
 67: pushConstant inline builtinIfElse
 68: pushFromStack 14
 69: pushConstant <replaced address dc704463e00c0b29> { 0 arguments (capturing nothing) → ip-3 }
 70: pushFromStack 3
 71: pushConstant <replaced address 80f4eaa53f4876cd> anonymous:$generated::needs
 72: tailCall with 19 locals and 3 arguments
# Builtins::not:1:equals:then
 73: pushConstant <replaced address 05d4d5f82de90a2a> (<symbol-id 20>)
 74: popMultipleBelowTop 1
 75: return
# Builtins::ifElse:1:equals:else
 76: pushConstant inline builtinToDebugText
 77: pushFromStack 3
 78: pushConstant <replaced address 2ace5f047eecfe6e> Builtins::ifElse:1
 79: call with 1 argument
 80: pushConstant inline builtinTagGetValue
 81: pushFromStack 3
 82: pushConstant <replaced address 2ace5f047eecfe6e> Builtins::ifElse:1
 83: call with 1 argument
 84: pushConstant inline builtinToDebugText
 85: pushFromStack 1
 86: pushConstant <replaced address 2ace5f047eecfe6e> Builtins::ifElse:1
 87: call with 1 argument
<<<<<<< HEAD
 88: pushConstant inline builtinToDebugText
 89: pushFromStack 1
 90: pushConstant <replaced address 2ace5f047eecfe6e> Builtins::ifElse:1
 91: call with 1 argument
 92: pushConstant inline builtinTextConcatenate
 93: pushConstant <replaced address eaff3e6d4bab56cb> "Expected tag to not have a value, but it has one: `"
 94: pushFromStack 2
 95: pushConstant <replaced address 2ace5f047eecfe6e> Builtins::ifElse:1
 96: call with 2 arguments
 97: pushConstant inline builtinTextConcatenate
 98: pushFromStack 1
 99: pushConstant <replaced address 8dbb18a7278b48a0> "`."
100: pushConstant <replaced address 2ace5f047eecfe6e> Builtins::ifElse:1
101: call with 2 arguments
102: pushConstant inline <symbol-id 21>
103: pushFromStack 1
104: createList 2
105: popMultipleBelowTop 9
106: return
=======
 88: pushConstant inline builtinTextConcatenate
 89: pushConstant <replaced address eaff3e6d4bab56cb> "Expected tag to not have a value, but it has one: `"
 90: pushFromStack 2
 91: pushConstant <replaced address 2ace5f047eecfe6e> Builtins::ifElse:1
 92: call with 2 arguments
 93: pushConstant inline builtinTextConcatenate
 94: pushFromStack 1
 95: pushConstant <replaced address 8dbb18a7278b48a0> "`."
 96: pushConstant <replaced address 2ace5f047eecfe6e> Builtins::ifElse:1
 97: call with 2 arguments
 98: pushConstant inline <symbol-id 24>
 99: pushFromStack 1
100: createList 2
101: popMultipleBelowTop 8
102: return
>>>>>>> 81fc3a64
# Builtins::ifElse:1:equals:then
103: pushConstant inline builtinTagHasValue
104: pushFromStack 2
105: pushConstant <replaced address 2ace5f047eecfe6e> Builtins::ifElse:1
106: call with 1 argument
107: pushConstant inline builtinEquals
108: pushConstant inline <symbol-id 3>
109: pushFromStack 2
110: pushConstant <replaced address 2ace5f047eecfe6e> Builtins::ifElse:1
111: call with 2 arguments
112: pushFromStack 1
113: pushFromStack 4
114: createFunction with 0 arguments capturing 1, 0 starting at ip-76
115: pushConstant inline builtinIfElse
116: pushFromStack 4
117: pushConstant <replaced address ac1f67c19eddcfbb> { 0 arguments (capturing nothing) → ip-73 }
118: pushFromStack 3
119: pushConstant <replaced address 2ace5f047eecfe6e> Builtins::ifElse:1
120: tailCall with 7 locals and 3 arguments
# Builtins::ifElse:1:equals:else
<<<<<<< HEAD
125: pushConstant inline builtinToDebugText
126: pushConstant inline <symbol-id 17>
127: pushConstant <replaced address 2ace5f047eecfe6e> Builtins::ifElse:1
128: call with 1 argument
129: pushConstant inline builtinToDebugText
130: pushFromStack 3
131: pushConstant <replaced address 2ace5f047eecfe6e> Builtins::ifElse:1
132: call with 1 argument
133: pushConstant inline builtinTextConcatenate
134: pushConstant <replaced address e0d9aa41e05acb90> "Expected "
135: pushFromStack 3
136: pushConstant <replaced address 2ace5f047eecfe6e> Builtins::ifElse:1
137: call with 2 arguments
138: pushConstant inline builtinTextConcatenate
139: pushFromStack 1
140: pushConstant <replaced address 7755b34ecc5f0823> ", got "
141: pushConstant <replaced address 2ace5f047eecfe6e> Builtins::ifElse:1
142: call with 2 arguments
143: pushConstant inline builtinTextConcatenate
144: pushFromStack 1
145: pushFromStack 4
146: pushConstant <replaced address 2ace5f047eecfe6e> Builtins::ifElse:1
147: call with 2 arguments
148: pushConstant inline builtinTextConcatenate
149: pushFromStack 1
150: pushConstant <replaced address ee78a67daaae8b1b> "."
151: pushConstant <replaced address 2ace5f047eecfe6e> Builtins::ifElse:1
152: call with 2 arguments
153: pushConstant inline <symbol-id 21>
154: pushFromStack 1
155: createList 2
156: popMultipleBelowTop 8
157: return
# Builtins::ifElse:1:equals:then
158: pushConstant inline builtinTagWithoutValue
159: pushFromStack 2
160: pushConstant <replaced address 2ace5f047eecfe6e> Builtins::ifElse:1
161: call with 1 argument
162: pushConstant inline builtinEquals
163: pushConstant inline <symbol-id 17>
164: pushFromStack 2
165: pushConstant <replaced address 2ace5f047eecfe6e> Builtins::ifElse:1
166: call with 2 arguments
167: pushFromStack 3
168: createFunction with 0 arguments capturing 0 starting at ip-107
169: pushFromStack 3
170: createFunction with 0 arguments capturing 0 starting at ip-125
171: pushConstant inline builtinIfElse
172: pushFromStack 5
173: pushFromStack 4
174: pushFromStack 3
175: pushConstant <replaced address 2ace5f047eecfe6e> Builtins::ifElse:1
176: tailCall with 8 locals and 3 arguments
# Builtins::ifElse:1:equals:else
177: pushConstant inline builtinToDebugText
178: pushConstant inline <symbol-id 15>
179: pushConstant <replaced address 2ace5f047eecfe6e> Builtins::ifElse:1
180: call with 1 argument
=======
121: pushConstant inline builtinToDebugText
122: pushFromStack 2
123: pushConstant <replaced address 2ace5f047eecfe6e> Builtins::ifElse:1
124: call with 1 argument
125: pushConstant inline builtinTextConcatenate
126: pushConstant <replaced address 999eaa115035be18> "Expected True, got "
127: pushFromStack 2
128: pushConstant <replaced address 2ace5f047eecfe6e> Builtins::ifElse:1
129: call with 2 arguments
130: pushConstant inline builtinTextConcatenate
131: pushFromStack 1
132: pushConstant <replaced address ee78a67daaae8b1b> "."
133: pushConstant <replaced address 2ace5f047eecfe6e> Builtins::ifElse:1
134: call with 2 arguments
135: pushConstant inline <symbol-id 24>
136: pushFromStack 1
137: createList 2
138: popMultipleBelowTop 5
139: return
# Builtins::ifElse:1:equals:then
140: pushConstant inline builtinTagWithoutValue
141: pushFromStack 2
142: pushConstant <replaced address 2ace5f047eecfe6e> Builtins::ifElse:1
143: call with 1 argument
144: pushConstant inline builtinEquals
145: pushConstant inline <symbol-id 20>
146: pushFromStack 2
147: pushConstant <replaced address 2ace5f047eecfe6e> Builtins::ifElse:1
148: call with 2 arguments
149: pushFromStack 3
150: createFunction with 0 arguments capturing 0 starting at ip-103
151: pushFromStack 3
152: createFunction with 0 arguments capturing 0 starting at ip-121
153: pushConstant inline builtinIfElse
154: pushFromStack 5
155: pushFromStack 4
156: pushFromStack 3
157: pushConstant <replaced address 2ace5f047eecfe6e> Builtins::ifElse:1
158: tailCall with 8 locals and 3 arguments
# Builtins::ifElse:1:equals:else
159: pushConstant inline builtinToDebugText
160: pushFromStack 2
161: pushConstant <replaced address 2ace5f047eecfe6e> Builtins::ifElse:1
162: call with 1 argument
163: pushConstant inline builtinTextConcatenate
164: pushConstant <replaced address 4ba19bf7dddc0462> "Expected a Tag, got `"
165: pushFromStack 2
166: pushConstant <replaced address 2ace5f047eecfe6e> Builtins::ifElse:1
167: call with 2 arguments
168: pushConstant inline builtinTextConcatenate
169: pushFromStack 1
170: pushConstant <replaced address 8dbb18a7278b48a0> "`."
171: pushConstant <replaced address 2ace5f047eecfe6e> Builtins::ifElse:1
172: call with 2 arguments
173: pushConstant inline <symbol-id 24>
174: pushFromStack 1
175: createList 2
176: popMultipleBelowTop 5
177: return
# Builtins::ifElse:1:isMatch:then
178: pushFromStack 1
179: popMultipleBelowTop 2
180: return
# Builtins::ifElse:1:equals:else
>>>>>>> 81fc3a64
181: pushConstant inline builtinToDebugText
182: pushFromStack 3
183: pushConstant <replaced address 2ace5f047eecfe6e> Builtins::ifElse:1
184: call with 1 argument
<<<<<<< HEAD
185: pushConstant inline builtinTextConcatenate
186: pushConstant <replaced address 32642689bd6f102b> "Expected a "
187: pushFromStack 3
188: pushConstant <replaced address 2ace5f047eecfe6e> Builtins::ifElse:1
189: call with 2 arguments
190: pushConstant inline builtinTextConcatenate
191: pushFromStack 1
192: pushConstant <replaced address 73eaa23646acedf5> ", got `"
193: pushConstant <replaced address 2ace5f047eecfe6e> Builtins::ifElse:1
194: call with 2 arguments
195: pushConstant inline builtinTextConcatenate
196: pushFromStack 1
197: pushFromStack 4
198: pushConstant <replaced address 2ace5f047eecfe6e> Builtins::ifElse:1
199: call with 2 arguments
200: pushConstant inline builtinTextConcatenate
201: pushFromStack 1
202: pushConstant <replaced address 8dbb18a7278b48a0> "`."
203: pushConstant <replaced address 2ace5f047eecfe6e> Builtins::ifElse:1
204: call with 2 arguments
205: pushConstant inline <symbol-id 21>
206: pushFromStack 1
207: createList 2
208: popMultipleBelowTop 8
209: return
# Builtins::ifElse:1:isMatch:then
210: pushFromStack 1
211: popMultipleBelowTop 2
212: return
# Builtins::ifElse:1:equals:else
213: pushConstant inline builtinToDebugText
214: pushConstant inline <symbol-id 3>
=======
185: pushConstant inline builtinTagGetValue
186: pushFromStack 3
187: pushConstant <replaced address 2ace5f047eecfe6e> Builtins::ifElse:1
188: call with 1 argument
189: pushConstant inline builtinToDebugText
190: pushFromStack 1
191: pushConstant <replaced address 2ace5f047eecfe6e> Builtins::ifElse:1
192: call with 1 argument
193: pushConstant inline builtinTextConcatenate
194: pushConstant <replaced address eaff3e6d4bab56cb> "Expected tag to not have a value, but it has one: `"
195: pushFromStack 2
196: pushConstant <replaced address 2ace5f047eecfe6e> Builtins::ifElse:1
197: call with 2 arguments
198: pushConstant inline builtinTextConcatenate
199: pushFromStack 1
200: pushConstant <replaced address 8dbb18a7278b48a0> "`."
201: pushConstant <replaced address 2ace5f047eecfe6e> Builtins::ifElse:1
202: call with 2 arguments
203: pushConstant inline <symbol-id 24>
204: pushFromStack 1
205: createList 2
206: popMultipleBelowTop 8
207: return
# Builtins::ifElse:1:equals:then
208: pushConstant inline builtinTagHasValue
209: pushFromStack 2
210: pushConstant <replaced address 2ace5f047eecfe6e> Builtins::ifElse:1
211: call with 1 argument
212: pushConstant inline builtinEquals
213: pushConstant inline <symbol-id 3>
214: pushFromStack 2
>>>>>>> 81fc3a64
215: pushConstant <replaced address 2ace5f047eecfe6e> Builtins::ifElse:1
216: call with 2 arguments
217: pushFromStack 1
218: pushFromStack 4
<<<<<<< HEAD
219: pushConstant <replaced address 2ace5f047eecfe6e> Builtins::ifElse:1
220: call with 1 argument
221: pushConstant inline builtinTagGetValue
222: pushFromStack 4
223: pushConstant <replaced address 2ace5f047eecfe6e> Builtins::ifElse:1
224: call with 1 argument
225: pushConstant inline builtinToDebugText
226: pushFromStack 1
227: pushConstant <replaced address 2ace5f047eecfe6e> Builtins::ifElse:1
228: call with 1 argument
229: pushConstant inline builtinTextConcatenate
230: pushConstant <replaced address eaff3e6d4bab56cb> "Expected tag to not have a value, but it has one: `"
231: pushFromStack 2
232: pushConstant <replaced address 2ace5f047eecfe6e> Builtins::ifElse:1
233: call with 2 arguments
234: pushConstant inline builtinTextConcatenate
235: pushFromStack 1
236: pushConstant <replaced address 8dbb18a7278b48a0> "`."
237: pushConstant <replaced address 2ace5f047eecfe6e> Builtins::ifElse:1
238: call with 2 arguments
239: pushConstant inline <symbol-id 21>
240: pushFromStack 1
241: createList 2
242: popMultipleBelowTop 9
243: return
# Builtins::ifElse:1:equals:then
244: pushConstant inline builtinTagHasValue
245: pushFromStack 2
246: pushConstant <replaced address 2ace5f047eecfe6e> Builtins::ifElse:1
247: call with 1 argument
248: pushConstant inline builtinEquals
249: pushConstant inline <symbol-id 3>
250: pushFromStack 2
251: pushConstant <replaced address 2ace5f047eecfe6e> Builtins::ifElse:1
252: call with 2 arguments
253: pushFromStack 1
254: pushFromStack 4
255: createFunction with 0 arguments capturing 1, 0 starting at ip-213
256: pushConstant inline builtinIfElse
257: pushFromStack 4
258: pushConstant <replaced address ac1f67c19eddcfbb> { 0 arguments (capturing nothing) → ip-73 }
259: pushFromStack 3
260: pushConstant <replaced address 2ace5f047eecfe6e> Builtins::ifElse:1
261: tailCall with 7 locals and 3 arguments
# Builtins::ifElse:1:equals:else
262: pushConstant inline builtinToDebugText
263: pushConstant inline <symbol-id 3>
264: pushConstant <replaced address 2ace5f047eecfe6e> Builtins::ifElse:1
265: call with 1 argument
266: pushConstant inline builtinToDebugText
267: pushFromStack 3
268: pushConstant <replaced address 2ace5f047eecfe6e> Builtins::ifElse:1
269: call with 1 argument
270: pushConstant inline builtinTextConcatenate
271: pushConstant <replaced address e0d9aa41e05acb90> "Expected "
272: pushFromStack 3
273: pushConstant <replaced address 2ace5f047eecfe6e> Builtins::ifElse:1
274: call with 2 arguments
275: pushConstant inline builtinTextConcatenate
276: pushFromStack 1
277: pushConstant <replaced address 7755b34ecc5f0823> ", got "
278: pushConstant <replaced address 2ace5f047eecfe6e> Builtins::ifElse:1
279: call with 2 arguments
280: pushConstant inline builtinTextConcatenate
281: pushFromStack 1
282: pushFromStack 4
283: pushConstant <replaced address 2ace5f047eecfe6e> Builtins::ifElse:1
284: call with 2 arguments
285: pushConstant inline builtinTextConcatenate
286: pushFromStack 1
287: pushConstant <replaced address ee78a67daaae8b1b> "."
288: pushConstant <replaced address 2ace5f047eecfe6e> Builtins::ifElse:1
289: call with 2 arguments
290: pushConstant inline <symbol-id 21>
291: pushFromStack 1
292: createList 2
293: popMultipleBelowTop 8
294: return
=======
219: createFunction with 0 arguments capturing 1, 0 starting at ip-181
220: pushConstant inline builtinIfElse
221: pushFromStack 4
222: pushConstant <replaced address ac1f67c19eddcfbb> { 0 arguments (capturing nothing) → ip-73 }
223: pushFromStack 3
224: pushConstant <replaced address 2ace5f047eecfe6e> Builtins::ifElse:1
225: tailCall with 7 locals and 3 arguments
# Builtins::ifElse:1:equals:else
226: pushConstant inline builtinToDebugText
227: pushFromStack 2
228: pushConstant <replaced address 2ace5f047eecfe6e> Builtins::ifElse:1
229: call with 1 argument
230: pushConstant inline builtinTextConcatenate
231: pushConstant <replaced address 406b106bdb596f26> "Expected False, got "
232: pushFromStack 2
233: pushConstant <replaced address 2ace5f047eecfe6e> Builtins::ifElse:1
234: call with 2 arguments
235: pushConstant inline builtinTextConcatenate
236: pushFromStack 1
237: pushConstant <replaced address ee78a67daaae8b1b> "."
238: pushConstant <replaced address 2ace5f047eecfe6e> Builtins::ifElse:1
239: call with 2 arguments
240: pushConstant inline <symbol-id 24>
241: pushFromStack 1
242: createList 2
243: popMultipleBelowTop 5
244: return
>>>>>>> 81fc3a64
# Builtins::ifElse:1:equals:then
245: pushConstant inline builtinTagWithoutValue
246: pushFromStack 2
247: pushConstant <replaced address 2ace5f047eecfe6e> Builtins::ifElse:1
248: call with 1 argument
249: pushConstant inline builtinEquals
250: pushConstant inline <symbol-id 3>
251: pushFromStack 2
252: pushConstant <replaced address 2ace5f047eecfe6e> Builtins::ifElse:1
253: call with 2 arguments
254: pushFromStack 3
255: createFunction with 0 arguments capturing 0 starting at ip-208
256: pushFromStack 3
257: createFunction with 0 arguments capturing 0 starting at ip-226
258: pushConstant inline builtinIfElse
259: pushFromStack 5
260: pushFromStack 4
261: pushFromStack 3
262: pushConstant <replaced address 2ace5f047eecfe6e> Builtins::ifElse:1
263: tailCall with 8 locals and 3 arguments
# Builtins::ifElse:1:equals:else
<<<<<<< HEAD
314: pushConstant inline builtinToDebugText
315: pushConstant inline <symbol-id 15>
316: pushConstant <replaced address 2ace5f047eecfe6e> Builtins::ifElse:1
317: call with 1 argument
318: pushConstant inline builtinToDebugText
319: pushFromStack 3
320: pushConstant <replaced address 2ace5f047eecfe6e> Builtins::ifElse:1
321: call with 1 argument
322: pushConstant inline builtinTextConcatenate
323: pushConstant <replaced address 32642689bd6f102b> "Expected a "
324: pushFromStack 3
325: pushConstant <replaced address 2ace5f047eecfe6e> Builtins::ifElse:1
326: call with 2 arguments
327: pushConstant inline builtinTextConcatenate
328: pushFromStack 1
329: pushConstant <replaced address 73eaa23646acedf5> ", got `"
330: pushConstant <replaced address 2ace5f047eecfe6e> Builtins::ifElse:1
331: call with 2 arguments
332: pushConstant inline builtinTextConcatenate
333: pushFromStack 1
334: pushFromStack 4
335: pushConstant <replaced address 2ace5f047eecfe6e> Builtins::ifElse:1
336: call with 2 arguments
337: pushConstant inline builtinTextConcatenate
338: pushFromStack 1
339: pushConstant <replaced address 8dbb18a7278b48a0> "`."
340: pushConstant <replaced address 2ace5f047eecfe6e> Builtins::ifElse:1
341: call with 2 arguments
342: pushConstant inline <symbol-id 21>
343: pushFromStack 1
344: createList 2
345: popMultipleBelowTop 8
346: return
# Builtins::ifElse:1:isMatch:else
347: pushConstant inline builtinTypeOf
348: pushFromStack 2
349: pushConstant <replaced address 2ace5f047eecfe6e> Builtins::ifElse:1
350: call with 1 argument
351: pushConstant inline builtinEquals
352: pushConstant inline <symbol-id 15>
353: pushFromStack 2
354: pushConstant <replaced address 2ace5f047eecfe6e> Builtins::ifElse:1
355: call with 2 arguments
356: pushFromStack 3
357: createFunction with 0 arguments capturing 0 starting at ip-295
358: pushFromStack 3
359: createFunction with 0 arguments capturing 0 starting at ip-314
360: pushConstant inline builtinIfElse
361: pushFromStack 5
362: pushFromStack 4
363: pushFromStack 3
364: pushConstant <replaced address 2ace5f047eecfe6e> Builtins::ifElse:1
365: tailCall with 8 locals and 3 arguments
=======
264: pushConstant inline builtinToDebugText
265: pushFromStack 2
266: pushConstant <replaced address 2ace5f047eecfe6e> Builtins::ifElse:1
267: call with 1 argument
268: pushConstant inline builtinTextConcatenate
269: pushConstant <replaced address 4ba19bf7dddc0462> "Expected a Tag, got `"
270: pushFromStack 2
271: pushConstant <replaced address 2ace5f047eecfe6e> Builtins::ifElse:1
272: call with 2 arguments
273: pushConstant inline builtinTextConcatenate
274: pushFromStack 1
275: pushConstant <replaced address 8dbb18a7278b48a0> "`."
276: pushConstant <replaced address 2ace5f047eecfe6e> Builtins::ifElse:1
277: call with 2 arguments
278: pushConstant inline <symbol-id 24>
279: pushFromStack 1
280: createList 2
281: popMultipleBelowTop 5
282: return
# Builtins::ifElse:1:isMatch:else
283: pushConstant inline builtinTypeOf
284: pushFromStack 2
285: pushConstant <replaced address 2ace5f047eecfe6e> Builtins::ifElse:1
286: call with 1 argument
287: pushConstant inline builtinEquals
288: pushConstant inline <symbol-id 18>
289: pushFromStack 2
290: pushConstant <replaced address 2ace5f047eecfe6e> Builtins::ifElse:1
291: call with 2 arguments
292: pushFromStack 3
293: createFunction with 0 arguments capturing 0 starting at ip-245
294: pushFromStack 3
295: createFunction with 0 arguments capturing 0 starting at ip-264
296: pushConstant inline builtinIfElse
297: pushFromStack 5
298: pushFromStack 4
299: pushFromStack 3
300: pushConstant <replaced address 2ace5f047eecfe6e> Builtins::ifElse:1
301: tailCall with 8 locals and 3 arguments
>>>>>>> 81fc3a64
# Builtins::ifElse:1:case-0:didNotMatch
302: pushConstant inline builtinListGet
303: pushFromStack 2
304: pushConstant inline 1
305: pushConstant <replaced address 2ace5f047eecfe6e> Builtins::ifElse:1
306: call with 2 arguments
307: pushConstant inline <symbol-id 3>
308: popMultipleBelowTop 3
309: return
# Builtins::ifElse
<<<<<<< HEAD
374: pushConstant inline builtinTypeOf
375: pushFromStack 4
376: pushConstant <replaced address 2ace5f047eecfe6e> Builtins::ifElse:1
377: call with 1 argument
378: pushConstant inline builtinEquals
379: pushConstant inline <symbol-id 15>
380: pushFromStack 2
381: pushConstant <replaced address 2ace5f047eecfe6e> Builtins::ifElse:1
382: call with 2 arguments
383: pushFromStack 5
384: createFunction with 0 arguments capturing 0 starting at ip-158
385: pushFromStack 3
386: createFunction with 0 arguments capturing 0 starting at ip-177
387: pushConstant inline builtinIfElse
388: pushFromStack 5
389: pushFromStack 4
390: pushFromStack 3
391: pushConstant <replaced address 2ace5f047eecfe6e> Builtins::ifElse:1
392: call with 3 arguments
393: pushConstant inline builtinListGet
394: pushFromStack 1
395: pushConstant inline 0
396: pushConstant <replaced address 2ace5f047eecfe6e> Builtins::ifElse:1
397: call with 2 arguments
398: pushConstant inline builtinEquals
399: pushFromStack 1
400: pushConstant inline <symbol-id 20>
401: pushConstant <replaced address 2ace5f047eecfe6e> Builtins::ifElse:1
402: call with 2 arguments
403: pushFromStack 2
404: createFunction with 0 arguments capturing 0 starting at ip-210
405: pushFromStack 8
406: createFunction with 0 arguments capturing 0 starting at ip-347
407: pushConstant inline builtinIfElse
408: pushFromStack 5
409: pushFromStack 4
410: pushFromStack 3
411: pushConstant <replaced address 2ace5f047eecfe6e> Builtins::ifElse:1
412: call with 3 arguments
413: pushConstant inline builtinListGet
414: pushFromStack 1
415: pushConstant inline 0
416: pushConstant <replaced address 2ace5f047eecfe6e> Builtins::ifElse:1
417: call with 2 arguments
418: pushConstant inline builtinEquals
419: pushFromStack 1
420: pushConstant inline <symbol-id 20>
421: pushConstant <replaced address 2ace5f047eecfe6e> Builtins::ifElse:1
422: call with 2 arguments
423: pushFromStack 2
424: createFunction with 0 arguments capturing 0 starting at ip-366
425: pushConstant inline builtinIfElse
426: pushFromStack 3
427: pushConstant <replaced address 2ded061b072e15be> { 0 arguments (capturing nothing) → ip-0 }
428: pushFromStack 3
429: pushConstant <replaced address 2ace5f047eecfe6e> Builtins::ifElse:1
430: call with 3 arguments
431: pushConstant <replaced address 4f872d5446aebe9e> { 3 arguments (capturing nothing) → ip-26 }
432: pushFromStack 1
433: pushConstant <replaced address 7b5c0ed7f870b37f> "`conditionIsBool` was not satisfied"
434: pushFromStack 22
435: pushConstant <replaced address 935e9670bb42c985> Builtins::ifElse:6
436: call with 3 arguments
437: pushConstant inline builtinTypeOf
438: pushFromStack 23
439: pushConstant <replaced address 3eca0e872d043602> Builtins::typeIs:19
440: call with 1 argument
441: pushConstant inline builtinEquals
442: pushFromStack 1
443: pushConstant inline <symbol-id 4>
444: pushConstant <replaced address 0fea7d5fa5afcc30> Builtins::typeIs:25
445: call with 2 arguments
446: pushConstant <replaced address 4f872d5446aebe9e> { 3 arguments (capturing nothing) → ip-26 }
447: pushFromStack 1
448: pushConstant <replaced address 07c1052bec280409> "`then | typeIs Function` was not satisfied"
449: pushFromStack 25
450: pushConstant <replaced address c23e279842973357> Builtins::ifElse:12
451: call with 3 arguments
452: pushConstant inline builtinTypeOf
453: pushFromStack 26
454: pushConstant <replaced address 3eca0e872d043602> Builtins::typeIs:19
455: call with 1 argument
456: pushConstant inline builtinEquals
457: pushFromStack 1
458: pushConstant inline <symbol-id 4>
459: pushConstant <replaced address 0fea7d5fa5afcc30> Builtins::typeIs:25
460: call with 2 arguments
461: pushConstant <replaced address 4f872d5446aebe9e> { 3 arguments (capturing nothing) → ip-26 }
462: pushFromStack 1
463: pushConstant <replaced address 834388196300f4fb> "`function | typeIs Function` was not satisfied"
464: pushConstant <replaced address cdc7e272cd311398> Builtins::ifElse:15
465: pushConstant <replaced address 4302703a6cd3fa75> Builtins::getArgumentCount:5
466: call with 3 arguments
467: pushConstant inline builtinGetArgumentCount
468: pushFromStack 29
469: pushConstant <replaced address b7d5083e90b08e9b> Builtins::getArgumentCount:11
470: call with 1 argument
471: pushConstant inline builtinEquals
472: pushFromStack 1
473: pushConstant inline 0
474: pushConstant <replaced address e1d6728501bc6b89> Builtins::equals:6
475: call with 2 arguments
476: pushConstant <replaced address 4f872d5446aebe9e> { 3 arguments (capturing nothing) → ip-26 }
477: pushFromStack 1
478: pushConstant <replaced address 4672d383c7509a9f> "`then | getArgumentCount | equals 0` was not satisfied"
479: pushFromStack 31
480: pushConstant <replaced address 1e8bfe6c9766355f> Builtins::ifElse:20
481: call with 3 arguments
482: pushConstant inline builtinTypeOf
483: pushFromStack 31
484: pushConstant <replaced address 3eca0e872d043602> Builtins::typeIs:19
485: call with 1 argument
486: pushConstant inline builtinEquals
487: pushFromStack 1
488: pushConstant inline <symbol-id 4>
489: pushConstant <replaced address 0fea7d5fa5afcc30> Builtins::typeIs:25
490: call with 2 arguments
491: pushConstant <replaced address 4f872d5446aebe9e> { 3 arguments (capturing nothing) → ip-26 }
492: pushFromStack 1
493: pushConstant <replaced address 9a411ed2de02bbfd> "`else | typeIs Function` was not satisfied"
494: pushFromStack 34
495: pushConstant <replaced address 4d6b8f941eba9f31> Builtins::ifElse:26
496: call with 3 arguments
497: pushConstant inline builtinTypeOf
498: pushFromStack 34
499: pushConstant <replaced address 3eca0e872d043602> Builtins::typeIs:19
500: call with 1 argument
501: pushConstant inline builtinEquals
502: pushFromStack 1
503: pushConstant inline <symbol-id 4>
504: pushConstant <replaced address 0fea7d5fa5afcc30> Builtins::typeIs:25
505: call with 2 arguments
506: pushConstant <replaced address 4f872d5446aebe9e> { 3 arguments (capturing nothing) → ip-26 }
507: pushFromStack 1
508: pushConstant <replaced address 834388196300f4fb> "`function | typeIs Function` was not satisfied"
509: pushConstant <replaced address 58f54a6ea9547f72> Builtins::ifElse:29
510: pushConstant <replaced address 4302703a6cd3fa75> Builtins::getArgumentCount:5
511: call with 3 arguments
512: pushConstant inline builtinGetArgumentCount
513: pushFromStack 37
514: pushConstant <replaced address b7d5083e90b08e9b> Builtins::getArgumentCount:11
515: call with 1 argument
516: pushConstant inline builtinEquals
517: pushFromStack 1
518: pushConstant inline 0
519: pushConstant <replaced address e1d6728501bc6b89> Builtins::equals:6
520: call with 2 arguments
521: pushConstant <replaced address 4f872d5446aebe9e> { 3 arguments (capturing nothing) → ip-26 }
522: pushFromStack 1
523: pushConstant <replaced address 957eb8ad35ecdba0> "`else | getArgumentCount | equals 0` was not satisfied"
524: pushFromStack 40
525: pushConstant <replaced address a9b966687389a139> Builtins::ifElse:34
526: call with 3 arguments
527: pushConstant inline builtinIfElse
528: pushFromStack 27
529: pushFromStack 42
530: pushFromStack 42
531: pushConstant <replaced address 359f7421ac99f5e1> Builtins::ifElse:42
532: tailCall with 42 locals and 3 arguments
=======
310: pushConstant inline builtinTypeOf
311: pushFromStack 4
312: pushConstant <replaced address 2ace5f047eecfe6e> Builtins::ifElse:1
313: call with 1 argument
314: pushConstant inline builtinEquals
315: pushConstant inline <symbol-id 18>
316: pushFromStack 2
317: pushConstant <replaced address 2ace5f047eecfe6e> Builtins::ifElse:1
318: call with 2 arguments
319: pushFromStack 5
320: createFunction with 0 arguments capturing 0 starting at ip-140
321: pushFromStack 3
322: createFunction with 0 arguments capturing 0 starting at ip-159
323: pushConstant inline builtinIfElse
324: pushFromStack 5
325: pushFromStack 4
326: pushFromStack 3
327: pushConstant <replaced address 2ace5f047eecfe6e> Builtins::ifElse:1
328: call with 3 arguments
329: pushConstant inline builtinListGet
330: pushFromStack 1
331: pushConstant inline 0
332: pushConstant <replaced address 2ace5f047eecfe6e> Builtins::ifElse:1
333: call with 2 arguments
334: pushConstant inline builtinEquals
335: pushFromStack 1
336: pushConstant inline <symbol-id 23>
337: pushConstant <replaced address 2ace5f047eecfe6e> Builtins::ifElse:1
338: call with 2 arguments
339: pushFromStack 2
340: createFunction with 0 arguments capturing 0 starting at ip-178
341: pushFromStack 8
342: createFunction with 0 arguments capturing 0 starting at ip-283
343: pushConstant inline builtinIfElse
344: pushFromStack 5
345: pushFromStack 4
346: pushFromStack 3
347: pushConstant <replaced address 2ace5f047eecfe6e> Builtins::ifElse:1
348: call with 3 arguments
349: pushConstant inline builtinListGet
350: pushFromStack 1
351: pushConstant inline 0
352: pushConstant <replaced address 2ace5f047eecfe6e> Builtins::ifElse:1
353: call with 2 arguments
354: pushConstant inline builtinEquals
355: pushFromStack 1
356: pushConstant inline <symbol-id 23>
357: pushConstant <replaced address 2ace5f047eecfe6e> Builtins::ifElse:1
358: call with 2 arguments
359: pushFromStack 2
360: createFunction with 0 arguments capturing 0 starting at ip-302
361: pushConstant inline builtinIfElse
362: pushFromStack 3
363: pushConstant <replaced address 2ded061b072e15be> { 0 arguments (capturing nothing) → ip-0 }
364: pushFromStack 3
365: pushConstant <replaced address 2ace5f047eecfe6e> Builtins::ifElse:1
366: call with 3 arguments
367: pushConstant <replaced address 4f872d5446aebe9e> { 3 arguments (capturing nothing) → ip-26 }
368: pushFromStack 1
369: pushConstant <replaced address 7b5c0ed7f870b37f> "`conditionIsBool` was not satisfied"
370: pushFromStack 22
371: pushConstant <replaced address 935e9670bb42c985> Builtins::ifElse:6
372: call with 3 arguments
373: pushConstant inline builtinTypeOf
374: pushFromStack 23
375: pushConstant <replaced address 3eca0e872d043602> Builtins::typeIs:19
376: call with 1 argument
377: pushConstant inline builtinEquals
378: pushFromStack 1
379: pushConstant inline <symbol-id 4>
380: pushConstant <replaced address 0fea7d5fa5afcc30> Builtins::typeIs:25
381: call with 2 arguments
382: pushConstant <replaced address 4f872d5446aebe9e> { 3 arguments (capturing nothing) → ip-26 }
383: pushFromStack 1
384: pushConstant <replaced address 07c1052bec280409> "`then | typeIs Function` was not satisfied"
385: pushFromStack 25
386: pushConstant <replaced address c23e279842973357> Builtins::ifElse:12
387: call with 3 arguments
388: pushConstant inline builtinTypeOf
389: pushFromStack 26
390: pushConstant <replaced address 3eca0e872d043602> Builtins::typeIs:19
391: call with 1 argument
392: pushConstant inline builtinEquals
393: pushFromStack 1
394: pushConstant inline <symbol-id 4>
395: pushConstant <replaced address 0fea7d5fa5afcc30> Builtins::typeIs:25
396: call with 2 arguments
397: pushConstant <replaced address 4f872d5446aebe9e> { 3 arguments (capturing nothing) → ip-26 }
398: pushFromStack 1
399: pushConstant <replaced address 834388196300f4fb> "`function | typeIs Function` was not satisfied"
400: pushConstant <replaced address cdc7e272cd311398> Builtins::ifElse:15
401: pushConstant <replaced address 4302703a6cd3fa75> Builtins::getArgumentCount:5
402: call with 3 arguments
403: pushConstant inline builtinGetArgumentCount
404: pushFromStack 29
405: pushConstant <replaced address b7d5083e90b08e9b> Builtins::getArgumentCount:11
406: call with 1 argument
407: pushConstant inline builtinEquals
408: pushFromStack 1
409: pushConstant inline 0
410: pushConstant <replaced address e1d6728501bc6b89> Builtins::equals:6
411: call with 2 arguments
412: pushConstant <replaced address 4f872d5446aebe9e> { 3 arguments (capturing nothing) → ip-26 }
413: pushFromStack 1
414: pushConstant <replaced address 4672d383c7509a9f> "`then | getArgumentCount | equals 0` was not satisfied"
415: pushFromStack 31
416: pushConstant <replaced address 1e8bfe6c9766355f> Builtins::ifElse:20
417: call with 3 arguments
418: pushConstant inline builtinTypeOf
419: pushFromStack 31
420: pushConstant <replaced address 3eca0e872d043602> Builtins::typeIs:19
421: call with 1 argument
422: pushConstant inline builtinEquals
423: pushFromStack 1
424: pushConstant inline <symbol-id 4>
425: pushConstant <replaced address 0fea7d5fa5afcc30> Builtins::typeIs:25
426: call with 2 arguments
427: pushConstant <replaced address 4f872d5446aebe9e> { 3 arguments (capturing nothing) → ip-26 }
428: pushFromStack 1
429: pushConstant <replaced address 9a411ed2de02bbfd> "`else | typeIs Function` was not satisfied"
430: pushFromStack 34
431: pushConstant <replaced address 4d6b8f941eba9f31> Builtins::ifElse:26
432: call with 3 arguments
433: pushConstant inline builtinTypeOf
434: pushFromStack 34
435: pushConstant <replaced address 3eca0e872d043602> Builtins::typeIs:19
436: call with 1 argument
437: pushConstant inline builtinEquals
438: pushFromStack 1
439: pushConstant inline <symbol-id 4>
440: pushConstant <replaced address 0fea7d5fa5afcc30> Builtins::typeIs:25
441: call with 2 arguments
442: pushConstant <replaced address 4f872d5446aebe9e> { 3 arguments (capturing nothing) → ip-26 }
443: pushFromStack 1
444: pushConstant <replaced address 834388196300f4fb> "`function | typeIs Function` was not satisfied"
445: pushConstant <replaced address 58f54a6ea9547f72> Builtins::ifElse:29
446: pushConstant <replaced address 4302703a6cd3fa75> Builtins::getArgumentCount:5
447: call with 3 arguments
448: pushConstant inline builtinGetArgumentCount
449: pushFromStack 37
450: pushConstant <replaced address b7d5083e90b08e9b> Builtins::getArgumentCount:11
451: call with 1 argument
452: pushConstant inline builtinEquals
453: pushFromStack 1
454: pushConstant inline 0
455: pushConstant <replaced address e1d6728501bc6b89> Builtins::equals:6
456: call with 2 arguments
457: pushConstant <replaced address 4f872d5446aebe9e> { 3 arguments (capturing nothing) → ip-26 }
458: pushFromStack 1
459: pushConstant <replaced address 957eb8ad35ecdba0> "`else | getArgumentCount | equals 0` was not satisfied"
460: pushFromStack 40
461: pushConstant <replaced address a9b966687389a139> Builtins::ifElse:34
462: call with 3 arguments
463: pushConstant inline builtinIfElse
464: pushFromStack 27
465: pushFromStack 42
466: pushFromStack 42
467: pushConstant <replaced address 359f7421ac99f5e1> Builtins::ifElse:42
468: tailCall with 42 locals and 3 arguments
>>>>>>> 81fc3a64
# Examples:fibonacci:recursive:0:0
469: pushFromStack 2
470: pushFromStack 0
471: pushFromStack 3
472: pushConstant <replaced address f8a743cca2278691> Examples:fibonacci:recursive:0:0:3
473: tailCall with 3 locals and 2 arguments
# Examples:fibonacci:recursive:0
474: pushFromStack 2
475: createFunction with 1 argument capturing 0 starting at ip-469
476: pushFromStack 5
477: pushFromStack 1
478: pushFromStack 5
479: pushConstant <replaced address 954857ba37276558> Examples:fibonacci:recursive:0:6
480: tailCall with 6 locals and 2 arguments
# Examples:fibonacci:recursive
481: pushFromStack 1
482: createFunction with 2 arguments capturing 0 starting at ip-474
483: pushFromStack 0
484: pushFromStack 0
485: pushFromStack 6
486: pushConstant <replaced address e3396a2327477786> Examples:fibonacci:recursive:6
487: tailCall with 5 locals and 2 arguments
# Examples:fibonacci:compareTo
488: pushConstant inline builtinTypeOf
489: pushFromStack 3
490: pushConstant <replaced address 3eca0e872d043602> Builtins::typeIs:19
491: call with 1 argument
492: pushConstant inline builtinEquals
493: pushFromStack 1
494: pushConstant inline <symbol-id 6>
495: pushConstant <replaced address 0fea7d5fa5afcc30> Builtins::typeIs:25
496: call with 2 arguments
497: pushConstant <replaced address 4f872d5446aebe9e> { 3 arguments (capturing nothing) → ip-26 }
498: pushFromStack 1
499: pushConstant <replaced address 65869b7b7c4defee> "`a | typeIs Int` was not satisfied"
500: pushConstant <replaced address 2e5df8c541272e37> Examples:fibonacci:compareTo:10
501: pushConstant <replaced address ab458b1cc1453acc> Builtins::intCompareTo:5
502: call with 3 arguments
503: pushConstant inline builtinTypeOf
504: pushFromStack 5
505: pushConstant <replaced address 3eca0e872d043602> Builtins::typeIs:19
506: call with 1 argument
507: pushConstant inline builtinEquals
508: pushFromStack 1
509: pushConstant inline <symbol-id 6>
510: pushConstant <replaced address 0fea7d5fa5afcc30> Builtins::typeIs:25
511: call with 2 arguments
512: pushConstant <replaced address 4f872d5446aebe9e> { 3 arguments (capturing nothing) → ip-26 }
513: pushFromStack 1
514: pushConstant <replaced address 2749496cbbd972e7> "`b | typeIs Int` was not satisfied"
515: pushConstant <replaced address 2e5df8c541272e37> Examples:fibonacci:compareTo:10
516: pushConstant <replaced address 7c65f9f539f0d0fa> Builtins::intCompareTo:11
517: call with 3 arguments
518: pushConstant inline builtinIntCompareTo
519: pushFromStack 9
520: pushFromStack 9
521: pushConstant <replaced address 41fcadf3280286e7> Builtins::intCompareTo:18
522: call with 2 arguments
523: pushFromStack 0
524: pushFromStack 0
525: popMultipleBelowTop 11
526: return
# Examples:fibonacci:isLessThan
527: pushConstant <replaced address 98cbae45f4ac1282> { 2 arguments (capturing nothing) → ip-488 }
528: pushFromStack 3
529: pushFromStack 3
530: pushConstant <replaced address 1ddf36e04d57af87> Examples:fibonacci:isLessThan:11
531: call with 2 arguments
532: pushConstant inline builtinEquals
533: pushFromStack 1
534: pushConstant inline <symbol-id 7>
535: pushConstant <replaced address e1d6728501bc6b89> Builtins::equals:6
536: tailCall with 4 locals and 2 arguments
# Examples:fibonacci:fibonacci:2:12
537: pushFromStack 1
538: popMultipleBelowTop 2
539: return
# Examples:fibonacci:fibonacci:2:13
540: pushConstant inline builtinTypeOf
541: pushFromStack 2
542: pushConstant <replaced address 3eca0e872d043602> Builtins::typeIs:19
543: call with 1 argument
544: pushConstant inline builtinEquals
545: pushFromStack 1
546: pushConstant inline <symbol-id 6>
547: pushConstant <replaced address 0fea7d5fa5afcc30> Builtins::typeIs:25
548: call with 2 arguments
549: pushConstant <replaced address 4f872d5446aebe9e> { 3 arguments (capturing nothing) → ip-26 }
550: pushFromStack 1
551: pushConstant <replaced address c4f0291b7762e5a8> "`minuend | typeIs Int` was not satisfied"
552: pushConstant <replaced address 3dcd25f189b573e4> Examples:fibonacci:fibonacci:2:13:11
553: pushConstant <replaced address 7d04a0accae5758c> Builtins::intSubtract:5
554: call with 3 arguments
555: pushConstant inline builtinIntSubtract
556: pushFromStack 5
557: pushConstant inline 1
558: pushConstant <replaced address 13bbc38331a2c1a7> Builtins::intSubtract:18
559: call with 2 arguments
560: pushFromStack 6
561: pushFromStack 1
562: pushConstant <replaced address ec50643a6293694f> Examples:fibonacci:fibonacci:2:13:12
563: call with 1 argument
564: pushConstant inline builtinTypeOf
565: pushFromStack 7
566: pushConstant <replaced address 3eca0e872d043602> Builtins::typeIs:19
567: call with 1 argument
568: pushConstant inline builtinEquals
569: pushFromStack 1
570: pushConstant inline <symbol-id 6>
571: pushConstant <replaced address 0fea7d5fa5afcc30> Builtins::typeIs:25
572: call with 2 arguments
573: pushConstant <replaced address 4f872d5446aebe9e> { 3 arguments (capturing nothing) → ip-26 }
574: pushFromStack 1
575: pushConstant <replaced address c4f0291b7762e5a8> "`minuend | typeIs Int` was not satisfied"
576: pushConstant <replaced address edc1afb51c6d3aeb> Examples:fibonacci:fibonacci:2:13:32
577: pushConstant <replaced address 7d04a0accae5758c> Builtins::intSubtract:5
578: call with 3 arguments
579: pushConstant inline builtinIntSubtract
580: pushFromStack 10
581: pushConstant inline 2
582: pushConstant <replaced address 13bbc38331a2c1a7> Builtins::intSubtract:18
583: call with 2 arguments
584: pushFromStack 11
585: pushFromStack 1
586: pushConstant <replaced address 9c44edfdf54b3056> Examples:fibonacci:fibonacci:2:13:33
587: call with 1 argument
588: pushConstant inline builtinTypeOf
589: pushFromStack 6
590: pushConstant <replaced address 3eca0e872d043602> Builtins::typeIs:19
591: call with 1 argument
592: pushConstant inline builtinEquals
593: pushFromStack 1
594: pushConstant inline <symbol-id 6>
595: pushConstant <replaced address 0fea7d5fa5afcc30> Builtins::typeIs:25
596: call with 2 arguments
597: pushConstant <replaced address 4f872d5446aebe9e> { 3 arguments (capturing nothing) → ip-26 }
598: pushFromStack 1
599: pushConstant <replaced address 65869b7b7c4defee> "`a | typeIs Int` was not satisfied"
600: pushConstant <replaced address 4ac82c46ce2925c1> Examples:fibonacci:fibonacci:2:13:34
601: pushConstant <replaced address 440a4a2e9e3a80bb> Builtins::intAdd:5
602: call with 3 arguments
603: pushConstant inline builtinTypeOf
604: pushFromStack 4
605: pushConstant <replaced address 3eca0e872d043602> Builtins::typeIs:19
606: call with 1 argument
607: pushConstant inline builtinEquals
608: pushFromStack 1
609: pushConstant inline <symbol-id 6>
610: pushConstant <replaced address 0fea7d5fa5afcc30> Builtins::typeIs:25
611: call with 2 arguments
612: pushConstant <replaced address 4f872d5446aebe9e> { 3 arguments (capturing nothing) → ip-26 }
613: pushFromStack 1
614: pushConstant <replaced address 2749496cbbd972e7> "`b | typeIs Int` was not satisfied"
615: pushConstant <replaced address 4ac82c46ce2925c1> Examples:fibonacci:fibonacci:2:13:34
616: pushConstant <replaced address cf37b22a7a5dec95> Builtins::intAdd:11
617: call with 3 arguments
618: pushConstant inline builtinIntAdd
619: pushFromStack 12
620: pushFromStack 8
621: pushConstant <replaced address 216d199efe6cdff8> Builtins::intAdd:18
622: tailCall with 19 locals and 2 arguments
# Examples:fibonacci:fibonacci:2
623: pushConstant <replaced address 98cbae45f4ac1282> { 2 arguments (capturing nothing) → ip-488 }
624: pushFromStack 2
625: pushConstant inline 2
626: pushConstant <replaced address 1ddf36e04d57af87> Examples:fibonacci:isLessThan:11
627: call with 2 arguments
628: pushConstant inline builtinEquals
629: pushFromStack 1
630: pushConstant inline <symbol-id 7>
631: pushConstant <replaced address e1d6728501bc6b89> Builtins::equals:6
632: call with 2 arguments
633: pushFromStack 3
634: createFunction with 0 arguments capturing 0 starting at ip-537
635: pushFromStack 6
636: pushFromStack 2
637: createFunction with 0 arguments capturing 1, 0 starting at ip-540
638: pushConstant <replaced address e2a3b47321002b52> { 3 arguments (capturing nothing) → ip-310 }
639: pushFromStack 6
640: pushFromStack 5
641: pushFromStack 3
642: pushConstant <replaced address 14cee9bee8ce4007> Examples:fibonacci:fibonacci:2:14
643: tailCall with 10 locals and 3 arguments
# Examples:fibonacci:recursive:0:0
644: pushFromStack 2
645: pushFromStack 0
646: pushFromStack 3
647: pushConstant <replaced address f8a743cca2278691> Examples:fibonacci:recursive:0:0:3
648: tailCall with 3 locals and 2 arguments
# Examples:fibonacci:recursive:0
649: pushFromStack 2
650: createFunction with 1 argument capturing 0 starting at ip-644
651: pushConstant <replaced address 4ba2cefefb177cc1> { 2 arguments (capturing nothing) → ip-623 }
652: pushFromStack 1
653: pushFromStack 5
654: pushConstant <replaced address 954857ba37276558> Examples:fibonacci:recursive:0:6
655: tailCall with 5 locals and 2 arguments
# Examples:fibonacci:main
656: pushConstant <replaced address d84182759114ba37> { 2 arguments (capturing nothing) → ip-649 }
657: pushConstant <replaced address d84182759114ba37> { 2 arguments (capturing nothing) → ip-649 }
658: pushConstant inline 15
659: pushConstant <replaced address e3396a2327477786> Examples:fibonacci:recursive:6
660: tailCall with 2 locals and 2 arguments
# Examples:fibonacci:
<<<<<<< HEAD
725: pushConstant <replaced address e76219c5e921e042> [2717980D7A8E5A08 → <symbol-id 22>: { 2 arguments (capturing nothing) → ip-545 }, 6D0A9EEA1716845C → <symbol-id 18>: { 2 arguments (capturing nothing) → ip-552 }, BE8760A13E388EF1 → <symbol-id 19>: { 2 arguments (capturing nothing) → ip-591 }, ED66F1C8C58CF8C3 → <symbol-id 9>: { 1 argument (capturing nothing) → ip-720 }]
726: popMultipleBelowTop 1
727: return
=======
661: pushConstant <replaced address 8f20da5a6afa5b7c> [1B8DDD32EFF479C7 → <symbol-id 21>: { 2 arguments (capturing nothing) → ip-488 }, 2717980D7A8E5A08 → <symbol-id 22>: { 2 arguments (capturing nothing) → ip-527 }, D59AD656536C4F73 → <symbol-id 25>: { 2 arguments (capturing nothing) → ip-481 }, ED66F1C8C58CF8C3 → <symbol-id 9>: { 1 argument (capturing nothing) → ip-656 }]
662: popMultipleBelowTop 1
663: return
>>>>>>> 81fc3a64
<|MERGE_RESOLUTION|>--- conflicted
+++ resolved
@@ -70,7 +70,6 @@
 <replaced address 80f4eaa53f4876cd>: anonymous:$generated::needs
 <replaced address 834388196300f4fb>: "`function | typeIs Function` was not satisfied"
 <replaced address 8dbb18a7278b48a0>: "`."
-<replaced address 8f20da5a6afa5b7c>: [1B8DDD32EFF479C7 → <symbol-id 21>: { 2 arguments (capturing nothing) → ip-488 }, 2717980D7A8E5A08 → <symbol-id 22>: { 2 arguments (capturing nothing) → ip-527 }, D59AD656536C4F73 → <symbol-id 25>: { 2 arguments (capturing nothing) → ip-481 }, ED66F1C8C58CF8C3 → <symbol-id 9>: { 1 argument (capturing nothing) → ip-656 }]
 <replaced address 91ccd4b75c545de9>: "The `condition` must be either `True` or `False`."
 <replaced address 935e9670bb42c985>: Builtins::ifElse:6
 <replaced address 954857ba37276558>: Examples:fibonacci:recursive:0:6
@@ -88,15 +87,12 @@
 <replaced address c4f0291b7762e5a8>: "`minuend | typeIs Int` was not satisfied"
 <replaced address cdc7e272cd311398>: Builtins::ifElse:15
 <replaced address cf37b22a7a5dec95>: Builtins::intAdd:11
+<replaced address d836e70fd1b4e7d8>: [2717980D7A8E5A08 → <symbol-id 22>: { 2 arguments (capturing nothing) → ip-481 }, 6D0A9EEA1716845C → <symbol-id 18>: { 2 arguments (capturing nothing) → ip-488 }, BE8760A13E388EF1 → <symbol-id 19>: { 2 arguments (capturing nothing) → ip-527 }, ED66F1C8C58CF8C3 → <symbol-id 9>: { 1 argument (capturing nothing) → ip-656 }]
 <replaced address d84182759114ba37>: { 2 arguments (capturing nothing) → ip-649 }
 <replaced address dc704463e00c0b29>: { 0 arguments (capturing nothing) → ip-3 }
 <replaced address e1d6728501bc6b89>: Builtins::equals:6
 <replaced address e2a3b47321002b52>: { 3 arguments (capturing nothing) → ip-310 }
 <replaced address e3396a2327477786>: Examples:fibonacci:recursive:6
-<<<<<<< HEAD
-<replaced address e76219c5e921e042>: [2717980D7A8E5A08 → <symbol-id 22>: { 2 arguments (capturing nothing) → ip-545 }, 6D0A9EEA1716845C → <symbol-id 18>: { 2 arguments (capturing nothing) → ip-552 }, BE8760A13E388EF1 → <symbol-id 19>: { 2 arguments (capturing nothing) → ip-591 }, ED66F1C8C58CF8C3 → <symbol-id 9>: { 1 argument (capturing nothing) → ip-720 }]
-=======
->>>>>>> 81fc3a64
 <replaced address eaff3e6d4bab56cb>: "Expected tag to not have a value, but it has one: `"
 <replaced address ec50643a6293694f>: Examples:fibonacci:fibonacci:2:13:12
 <replaced address edc1afb51c6d3aeb>: Examples:fibonacci:fibonacci:2:13:32
@@ -201,27 +197,6 @@
  85: pushFromStack 1
  86: pushConstant <replaced address 2ace5f047eecfe6e> Builtins::ifElse:1
  87: call with 1 argument
-<<<<<<< HEAD
- 88: pushConstant inline builtinToDebugText
- 89: pushFromStack 1
- 90: pushConstant <replaced address 2ace5f047eecfe6e> Builtins::ifElse:1
- 91: call with 1 argument
- 92: pushConstant inline builtinTextConcatenate
- 93: pushConstant <replaced address eaff3e6d4bab56cb> "Expected tag to not have a value, but it has one: `"
- 94: pushFromStack 2
- 95: pushConstant <replaced address 2ace5f047eecfe6e> Builtins::ifElse:1
- 96: call with 2 arguments
- 97: pushConstant inline builtinTextConcatenate
- 98: pushFromStack 1
- 99: pushConstant <replaced address 8dbb18a7278b48a0> "`."
-100: pushConstant <replaced address 2ace5f047eecfe6e> Builtins::ifElse:1
-101: call with 2 arguments
-102: pushConstant inline <symbol-id 21>
-103: pushFromStack 1
-104: createList 2
-105: popMultipleBelowTop 9
-106: return
-=======
  88: pushConstant inline builtinTextConcatenate
  89: pushConstant <replaced address eaff3e6d4bab56cb> "Expected tag to not have a value, but it has one: `"
  90: pushFromStack 2
@@ -232,12 +207,11 @@
  95: pushConstant <replaced address 8dbb18a7278b48a0> "`."
  96: pushConstant <replaced address 2ace5f047eecfe6e> Builtins::ifElse:1
  97: call with 2 arguments
- 98: pushConstant inline <symbol-id 24>
+ 98: pushConstant inline <symbol-id 21>
  99: pushFromStack 1
 100: createList 2
 101: popMultipleBelowTop 8
 102: return
->>>>>>> 81fc3a64
 # Builtins::ifElse:1:equals:then
 103: pushConstant inline builtinTagHasValue
 104: pushFromStack 2
@@ -258,66 +232,6 @@
 119: pushConstant <replaced address 2ace5f047eecfe6e> Builtins::ifElse:1
 120: tailCall with 7 locals and 3 arguments
 # Builtins::ifElse:1:equals:else
-<<<<<<< HEAD
-125: pushConstant inline builtinToDebugText
-126: pushConstant inline <symbol-id 17>
-127: pushConstant <replaced address 2ace5f047eecfe6e> Builtins::ifElse:1
-128: call with 1 argument
-129: pushConstant inline builtinToDebugText
-130: pushFromStack 3
-131: pushConstant <replaced address 2ace5f047eecfe6e> Builtins::ifElse:1
-132: call with 1 argument
-133: pushConstant inline builtinTextConcatenate
-134: pushConstant <replaced address e0d9aa41e05acb90> "Expected "
-135: pushFromStack 3
-136: pushConstant <replaced address 2ace5f047eecfe6e> Builtins::ifElse:1
-137: call with 2 arguments
-138: pushConstant inline builtinTextConcatenate
-139: pushFromStack 1
-140: pushConstant <replaced address 7755b34ecc5f0823> ", got "
-141: pushConstant <replaced address 2ace5f047eecfe6e> Builtins::ifElse:1
-142: call with 2 arguments
-143: pushConstant inline builtinTextConcatenate
-144: pushFromStack 1
-145: pushFromStack 4
-146: pushConstant <replaced address 2ace5f047eecfe6e> Builtins::ifElse:1
-147: call with 2 arguments
-148: pushConstant inline builtinTextConcatenate
-149: pushFromStack 1
-150: pushConstant <replaced address ee78a67daaae8b1b> "."
-151: pushConstant <replaced address 2ace5f047eecfe6e> Builtins::ifElse:1
-152: call with 2 arguments
-153: pushConstant inline <symbol-id 21>
-154: pushFromStack 1
-155: createList 2
-156: popMultipleBelowTop 8
-157: return
-# Builtins::ifElse:1:equals:then
-158: pushConstant inline builtinTagWithoutValue
-159: pushFromStack 2
-160: pushConstant <replaced address 2ace5f047eecfe6e> Builtins::ifElse:1
-161: call with 1 argument
-162: pushConstant inline builtinEquals
-163: pushConstant inline <symbol-id 17>
-164: pushFromStack 2
-165: pushConstant <replaced address 2ace5f047eecfe6e> Builtins::ifElse:1
-166: call with 2 arguments
-167: pushFromStack 3
-168: createFunction with 0 arguments capturing 0 starting at ip-107
-169: pushFromStack 3
-170: createFunction with 0 arguments capturing 0 starting at ip-125
-171: pushConstant inline builtinIfElse
-172: pushFromStack 5
-173: pushFromStack 4
-174: pushFromStack 3
-175: pushConstant <replaced address 2ace5f047eecfe6e> Builtins::ifElse:1
-176: tailCall with 8 locals and 3 arguments
-# Builtins::ifElse:1:equals:else
-177: pushConstant inline builtinToDebugText
-178: pushConstant inline <symbol-id 15>
-179: pushConstant <replaced address 2ace5f047eecfe6e> Builtins::ifElse:1
-180: call with 1 argument
-=======
 121: pushConstant inline builtinToDebugText
 122: pushFromStack 2
 123: pushConstant <replaced address 2ace5f047eecfe6e> Builtins::ifElse:1
@@ -332,7 +246,7 @@
 132: pushConstant <replaced address ee78a67daaae8b1b> "."
 133: pushConstant <replaced address 2ace5f047eecfe6e> Builtins::ifElse:1
 134: call with 2 arguments
-135: pushConstant inline <symbol-id 24>
+135: pushConstant inline <symbol-id 21>
 136: pushFromStack 1
 137: createList 2
 138: popMultipleBelowTop 5
@@ -343,7 +257,7 @@
 142: pushConstant <replaced address 2ace5f047eecfe6e> Builtins::ifElse:1
 143: call with 1 argument
 144: pushConstant inline builtinEquals
-145: pushConstant inline <symbol-id 20>
+145: pushConstant inline <symbol-id 17>
 146: pushFromStack 2
 147: pushConstant <replaced address 2ace5f047eecfe6e> Builtins::ifElse:1
 148: call with 2 arguments
@@ -372,7 +286,7 @@
 170: pushConstant <replaced address 8dbb18a7278b48a0> "`."
 171: pushConstant <replaced address 2ace5f047eecfe6e> Builtins::ifElse:1
 172: call with 2 arguments
-173: pushConstant inline <symbol-id 24>
+173: pushConstant inline <symbol-id 21>
 174: pushFromStack 1
 175: createList 2
 176: popMultipleBelowTop 5
@@ -382,45 +296,10 @@
 179: popMultipleBelowTop 2
 180: return
 # Builtins::ifElse:1:equals:else
->>>>>>> 81fc3a64
 181: pushConstant inline builtinToDebugText
 182: pushFromStack 3
 183: pushConstant <replaced address 2ace5f047eecfe6e> Builtins::ifElse:1
 184: call with 1 argument
-<<<<<<< HEAD
-185: pushConstant inline builtinTextConcatenate
-186: pushConstant <replaced address 32642689bd6f102b> "Expected a "
-187: pushFromStack 3
-188: pushConstant <replaced address 2ace5f047eecfe6e> Builtins::ifElse:1
-189: call with 2 arguments
-190: pushConstant inline builtinTextConcatenate
-191: pushFromStack 1
-192: pushConstant <replaced address 73eaa23646acedf5> ", got `"
-193: pushConstant <replaced address 2ace5f047eecfe6e> Builtins::ifElse:1
-194: call with 2 arguments
-195: pushConstant inline builtinTextConcatenate
-196: pushFromStack 1
-197: pushFromStack 4
-198: pushConstant <replaced address 2ace5f047eecfe6e> Builtins::ifElse:1
-199: call with 2 arguments
-200: pushConstant inline builtinTextConcatenate
-201: pushFromStack 1
-202: pushConstant <replaced address 8dbb18a7278b48a0> "`."
-203: pushConstant <replaced address 2ace5f047eecfe6e> Builtins::ifElse:1
-204: call with 2 arguments
-205: pushConstant inline <symbol-id 21>
-206: pushFromStack 1
-207: createList 2
-208: popMultipleBelowTop 8
-209: return
-# Builtins::ifElse:1:isMatch:then
-210: pushFromStack 1
-211: popMultipleBelowTop 2
-212: return
-# Builtins::ifElse:1:equals:else
-213: pushConstant inline builtinToDebugText
-214: pushConstant inline <symbol-id 3>
-=======
 185: pushConstant inline builtinTagGetValue
 186: pushFromStack 3
 187: pushConstant <replaced address 2ace5f047eecfe6e> Builtins::ifElse:1
@@ -439,7 +318,7 @@
 200: pushConstant <replaced address 8dbb18a7278b48a0> "`."
 201: pushConstant <replaced address 2ace5f047eecfe6e> Builtins::ifElse:1
 202: call with 2 arguments
-203: pushConstant inline <symbol-id 24>
+203: pushConstant inline <symbol-id 21>
 204: pushFromStack 1
 205: createList 2
 206: popMultipleBelowTop 8
@@ -452,91 +331,10 @@
 212: pushConstant inline builtinEquals
 213: pushConstant inline <symbol-id 3>
 214: pushFromStack 2
->>>>>>> 81fc3a64
 215: pushConstant <replaced address 2ace5f047eecfe6e> Builtins::ifElse:1
 216: call with 2 arguments
 217: pushFromStack 1
 218: pushFromStack 4
-<<<<<<< HEAD
-219: pushConstant <replaced address 2ace5f047eecfe6e> Builtins::ifElse:1
-220: call with 1 argument
-221: pushConstant inline builtinTagGetValue
-222: pushFromStack 4
-223: pushConstant <replaced address 2ace5f047eecfe6e> Builtins::ifElse:1
-224: call with 1 argument
-225: pushConstant inline builtinToDebugText
-226: pushFromStack 1
-227: pushConstant <replaced address 2ace5f047eecfe6e> Builtins::ifElse:1
-228: call with 1 argument
-229: pushConstant inline builtinTextConcatenate
-230: pushConstant <replaced address eaff3e6d4bab56cb> "Expected tag to not have a value, but it has one: `"
-231: pushFromStack 2
-232: pushConstant <replaced address 2ace5f047eecfe6e> Builtins::ifElse:1
-233: call with 2 arguments
-234: pushConstant inline builtinTextConcatenate
-235: pushFromStack 1
-236: pushConstant <replaced address 8dbb18a7278b48a0> "`."
-237: pushConstant <replaced address 2ace5f047eecfe6e> Builtins::ifElse:1
-238: call with 2 arguments
-239: pushConstant inline <symbol-id 21>
-240: pushFromStack 1
-241: createList 2
-242: popMultipleBelowTop 9
-243: return
-# Builtins::ifElse:1:equals:then
-244: pushConstant inline builtinTagHasValue
-245: pushFromStack 2
-246: pushConstant <replaced address 2ace5f047eecfe6e> Builtins::ifElse:1
-247: call with 1 argument
-248: pushConstant inline builtinEquals
-249: pushConstant inline <symbol-id 3>
-250: pushFromStack 2
-251: pushConstant <replaced address 2ace5f047eecfe6e> Builtins::ifElse:1
-252: call with 2 arguments
-253: pushFromStack 1
-254: pushFromStack 4
-255: createFunction with 0 arguments capturing 1, 0 starting at ip-213
-256: pushConstant inline builtinIfElse
-257: pushFromStack 4
-258: pushConstant <replaced address ac1f67c19eddcfbb> { 0 arguments (capturing nothing) → ip-73 }
-259: pushFromStack 3
-260: pushConstant <replaced address 2ace5f047eecfe6e> Builtins::ifElse:1
-261: tailCall with 7 locals and 3 arguments
-# Builtins::ifElse:1:equals:else
-262: pushConstant inline builtinToDebugText
-263: pushConstant inline <symbol-id 3>
-264: pushConstant <replaced address 2ace5f047eecfe6e> Builtins::ifElse:1
-265: call with 1 argument
-266: pushConstant inline builtinToDebugText
-267: pushFromStack 3
-268: pushConstant <replaced address 2ace5f047eecfe6e> Builtins::ifElse:1
-269: call with 1 argument
-270: pushConstant inline builtinTextConcatenate
-271: pushConstant <replaced address e0d9aa41e05acb90> "Expected "
-272: pushFromStack 3
-273: pushConstant <replaced address 2ace5f047eecfe6e> Builtins::ifElse:1
-274: call with 2 arguments
-275: pushConstant inline builtinTextConcatenate
-276: pushFromStack 1
-277: pushConstant <replaced address 7755b34ecc5f0823> ", got "
-278: pushConstant <replaced address 2ace5f047eecfe6e> Builtins::ifElse:1
-279: call with 2 arguments
-280: pushConstant inline builtinTextConcatenate
-281: pushFromStack 1
-282: pushFromStack 4
-283: pushConstant <replaced address 2ace5f047eecfe6e> Builtins::ifElse:1
-284: call with 2 arguments
-285: pushConstant inline builtinTextConcatenate
-286: pushFromStack 1
-287: pushConstant <replaced address ee78a67daaae8b1b> "."
-288: pushConstant <replaced address 2ace5f047eecfe6e> Builtins::ifElse:1
-289: call with 2 arguments
-290: pushConstant inline <symbol-id 21>
-291: pushFromStack 1
-292: createList 2
-293: popMultipleBelowTop 8
-294: return
-=======
 219: createFunction with 0 arguments capturing 1, 0 starting at ip-181
 220: pushConstant inline builtinIfElse
 221: pushFromStack 4
@@ -559,12 +357,11 @@
 237: pushConstant <replaced address ee78a67daaae8b1b> "."
 238: pushConstant <replaced address 2ace5f047eecfe6e> Builtins::ifElse:1
 239: call with 2 arguments
-240: pushConstant inline <symbol-id 24>
+240: pushConstant inline <symbol-id 21>
 241: pushFromStack 1
 242: createList 2
 243: popMultipleBelowTop 5
 244: return
->>>>>>> 81fc3a64
 # Builtins::ifElse:1:equals:then
 245: pushConstant inline builtinTagWithoutValue
 246: pushFromStack 2
@@ -586,61 +383,6 @@
 262: pushConstant <replaced address 2ace5f047eecfe6e> Builtins::ifElse:1
 263: tailCall with 8 locals and 3 arguments
 # Builtins::ifElse:1:equals:else
-<<<<<<< HEAD
-314: pushConstant inline builtinToDebugText
-315: pushConstant inline <symbol-id 15>
-316: pushConstant <replaced address 2ace5f047eecfe6e> Builtins::ifElse:1
-317: call with 1 argument
-318: pushConstant inline builtinToDebugText
-319: pushFromStack 3
-320: pushConstant <replaced address 2ace5f047eecfe6e> Builtins::ifElse:1
-321: call with 1 argument
-322: pushConstant inline builtinTextConcatenate
-323: pushConstant <replaced address 32642689bd6f102b> "Expected a "
-324: pushFromStack 3
-325: pushConstant <replaced address 2ace5f047eecfe6e> Builtins::ifElse:1
-326: call with 2 arguments
-327: pushConstant inline builtinTextConcatenate
-328: pushFromStack 1
-329: pushConstant <replaced address 73eaa23646acedf5> ", got `"
-330: pushConstant <replaced address 2ace5f047eecfe6e> Builtins::ifElse:1
-331: call with 2 arguments
-332: pushConstant inline builtinTextConcatenate
-333: pushFromStack 1
-334: pushFromStack 4
-335: pushConstant <replaced address 2ace5f047eecfe6e> Builtins::ifElse:1
-336: call with 2 arguments
-337: pushConstant inline builtinTextConcatenate
-338: pushFromStack 1
-339: pushConstant <replaced address 8dbb18a7278b48a0> "`."
-340: pushConstant <replaced address 2ace5f047eecfe6e> Builtins::ifElse:1
-341: call with 2 arguments
-342: pushConstant inline <symbol-id 21>
-343: pushFromStack 1
-344: createList 2
-345: popMultipleBelowTop 8
-346: return
-# Builtins::ifElse:1:isMatch:else
-347: pushConstant inline builtinTypeOf
-348: pushFromStack 2
-349: pushConstant <replaced address 2ace5f047eecfe6e> Builtins::ifElse:1
-350: call with 1 argument
-351: pushConstant inline builtinEquals
-352: pushConstant inline <symbol-id 15>
-353: pushFromStack 2
-354: pushConstant <replaced address 2ace5f047eecfe6e> Builtins::ifElse:1
-355: call with 2 arguments
-356: pushFromStack 3
-357: createFunction with 0 arguments capturing 0 starting at ip-295
-358: pushFromStack 3
-359: createFunction with 0 arguments capturing 0 starting at ip-314
-360: pushConstant inline builtinIfElse
-361: pushFromStack 5
-362: pushFromStack 4
-363: pushFromStack 3
-364: pushConstant <replaced address 2ace5f047eecfe6e> Builtins::ifElse:1
-365: tailCall with 8 locals and 3 arguments
-=======
 264: pushConstant inline builtinToDebugText
 265: pushFromStack 2
 266: pushConstant <replaced address 2ace5f047eecfe6e> Builtins::ifElse:1
@@ -655,7 +397,7 @@
 275: pushConstant <replaced address 8dbb18a7278b48a0> "`."
 276: pushConstant <replaced address 2ace5f047eecfe6e> Builtins::ifElse:1
 277: call with 2 arguments
-278: pushConstant inline <symbol-id 24>
+278: pushConstant inline <symbol-id 21>
 279: pushFromStack 1
 280: createList 2
 281: popMultipleBelowTop 5
@@ -666,7 +408,7 @@
 285: pushConstant <replaced address 2ace5f047eecfe6e> Builtins::ifElse:1
 286: call with 1 argument
 287: pushConstant inline builtinEquals
-288: pushConstant inline <symbol-id 18>
+288: pushConstant inline <symbol-id 15>
 289: pushFromStack 2
 290: pushConstant <replaced address 2ace5f047eecfe6e> Builtins::ifElse:1
 291: call with 2 arguments
@@ -680,7 +422,6 @@
 299: pushFromStack 3
 300: pushConstant <replaced address 2ace5f047eecfe6e> Builtins::ifElse:1
 301: tailCall with 8 locals and 3 arguments
->>>>>>> 81fc3a64
 # Builtins::ifElse:1:case-0:didNotMatch
 302: pushConstant inline builtinListGet
 303: pushFromStack 2
@@ -691,173 +432,12 @@
 308: popMultipleBelowTop 3
 309: return
 # Builtins::ifElse
-<<<<<<< HEAD
-374: pushConstant inline builtinTypeOf
-375: pushFromStack 4
-376: pushConstant <replaced address 2ace5f047eecfe6e> Builtins::ifElse:1
-377: call with 1 argument
-378: pushConstant inline builtinEquals
-379: pushConstant inline <symbol-id 15>
-380: pushFromStack 2
-381: pushConstant <replaced address 2ace5f047eecfe6e> Builtins::ifElse:1
-382: call with 2 arguments
-383: pushFromStack 5
-384: createFunction with 0 arguments capturing 0 starting at ip-158
-385: pushFromStack 3
-386: createFunction with 0 arguments capturing 0 starting at ip-177
-387: pushConstant inline builtinIfElse
-388: pushFromStack 5
-389: pushFromStack 4
-390: pushFromStack 3
-391: pushConstant <replaced address 2ace5f047eecfe6e> Builtins::ifElse:1
-392: call with 3 arguments
-393: pushConstant inline builtinListGet
-394: pushFromStack 1
-395: pushConstant inline 0
-396: pushConstant <replaced address 2ace5f047eecfe6e> Builtins::ifElse:1
-397: call with 2 arguments
-398: pushConstant inline builtinEquals
-399: pushFromStack 1
-400: pushConstant inline <symbol-id 20>
-401: pushConstant <replaced address 2ace5f047eecfe6e> Builtins::ifElse:1
-402: call with 2 arguments
-403: pushFromStack 2
-404: createFunction with 0 arguments capturing 0 starting at ip-210
-405: pushFromStack 8
-406: createFunction with 0 arguments capturing 0 starting at ip-347
-407: pushConstant inline builtinIfElse
-408: pushFromStack 5
-409: pushFromStack 4
-410: pushFromStack 3
-411: pushConstant <replaced address 2ace5f047eecfe6e> Builtins::ifElse:1
-412: call with 3 arguments
-413: pushConstant inline builtinListGet
-414: pushFromStack 1
-415: pushConstant inline 0
-416: pushConstant <replaced address 2ace5f047eecfe6e> Builtins::ifElse:1
-417: call with 2 arguments
-418: pushConstant inline builtinEquals
-419: pushFromStack 1
-420: pushConstant inline <symbol-id 20>
-421: pushConstant <replaced address 2ace5f047eecfe6e> Builtins::ifElse:1
-422: call with 2 arguments
-423: pushFromStack 2
-424: createFunction with 0 arguments capturing 0 starting at ip-366
-425: pushConstant inline builtinIfElse
-426: pushFromStack 3
-427: pushConstant <replaced address 2ded061b072e15be> { 0 arguments (capturing nothing) → ip-0 }
-428: pushFromStack 3
-429: pushConstant <replaced address 2ace5f047eecfe6e> Builtins::ifElse:1
-430: call with 3 arguments
-431: pushConstant <replaced address 4f872d5446aebe9e> { 3 arguments (capturing nothing) → ip-26 }
-432: pushFromStack 1
-433: pushConstant <replaced address 7b5c0ed7f870b37f> "`conditionIsBool` was not satisfied"
-434: pushFromStack 22
-435: pushConstant <replaced address 935e9670bb42c985> Builtins::ifElse:6
-436: call with 3 arguments
-437: pushConstant inline builtinTypeOf
-438: pushFromStack 23
-439: pushConstant <replaced address 3eca0e872d043602> Builtins::typeIs:19
-440: call with 1 argument
-441: pushConstant inline builtinEquals
-442: pushFromStack 1
-443: pushConstant inline <symbol-id 4>
-444: pushConstant <replaced address 0fea7d5fa5afcc30> Builtins::typeIs:25
-445: call with 2 arguments
-446: pushConstant <replaced address 4f872d5446aebe9e> { 3 arguments (capturing nothing) → ip-26 }
-447: pushFromStack 1
-448: pushConstant <replaced address 07c1052bec280409> "`then | typeIs Function` was not satisfied"
-449: pushFromStack 25
-450: pushConstant <replaced address c23e279842973357> Builtins::ifElse:12
-451: call with 3 arguments
-452: pushConstant inline builtinTypeOf
-453: pushFromStack 26
-454: pushConstant <replaced address 3eca0e872d043602> Builtins::typeIs:19
-455: call with 1 argument
-456: pushConstant inline builtinEquals
-457: pushFromStack 1
-458: pushConstant inline <symbol-id 4>
-459: pushConstant <replaced address 0fea7d5fa5afcc30> Builtins::typeIs:25
-460: call with 2 arguments
-461: pushConstant <replaced address 4f872d5446aebe9e> { 3 arguments (capturing nothing) → ip-26 }
-462: pushFromStack 1
-463: pushConstant <replaced address 834388196300f4fb> "`function | typeIs Function` was not satisfied"
-464: pushConstant <replaced address cdc7e272cd311398> Builtins::ifElse:15
-465: pushConstant <replaced address 4302703a6cd3fa75> Builtins::getArgumentCount:5
-466: call with 3 arguments
-467: pushConstant inline builtinGetArgumentCount
-468: pushFromStack 29
-469: pushConstant <replaced address b7d5083e90b08e9b> Builtins::getArgumentCount:11
-470: call with 1 argument
-471: pushConstant inline builtinEquals
-472: pushFromStack 1
-473: pushConstant inline 0
-474: pushConstant <replaced address e1d6728501bc6b89> Builtins::equals:6
-475: call with 2 arguments
-476: pushConstant <replaced address 4f872d5446aebe9e> { 3 arguments (capturing nothing) → ip-26 }
-477: pushFromStack 1
-478: pushConstant <replaced address 4672d383c7509a9f> "`then | getArgumentCount | equals 0` was not satisfied"
-479: pushFromStack 31
-480: pushConstant <replaced address 1e8bfe6c9766355f> Builtins::ifElse:20
-481: call with 3 arguments
-482: pushConstant inline builtinTypeOf
-483: pushFromStack 31
-484: pushConstant <replaced address 3eca0e872d043602> Builtins::typeIs:19
-485: call with 1 argument
-486: pushConstant inline builtinEquals
-487: pushFromStack 1
-488: pushConstant inline <symbol-id 4>
-489: pushConstant <replaced address 0fea7d5fa5afcc30> Builtins::typeIs:25
-490: call with 2 arguments
-491: pushConstant <replaced address 4f872d5446aebe9e> { 3 arguments (capturing nothing) → ip-26 }
-492: pushFromStack 1
-493: pushConstant <replaced address 9a411ed2de02bbfd> "`else | typeIs Function` was not satisfied"
-494: pushFromStack 34
-495: pushConstant <replaced address 4d6b8f941eba9f31> Builtins::ifElse:26
-496: call with 3 arguments
-497: pushConstant inline builtinTypeOf
-498: pushFromStack 34
-499: pushConstant <replaced address 3eca0e872d043602> Builtins::typeIs:19
-500: call with 1 argument
-501: pushConstant inline builtinEquals
-502: pushFromStack 1
-503: pushConstant inline <symbol-id 4>
-504: pushConstant <replaced address 0fea7d5fa5afcc30> Builtins::typeIs:25
-505: call with 2 arguments
-506: pushConstant <replaced address 4f872d5446aebe9e> { 3 arguments (capturing nothing) → ip-26 }
-507: pushFromStack 1
-508: pushConstant <replaced address 834388196300f4fb> "`function | typeIs Function` was not satisfied"
-509: pushConstant <replaced address 58f54a6ea9547f72> Builtins::ifElse:29
-510: pushConstant <replaced address 4302703a6cd3fa75> Builtins::getArgumentCount:5
-511: call with 3 arguments
-512: pushConstant inline builtinGetArgumentCount
-513: pushFromStack 37
-514: pushConstant <replaced address b7d5083e90b08e9b> Builtins::getArgumentCount:11
-515: call with 1 argument
-516: pushConstant inline builtinEquals
-517: pushFromStack 1
-518: pushConstant inline 0
-519: pushConstant <replaced address e1d6728501bc6b89> Builtins::equals:6
-520: call with 2 arguments
-521: pushConstant <replaced address 4f872d5446aebe9e> { 3 arguments (capturing nothing) → ip-26 }
-522: pushFromStack 1
-523: pushConstant <replaced address 957eb8ad35ecdba0> "`else | getArgumentCount | equals 0` was not satisfied"
-524: pushFromStack 40
-525: pushConstant <replaced address a9b966687389a139> Builtins::ifElse:34
-526: call with 3 arguments
-527: pushConstant inline builtinIfElse
-528: pushFromStack 27
-529: pushFromStack 42
-530: pushFromStack 42
-531: pushConstant <replaced address 359f7421ac99f5e1> Builtins::ifElse:42
-532: tailCall with 42 locals and 3 arguments
-=======
 310: pushConstant inline builtinTypeOf
 311: pushFromStack 4
 312: pushConstant <replaced address 2ace5f047eecfe6e> Builtins::ifElse:1
 313: call with 1 argument
 314: pushConstant inline builtinEquals
-315: pushConstant inline <symbol-id 18>
+315: pushConstant inline <symbol-id 15>
 316: pushFromStack 2
 317: pushConstant <replaced address 2ace5f047eecfe6e> Builtins::ifElse:1
 318: call with 2 arguments
@@ -878,7 +458,7 @@
 333: call with 2 arguments
 334: pushConstant inline builtinEquals
 335: pushFromStack 1
-336: pushConstant inline <symbol-id 23>
+336: pushConstant inline <symbol-id 20>
 337: pushConstant <replaced address 2ace5f047eecfe6e> Builtins::ifElse:1
 338: call with 2 arguments
 339: pushFromStack 2
@@ -898,7 +478,7 @@
 353: call with 2 arguments
 354: pushConstant inline builtinEquals
 355: pushFromStack 1
-356: pushConstant inline <symbol-id 23>
+356: pushConstant inline <symbol-id 20>
 357: pushConstant <replaced address 2ace5f047eecfe6e> Builtins::ifElse:1
 358: call with 2 arguments
 359: pushFromStack 2
@@ -1011,7 +591,6 @@
 466: pushFromStack 42
 467: pushConstant <replaced address 359f7421ac99f5e1> Builtins::ifElse:42
 468: tailCall with 42 locals and 3 arguments
->>>>>>> 81fc3a64
 # Examples:fibonacci:recursive:0:0
 469: pushFromStack 2
 470: pushFromStack 0
@@ -1216,12 +795,6 @@
 659: pushConstant <replaced address e3396a2327477786> Examples:fibonacci:recursive:6
 660: tailCall with 2 locals and 2 arguments
 # Examples:fibonacci:
-<<<<<<< HEAD
-725: pushConstant <replaced address e76219c5e921e042> [2717980D7A8E5A08 → <symbol-id 22>: { 2 arguments (capturing nothing) → ip-545 }, 6D0A9EEA1716845C → <symbol-id 18>: { 2 arguments (capturing nothing) → ip-552 }, BE8760A13E388EF1 → <symbol-id 19>: { 2 arguments (capturing nothing) → ip-591 }, ED66F1C8C58CF8C3 → <symbol-id 9>: { 1 argument (capturing nothing) → ip-720 }]
-726: popMultipleBelowTop 1
-727: return
-=======
-661: pushConstant <replaced address 8f20da5a6afa5b7c> [1B8DDD32EFF479C7 → <symbol-id 21>: { 2 arguments (capturing nothing) → ip-488 }, 2717980D7A8E5A08 → <symbol-id 22>: { 2 arguments (capturing nothing) → ip-527 }, D59AD656536C4F73 → <symbol-id 25>: { 2 arguments (capturing nothing) → ip-481 }, ED66F1C8C58CF8C3 → <symbol-id 9>: { 1 argument (capturing nothing) → ip-656 }]
+661: pushConstant <replaced address d836e70fd1b4e7d8> [2717980D7A8E5A08 → <symbol-id 22>: { 2 arguments (capturing nothing) → ip-481 }, 6D0A9EEA1716845C → <symbol-id 18>: { 2 arguments (capturing nothing) → ip-488 }, BE8760A13E388EF1 → <symbol-id 19>: { 2 arguments (capturing nothing) → ip-527 }, ED66F1C8C58CF8C3 → <symbol-id 9>: { 1 argument (capturing nothing) → ip-656 }]
 662: popMultipleBelowTop 1
-663: return
->>>>>>> 81fc3a64
+663: return