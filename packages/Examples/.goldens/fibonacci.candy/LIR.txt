--- conflicted
+++ resolved
@@ -72,39 +72,37 @@
 %62 = 1
 %63 = 2
 %64 = 15
-%65 = ", got "
-%66 = ", got `"
-%67 = "."
-%68 = "Expected "
-%69 = "Expected a "
-%70 = "Expected tag to not have a value, but it has one: `"
-%71 = "The `condition` must be either `True` or `False`."
-%72 = "The `reason` must be a text."
-%73 = "`."
-%74 = "`a | typeIs Int` was not satisfied"
-%75 = "`b | typeIs Int` was not satisfied"
-%76 = "`conditionIsBool` was not satisfied"
-%77 = "`else | getArgumentCount | equals 0` was not satisfied"
-%78 = "`else | typeIs Function` was not satisfied"
-%79 = "`function | typeIs Function` was not satisfied"
-%80 = "`minuend | typeIs Int` was not satisfied"
-%81 = "`then | getArgumentCount | equals 0` was not satisfied"
-%82 = "`then | typeIs Function` was not satisfied"
-%83 = { body_0 }
-%84 = { body_1 }
-%85 = { body_6 }
-%86 = (%54,)
-%87 = { body_7 }
-%88 = { body_21 }
-%89 = { body_24 }
-%90 = { body_25 }
-%91 = { body_26 }
-%92 = { body_29 }
-%93 = { body_31 }
-%94 = { body_32 }
-%95 = [%53: %94, %47: %90, %57: %89, %51: %91]
+%65 = "."
+%66 = "Expected False, got "
+%67 = "Expected True, got "
+%68 = "Expected a Tag, got `"
+%69 = "Expected tag to not have a value, but it has one: `"
+%70 = "The `condition` must be either `True` or `False`."
+%71 = "The `reason` must be a text."
+%72 = "`."
+%73 = "`a | typeIs Int` was not satisfied"
+%74 = "`b | typeIs Int` was not satisfied"
+%75 = "`conditionIsBool` was not satisfied"
+%76 = "`else | getArgumentCount | equals 0` was not satisfied"
+%77 = "`else | typeIs Function` was not satisfied"
+%78 = "`function | typeIs Function` was not satisfied"
+%79 = "`minuend | typeIs Int` was not satisfied"
+%80 = "`then | getArgumentCount | equals 0` was not satisfied"
+%81 = "`then | typeIs Function` was not satisfied"
+%82 = { body_0 }
+%83 = { body_1 }
+%84 = { body_6 }
+%85 = (%54,)
+%86 = { body_7 }
+%87 = { body_21 }
+%88 = { body_24 }
+%89 = { body_25 }
+%90 = { body_26 }
+%91 = { body_29 }
+%92 = { body_31 }
+%93 = { body_32 }
+%94 = [%53: %93, %47: %89, %57: %88, %51: %90]
 
-<<<<<<< HEAD
 # Bodies
 body_0 (responsible $0) =
   # Original HIR IDs: anonymous:$generated::needs:isConditionTrue:then
@@ -127,7 +125,7 @@
 body_3 (responsible $1) =
   # Original HIR IDs: anonymous:$generated::needs:isConditionBool:else
   # Captured IDs: $0
-  $2 = %71
+  $2 = %70
   $3 = dup $0
   $4 = panicking because $2 ($0 is at fault)
   $5 = drop $0
@@ -135,7 +133,7 @@
 body_4 (responsible $1) =
   # Original HIR IDs: anonymous:$generated::needs:isReasonText:else
   # Captured IDs: $0
-  $2 = %72
+  $2 = %71
   $3 = dup $0
   $4 = panicking because $2 ($0 is at fault)
   $5 = drop $0
@@ -160,12 +158,12 @@
   $9 = { body_2 capturing $0 }
   $10 = %36
   $11 = dup $8
-  $12 = %83
+  $12 = %82
   $13 = dup $9
   $14 = call $10 with $8 $12 $9 ($7 is responsible)
   $15 = { body_3 capturing $3 }
   $16 = dup $14
-  $17 = %84
+  $17 = %83
   $18 = dup $15
   $19 = call $10 with $14 $17 $15 ($7 is responsible)
   $20 = %46
@@ -199,40 +197,37 @@
 body_7 (responsible $0) =
   # Original HIR IDs: Builtins::not:1:equals:then
   # Captured IDs: none
-  $1 = %86
+  $1 = %85
 body_8 (responsible $2) =
   # Original HIR IDs: Builtins::ifElse:1:equals:else
   # Captured IDs: $0, $1
   $3 = %45
-  $4 = %48
+  $4 = dup $1
   $5 = %3
-  $6 = call $3 with $4 ($5 is responsible)
-  $7 = dup $1
-  $8 = call $3 with $1 ($5 is responsible)
-  $9 = %41
-  $10 = dup $0
-  $11 = call $9 with $0 ($5 is responsible)
-  $12 = dup $11
-  $13 = call $3 with $11 ($5 is responsible)
-  $14 = %44
-  $15 = %70
-  $16 = dup $13
-  $17 = call $14 with $15 $13 ($5 is responsible)
-  $18 = dup $17
-  $19 = %73
-  $20 = call $14 with $17 $19 ($5 is responsible)
-  $21 = %55
-  $22 = dup $20
-  $23 = ($21, $20)
-  $24 = drop $20
-  $25 = drop $17
-  $26 = drop $13
-  $27 = drop $11
-  $28 = drop $8
-  $29 = drop $6
-  $30 = drop $1
-  $31 = drop $0
-  $32 = $23
+  $6 = call $3 with $1 ($5 is responsible)
+  $7 = %41
+  $8 = dup $0
+  $9 = call $7 with $0 ($5 is responsible)
+  $10 = dup $9
+  $11 = call $3 with $9 ($5 is responsible)
+  $12 = %44
+  $13 = %69
+  $14 = dup $11
+  $15 = call $12 with $13 $11 ($5 is responsible)
+  $16 = dup $15
+  $17 = %72
+  $18 = call $12 with $15 $17 ($5 is responsible)
+  $19 = %55
+  $20 = dup $18
+  $21 = ($19, $18)
+  $22 = drop $18
+  $23 = drop $15
+  $24 = drop $11
+  $25 = drop $9
+  $26 = drop $6
+  $27 = drop $1
+  $28 = drop $0
+  $29 = $21
 body_9 (responsible $1) =
   # Original HIR IDs: Builtins::ifElse:1:equals:then
   # Captured IDs: $0
@@ -247,7 +242,7 @@
   $10 = { body_8 capturing $0, $5 }
   $11 = %36
   $12 = dup $9
-  $13 = %87
+  $13 = %86
   $14 = dup $10
   $15 = call $11 with $9 $13 $10 ($4 is responsible)
   $16 = drop $10
@@ -259,35 +254,24 @@
   # Original HIR IDs: Builtins::ifElse:1:equals:else
   # Captured IDs: $0
   $2 = %45
-  $3 = %60
+  $3 = dup $0
   $4 = %3
-  $5 = call $2 with $3 ($4 is responsible)
-  $6 = dup $0
-  $7 = call $2 with $0 ($4 is responsible)
-  $8 = %44
-  $9 = %68
-  $10 = dup $5
-  $11 = call $8 with $9 $5 ($4 is responsible)
-  $12 = dup $11
-  $13 = %65
-  $14 = call $8 with $11 $13 ($4 is responsible)
-  $15 = dup $14
-  $16 = dup $7
-  $17 = call $8 with $14 $7 ($4 is responsible)
-  $18 = dup $17
-  $19 = %67
-  $20 = call $8 with $17 $19 ($4 is responsible)
-  $21 = %55
-  $22 = dup $20
-  $23 = ($21, $20)
-  $24 = drop $20
-  $25 = drop $17
-  $26 = drop $14
-  $27 = drop $11
-  $28 = drop $7
-  $29 = drop $5
-  $30 = drop $0
-  $31 = $23
+  $5 = call $2 with $0 ($4 is responsible)
+  $6 = %44
+  $7 = %67
+  $8 = dup $5
+  $9 = call $6 with $7 $5 ($4 is responsible)
+  $10 = dup $9
+  $11 = %65
+  $12 = call $6 with $9 $11 ($4 is responsible)
+  $13 = %55
+  $14 = dup $12
+  $15 = ($13, $12)
+  $16 = drop $12
+  $17 = drop $9
+  $18 = drop $5
+  $19 = drop $0
+  $20 = $15
 body_11 (responsible $1) =
   # Original HIR IDs: Builtins::ifElse:1:equals:then
   # Captured IDs: $0
@@ -316,35 +300,24 @@
   # Original HIR IDs: Builtins::ifElse:1:equals:else
   # Captured IDs: $0
   $2 = %45
-  $3 = %58
+  $3 = dup $0
   $4 = %3
-  $5 = call $2 with $3 ($4 is responsible)
-  $6 = dup $0
-  $7 = call $2 with $0 ($4 is responsible)
-  $8 = %44
-  $9 = %69
-  $10 = dup $5
-  $11 = call $8 with $9 $5 ($4 is responsible)
-  $12 = dup $11
-  $13 = %66
-  $14 = call $8 with $11 $13 ($4 is responsible)
-  $15 = dup $14
-  $16 = dup $7
-  $17 = call $8 with $14 $7 ($4 is responsible)
-  $18 = dup $17
-  $19 = %73
-  $20 = call $8 with $17 $19 ($4 is responsible)
-  $21 = %55
-  $22 = dup $20
-  $23 = ($21, $20)
-  $24 = drop $20
-  $25 = drop $17
-  $26 = drop $14
-  $27 = drop $11
-  $28 = drop $7
-  $29 = drop $5
-  $30 = drop $0
-  $31 = $23
+  $5 = call $2 with $0 ($4 is responsible)
+  $6 = %44
+  $7 = %68
+  $8 = dup $5
+  $9 = call $6 with $7 $5 ($4 is responsible)
+  $10 = dup $9
+  $11 = %72
+  $12 = call $6 with $9 $11 ($4 is responsible)
+  $13 = %55
+  $14 = dup $12
+  $15 = ($13, $12)
+  $16 = drop $12
+  $17 = drop $9
+  $18 = drop $5
+  $19 = drop $0
+  $20 = $15
 body_13 (responsible $1) =
   # Original HIR IDs: Builtins::ifElse:1:isMatch:then
   # Captured IDs: $0
@@ -356,35 +329,32 @@
   # Original HIR IDs: Builtins::ifElse:1:equals:else
   # Captured IDs: $0, $1
   $3 = %45
-  $4 = %48
+  $4 = dup $1
   $5 = %3
-  $6 = call $3 with $4 ($5 is responsible)
-  $7 = dup $1
-  $8 = call $3 with $1 ($5 is responsible)
-  $9 = %41
-  $10 = dup $0
-  $11 = call $9 with $0 ($5 is responsible)
-  $12 = dup $11
-  $13 = call $3 with $11 ($5 is responsible)
-  $14 = %44
-  $15 = %70
-  $16 = dup $13
-  $17 = call $14 with $15 $13 ($5 is responsible)
-  $18 = dup $17
-  $19 = %73
-  $20 = call $14 with $17 $19 ($5 is responsible)
-  $21 = %55
-  $22 = dup $20
-  $23 = ($21, $20)
-  $24 = drop $20
-  $25 = drop $17
-  $26 = drop $13
-  $27 = drop $11
-  $28 = drop $8
-  $29 = drop $6
-  $30 = drop $1
-  $31 = drop $0
-  $32 = $23
+  $6 = call $3 with $1 ($5 is responsible)
+  $7 = %41
+  $8 = dup $0
+  $9 = call $7 with $0 ($5 is responsible)
+  $10 = dup $9
+  $11 = call $3 with $9 ($5 is responsible)
+  $12 = %44
+  $13 = %69
+  $14 = dup $11
+  $15 = call $12 with $13 $11 ($5 is responsible)
+  $16 = dup $15
+  $17 = %72
+  $18 = call $12 with $15 $17 ($5 is responsible)
+  $19 = %55
+  $20 = dup $18
+  $21 = ($19, $18)
+  $22 = drop $18
+  $23 = drop $15
+  $24 = drop $11
+  $25 = drop $9
+  $26 = drop $6
+  $27 = drop $1
+  $28 = drop $0
+  $29 = $21
 body_15 (responsible $1) =
   # Original HIR IDs: Builtins::ifElse:1:equals:then
   # Captured IDs: $0
@@ -399,7 +369,7 @@
   $10 = { body_14 capturing $0, $5 }
   $11 = %36
   $12 = dup $9
-  $13 = %87
+  $13 = %86
   $14 = dup $10
   $15 = call $11 with $9 $13 $10 ($4 is responsible)
   $16 = drop $10
@@ -411,35 +381,24 @@
   # Original HIR IDs: Builtins::ifElse:1:equals:else
   # Captured IDs: $0
   $2 = %45
-  $3 = %48
+  $3 = dup $0
   $4 = %3
-  $5 = call $2 with $3 ($4 is responsible)
-  $6 = dup $0
-  $7 = call $2 with $0 ($4 is responsible)
-  $8 = %44
-  $9 = %68
-  $10 = dup $5
-  $11 = call $8 with $9 $5 ($4 is responsible)
-  $12 = dup $11
-  $13 = %65
-  $14 = call $8 with $11 $13 ($4 is responsible)
-  $15 = dup $14
-  $16 = dup $7
-  $17 = call $8 with $14 $7 ($4 is responsible)
-  $18 = dup $17
-  $19 = %67
-  $20 = call $8 with $17 $19 ($4 is responsible)
-  $21 = %55
-  $22 = dup $20
-  $23 = ($21, $20)
-  $24 = drop $20
-  $25 = drop $17
-  $26 = drop $14
-  $27 = drop $11
-  $28 = drop $7
-  $29 = drop $5
-  $30 = drop $0
-  $31 = $23
+  $5 = call $2 with $0 ($4 is responsible)
+  $6 = %44
+  $7 = %66
+  $8 = dup $5
+  $9 = call $6 with $7 $5 ($4 is responsible)
+  $10 = dup $9
+  $11 = %65
+  $12 = call $6 with $9 $11 ($4 is responsible)
+  $13 = %55
+  $14 = dup $12
+  $15 = ($13, $12)
+  $16 = drop $12
+  $17 = drop $9
+  $18 = drop $5
+  $19 = drop $0
+  $20 = $15
 body_17 (responsible $1) =
   # Original HIR IDs: Builtins::ifElse:1:equals:then
   # Captured IDs: $0
@@ -468,35 +427,24 @@
   # Original HIR IDs: Builtins::ifElse:1:equals:else
   # Captured IDs: $0
   $2 = %45
-  $3 = %58
+  $3 = dup $0
   $4 = %3
-  $5 = call $2 with $3 ($4 is responsible)
-  $6 = dup $0
-  $7 = call $2 with $0 ($4 is responsible)
-  $8 = %44
-  $9 = %69
-  $10 = dup $5
-  $11 = call $8 with $9 $5 ($4 is responsible)
-  $12 = dup $11
-  $13 = %66
-  $14 = call $8 with $11 $13 ($4 is responsible)
-  $15 = dup $14
-  $16 = dup $7
-  $17 = call $8 with $14 $7 ($4 is responsible)
-  $18 = dup $17
-  $19 = %73
-  $20 = call $8 with $17 $19 ($4 is responsible)
-  $21 = %55
-  $22 = dup $20
-  $23 = ($21, $20)
-  $24 = drop $20
-  $25 = drop $17
-  $26 = drop $14
-  $27 = drop $11
-  $28 = drop $7
-  $29 = drop $5
-  $30 = drop $0
-  $31 = $23
+  $5 = call $2 with $0 ($4 is responsible)
+  $6 = %44
+  $7 = %68
+  $8 = dup $5
+  $9 = call $6 with $7 $5 ($4 is responsible)
+  $10 = dup $9
+  $11 = %72
+  $12 = call $6 with $9 $11 ($4 is responsible)
+  $13 = %55
+  $14 = dup $12
+  $15 = ($13, $12)
+  $16 = drop $12
+  $17 = drop $9
+  $18 = drop $5
+  $19 = drop $0
+  $20 = $15
 body_19 (responsible $1) =
   # Original HIR IDs: Builtins::ifElse:1:isMatch:else
   # Captured IDs: $0
@@ -570,12 +518,12 @@
   $35 = call $8 with $33 $24 ($6 is responsible)
   $36 = { body_20 capturing $31 }
   $37 = dup $35
-  $38 = %83
+  $38 = %82
   $39 = dup $36
   $40 = call $14 with $35 $38 $36 ($6 is responsible)
-  $41 = %85
+  $41 = %84
   $42 = dup $40
-  $43 = %76
+  $43 = %75
   $44 = %11
   $45 = call $41 with $40 $43 $3 ($44 is responsible)
   $46 = dup $1
@@ -586,7 +534,7 @@
   $51 = %21
   $52 = call $8 with $48 $50 ($51 is responsible)
   $53 = dup $52
-  $54 = %82
+  $54 = %81
   $55 = %4
   $56 = call $41 with $52 $54 $3 ($55 is responsible)
   $57 = dup $1
@@ -594,7 +542,7 @@
   $59 = dup $58
   $60 = call $8 with $58 $50 ($51 is responsible)
   $61 = dup $60
-  $62 = %79
+  $62 = %78
   $63 = %5
   $64 = %2
   $65 = call $41 with $60 $62 $63 ($64 is responsible)
@@ -606,7 +554,7 @@
   $71 = %0
   $72 = call $8 with $69 $21 ($71 is responsible)
   $73 = dup $72
-  $74 = %81
+  $74 = %80
   $75 = %6
   $76 = call $41 with $72 $74 $3 ($75 is responsible)
   $77 = dup $2
@@ -614,7 +562,7 @@
   $79 = dup $78
   $80 = call $8 with $78 $50 ($51 is responsible)
   $81 = dup $80
-  $82 = %78
+  $82 = %77
   $83 = %7
   $84 = call $41 with $80 $82 $3 ($83 is responsible)
   $85 = dup $2
@@ -629,7 +577,7 @@
   $94 = dup $93
   $95 = call $8 with $93 $21 ($71 is responsible)
   $96 = dup $95
-  $97 = %77
+  $97 = %76
   $98 = %9
   $99 = call $41 with $95 $97 $3 ($98 is responsible)
   $100 = dup $0
@@ -724,9 +672,9 @@
   $9 = %50
   $10 = %21
   $11 = call $7 with $6 $9 ($10 is responsible)
-  $12 = %85
+  $12 = %84
   $13 = dup $11
-  $14 = %74
+  $14 = %73
   $15 = %22
   $16 = %17
   $17 = call $12 with $11 $14 $15 ($16 is responsible)
@@ -735,7 +683,7 @@
   $20 = dup $19
   $21 = call $7 with $19 $9 ($10 is responsible)
   $22 = dup $21
-  $23 = %75
+  $23 = %74
   $24 = %15
   $25 = call $12 with $21 $23 $15 ($24 is responsible)
   $26 = %38
@@ -764,9 +712,9 @@
   $9 = %50
   $10 = %21
   $11 = call $7 with $6 $9 ($10 is responsible)
-  $12 = %85
+  $12 = %84
   $13 = dup $11
-  $14 = %74
+  $14 = %73
   $15 = %22
   $16 = %17
   $17 = call $12 with $11 $14 $15 ($16 is responsible)
@@ -775,7 +723,7 @@
   $20 = dup $19
   $21 = call $7 with $19 $9 ($10 is responsible)
   $22 = dup $21
-  $23 = %75
+  $23 = %74
   $24 = %15
   $25 = call $12 with $21 $23 $15 ($24 is responsible)
   $26 = %38
@@ -816,9 +764,9 @@
   $9 = %50
   $10 = %21
   $11 = call $7 with $6 $9 ($10 is responsible)
-  $12 = %85
+  $12 = %84
   $13 = dup $11
-  $14 = %80
+  $14 = %79
   $15 = %24
   $16 = %19
   $17 = call $12 with $11 $14 $15 ($16 is responsible)
@@ -850,7 +798,7 @@
   $43 = dup $42
   $44 = call $7 with $42 $9 ($10 is responsible)
   $45 = dup $44
-  $46 = %74
+  $46 = %73
   $47 = %28
   $48 = %14
   $49 = call $12 with $44 $46 $47 ($48 is responsible)
@@ -859,7 +807,7 @@
   $52 = dup $51
   $53 = call $7 with $51 $9 ($10 is responsible)
   $54 = dup $53
-  $55 = %75
+  $55 = %74
   $56 = %12
   $57 = call $12 with $53 $55 $47 ($56 is responsible)
   $58 = %37
@@ -889,14 +837,14 @@
 body_29 $0 $1 (+ responsible $2) =
   # Original HIR IDs: Examples:fibonacci:fibonacci:2
   # Captured IDs: none
-  $3 = %91
+  $3 = %90
   $4 = dup $1
   $5 = %63
   $6 = %23
   $7 = call $3 with $1 $5 ($6 is responsible)
   $8 = { body_27 capturing $1 }
   $9 = { body_28 capturing $0, $1 }
-  $10 = %88
+  $10 = %87
   $11 = dup $7
   $12 = dup $8
   $13 = dup $9
@@ -923,7 +871,7 @@
   # Original HIR IDs: Examples:fibonacci:recursive:0
   # Captured IDs: none
   $3 = { body_30 capturing $0 }
-  $4 = %92
+  $4 = %91
   $5 = dup $3
   $6 = dup $1
   $7 = %31
@@ -935,7 +883,7 @@
 body_32 $0 (+ responsible $1) =
   # Original HIR IDs: Examples:fibonacci:main
   # Captured IDs: none
-  $2 = %93
+  $2 = %92
   $3 = %64
   $4 = %32
   $5 = call $2 with $2 $3 ($4 is responsible)
@@ -944,773 +892,4 @@
 body_33 (responsible $0) =
   # Original HIR IDs: Examples:fibonacci:
   # Captured IDs: none
-  $1 = %95
-=======
-# Constant heap
-<replaced address 07c1052bec280409>: "`then | typeIs Function` was not satisfied"
-<replaced address 09272649d90313cf>: { 0 arguments (capturing nothing) → ip-661 }
-<replaced address 0fea7d5fa5afcc30>: Builtins::typeIs:25
-<replaced address 13bbc38331a2c1a7>: Builtins::intSubtract:18
-<replaced address 14cee9bee8ce4007>: Examples:fibonacci:fibonacci:2:14
-<replaced address 1ddf36e04d57af87>: Examples:fibonacci:isLessThan:11
-<replaced address 1e8bfe6c9766355f>: Builtins::ifElse:20
-<replaced address 216d199efe6cdff8>: Builtins::intAdd:18
-<replaced address 2749496cbbd972e7>: "`b | typeIs Int` was not satisfied"
-<replaced address 2ace5f047eecfe6e>: Builtins::ifElse:1
-<replaced address 2ded061b072e15be>: { 0 arguments (capturing nothing) → ip-0 }
-<replaced address 2e5df8c541272e37>: Examples:fibonacci:compareTo:10
-<replaced address 359f7421ac99f5e1>: Builtins::ifElse:42
-<replaced address 36eebe9168aef0b0>: "The `reason` must be a text."
-<replaced address 3dcd25f189b573e4>: Examples:fibonacci:fibonacci:2:13:11
-<replaced address 3eca0e872d043602>: Builtins::typeIs:19
-<replaced address 406b106bdb596f26>: "Expected False, got "
-<replaced address 41fcadf3280286e7>: Builtins::intCompareTo:18
-<replaced address 4302703a6cd3fa75>: Builtins::getArgumentCount:5
-<replaced address 440a4a2e9e3a80bb>: Builtins::intAdd:5
-<replaced address 4672d383c7509a9f>: "`then | getArgumentCount | equals 0` was not satisfied"
-<replaced address 4ac82c46ce2925c1>: Examples:fibonacci:fibonacci:2:13:34
-<replaced address 4ba19bf7dddc0462>: "Expected a Tag, got `"
-<replaced address 4ba2cefefb177cc1>: { 2 arguments (capturing nothing) → ip-623 }
-<replaced address 4d6b8f941eba9f31>: Builtins::ifElse:26
-<replaced address 4f872d5446aebe9e>: { 3 arguments (capturing nothing) → ip-26 }
-<replaced address 58f54a6ea9547f72>: Builtins::ifElse:29
-<replaced address 5e626243e2bdc86f>: { 2 arguments (capturing nothing) → ip-481 }
-<replaced address 65869b7b7c4defee>: "`a | typeIs Int` was not satisfied"
-<replaced address 6b820ab507c6b8e0>: { 1 argument (capturing nothing) → ip-656 }
-<replaced address 70a2d1d7839b24a4>: Examples:fibonacci:
-<replaced address 7b5c0ed7f870b37f>: "`conditionIsBool` was not satisfied"
-<replaced address 7c65f9f539f0d0fa>: Builtins::intCompareTo:11
-<replaced address 7d04a0accae5758c>: Builtins::intSubtract:5
-<replaced address 80f4eaa53f4876cd>: anonymous:$generated::needs
-<replaced address 834388196300f4fb>: "`function | typeIs Function` was not satisfied"
-<replaced address 8dbb18a7278b48a0>: "`."
-<replaced address 8f20da5a6afa5b7c>: [1B8DDD32EFF479C7 → <symbol-id 21>: { 2 arguments (capturing nothing) → ip-488 }, 2717980D7A8E5A08 → <symbol-id 22>: { 2 arguments (capturing nothing) → ip-527 }, D59AD656536C4F73 → <symbol-id 25>: { 2 arguments (capturing nothing) → ip-481 }, ED66F1C8C58CF8C3 → <symbol-id 9>: { 1 argument (capturing nothing) → ip-656 }]
-<replaced address 91ccd4b75c545de9>: "The `condition` must be either `True` or `False`."
-<replaced address 935e9670bb42c985>: Builtins::ifElse:6
-<replaced address 954857ba37276558>: Examples:fibonacci:recursive:0:6
-<replaced address 957eb8ad35ecdba0>: "`else | getArgumentCount | equals 0` was not satisfied"
-<replaced address 98cbae45f4ac1282>: { 2 arguments (capturing nothing) → ip-488 }
-<replaced address 999eaa115035be18>: "Expected True, got "
-<replaced address 9a411ed2de02bbfd>: "`else | typeIs Function` was not satisfied"
-<replaced address 9c44edfdf54b3056>: Examples:fibonacci:fibonacci:2:13:33
-<replaced address a9b966687389a139>: Builtins::ifElse:34
-<replaced address ab458b1cc1453acc>: Builtins::intCompareTo:5
-<replaced address ac1f67c19eddcfbb>: { 0 arguments (capturing nothing) → ip-73 }
-<replaced address b458144106c6ff95>: (<symbol-id 23>)
-<replaced address b7d5083e90b08e9b>: Builtins::getArgumentCount:11
-<replaced address bcda2a504e5384e1>: { 2 arguments (capturing nothing) → ip-527 }
-<replaced address c23e279842973357>: Builtins::ifElse:12
-<replaced address c4f0291b7762e5a8>: "`minuend | typeIs Int` was not satisfied"
-<replaced address cdc7e272cd311398>: Builtins::ifElse:15
-<replaced address cf37b22a7a5dec95>: Builtins::intAdd:11
-<replaced address d84182759114ba37>: { 2 arguments (capturing nothing) → ip-649 }
-<replaced address dc704463e00c0b29>: { 0 arguments (capturing nothing) → ip-3 }
-<replaced address e1d6728501bc6b89>: Builtins::equals:6
-<replaced address e2a3b47321002b52>: { 3 arguments (capturing nothing) → ip-310 }
-<replaced address e3396a2327477786>: Examples:fibonacci:recursive:6
-<replaced address eaff3e6d4bab56cb>: "Expected tag to not have a value, but it has one: `"
-<replaced address ec50643a6293694f>: Examples:fibonacci:fibonacci:2:13:12
-<replaced address edc1afb51c6d3aeb>: Examples:fibonacci:fibonacci:2:13:32
-<replaced address ee78a67daaae8b1b>: "."
-<replaced address f8a743cca2278691>: Examples:fibonacci:recursive:0:0:3
-
-# Instructions
-# anonymous:$generated::needs:isConditionTrue:then
-  0: pushConstant inline <symbol-id 20>
-  1: popMultipleBelowTop 1
-  2: return
-# anonymous:$generated::needs:isConditionBool:then
-  3: pushConstant inline <symbol-id 10>
-  4: popMultipleBelowTop 1
-  5: return
-# anonymous:$generated::needs:isConditionTrue:else
-  6: pushConstant inline builtinEquals
-  7: pushFromStack 2
-  8: pushConstant inline <symbol-id 3>
-  9: pushConstant <replaced address 80f4eaa53f4876cd> anonymous:$generated::needs
- 10: tailCall with 2 locals and 2 arguments
-# anonymous:$generated::needs:isConditionBool:else
- 11: pushConstant <replaced address 91ccd4b75c545de9> "The `condition` must be either `True` or `False`."
- 12: pushFromStack 2
- 13: panic
- 14: popMultipleBelowTop 2
- 15: return
-# anonymous:$generated::needs:isReasonText:else
- 16: pushConstant <replaced address 36eebe9168aef0b0> "The `reason` must be a text."
- 17: pushFromStack 2
- 18: panic
- 19: popMultipleBelowTop 2
- 20: return
-# anonymous:$generated::needs:condition:else
- 21: pushFromStack 1
- 22: pushFromStack 3
- 23: panic
- 24: popMultipleBelowTop 3
- 25: return
-# anonymous:$generated::needs
- 26: pushConstant inline builtinEquals
- 27: pushFromStack 4
- 28: pushConstant inline <symbol-id 20>
- 29: pushConstant <replaced address 80f4eaa53f4876cd> anonymous:$generated::needs
- 30: call with 2 arguments
- 31: pushFromStack 4
- 32: createFunction with 0 arguments capturing 0 starting at ip-6
- 33: pushConstant inline builtinIfElse
- 34: pushFromStack 3
- 35: pushConstant <replaced address 2ded061b072e15be> { 0 arguments (capturing nothing) → ip-0 }
- 36: pushFromStack 3
- 37: pushConstant <replaced address 80f4eaa53f4876cd> anonymous:$generated::needs
- 38: call with 3 arguments
- 39: pushFromStack 4
- 40: createFunction with 0 arguments capturing 0 starting at ip-11
- 41: pushConstant inline builtinIfElse
- 42: pushFromStack 3
- 43: pushConstant <replaced address dc704463e00c0b29> { 0 arguments (capturing nothing) → ip-3 }
- 44: pushFromStack 3
- 45: pushConstant <replaced address 80f4eaa53f4876cd> anonymous:$generated::needs
- 46: call with 3 arguments
- 47: pushConstant inline builtinTypeOf
- 48: pushFromStack 10
- 49: pushFromStack 4
- 50: call with 1 argument
- 51: pushConstant inline builtinEquals
- 52: pushFromStack 1
- 53: pushConstant inline <symbol-id 19>
- 54: pushFromStack 6
- 55: call with 2 arguments
- 56: pushFromStack 4
- 57: createFunction with 0 arguments capturing 0 starting at ip-16
- 58: pushConstant inline builtinIfElse
- 59: pushFromStack 3
- 60: pushConstant <replaced address dc704463e00c0b29> { 0 arguments (capturing nothing) → ip-3 }
- 61: pushFromStack 3
- 62: pushConstant <replaced address 80f4eaa53f4876cd> anonymous:$generated::needs
- 63: call with 3 arguments
- 64: pushFromStack 13
- 65: pushFromStack 15
- 66: createFunction with 0 arguments capturing 1, 0 starting at ip-21
- 67: pushConstant inline builtinIfElse
- 68: pushFromStack 14
- 69: pushConstant <replaced address dc704463e00c0b29> { 0 arguments (capturing nothing) → ip-3 }
- 70: pushFromStack 3
- 71: pushConstant <replaced address 80f4eaa53f4876cd> anonymous:$generated::needs
- 72: tailCall with 19 locals and 3 arguments
-# Builtins::not:1:equals:then
- 73: pushConstant <replaced address b458144106c6ff95> (<symbol-id 23>)
- 74: popMultipleBelowTop 1
- 75: return
-# Builtins::ifElse:1:equals:else
- 76: pushConstant inline builtinToDebugText
- 77: pushFromStack 3
- 78: pushConstant <replaced address 2ace5f047eecfe6e> Builtins::ifElse:1
- 79: call with 1 argument
- 80: pushConstant inline builtinTagGetValue
- 81: pushFromStack 3
- 82: pushConstant <replaced address 2ace5f047eecfe6e> Builtins::ifElse:1
- 83: call with 1 argument
- 84: pushConstant inline builtinToDebugText
- 85: pushFromStack 1
- 86: pushConstant <replaced address 2ace5f047eecfe6e> Builtins::ifElse:1
- 87: call with 1 argument
- 88: pushConstant inline builtinTextConcatenate
- 89: pushConstant <replaced address eaff3e6d4bab56cb> "Expected tag to not have a value, but it has one: `"
- 90: pushFromStack 2
- 91: pushConstant <replaced address 2ace5f047eecfe6e> Builtins::ifElse:1
- 92: call with 2 arguments
- 93: pushConstant inline builtinTextConcatenate
- 94: pushFromStack 1
- 95: pushConstant <replaced address 8dbb18a7278b48a0> "`."
- 96: pushConstant <replaced address 2ace5f047eecfe6e> Builtins::ifElse:1
- 97: call with 2 arguments
- 98: pushConstant inline <symbol-id 24>
- 99: pushFromStack 1
-100: createList 2
-101: popMultipleBelowTop 8
-102: return
-# Builtins::ifElse:1:equals:then
-103: pushConstant inline builtinTagHasValue
-104: pushFromStack 2
-105: pushConstant <replaced address 2ace5f047eecfe6e> Builtins::ifElse:1
-106: call with 1 argument
-107: pushConstant inline builtinEquals
-108: pushConstant inline <symbol-id 3>
-109: pushFromStack 2
-110: pushConstant <replaced address 2ace5f047eecfe6e> Builtins::ifElse:1
-111: call with 2 arguments
-112: pushFromStack 1
-113: pushFromStack 4
-114: createFunction with 0 arguments capturing 1, 0 starting at ip-76
-115: pushConstant inline builtinIfElse
-116: pushFromStack 4
-117: pushConstant <replaced address ac1f67c19eddcfbb> { 0 arguments (capturing nothing) → ip-73 }
-118: pushFromStack 3
-119: pushConstant <replaced address 2ace5f047eecfe6e> Builtins::ifElse:1
-120: tailCall with 7 locals and 3 arguments
-# Builtins::ifElse:1:equals:else
-121: pushConstant inline builtinToDebugText
-122: pushFromStack 2
-123: pushConstant <replaced address 2ace5f047eecfe6e> Builtins::ifElse:1
-124: call with 1 argument
-125: pushConstant inline builtinTextConcatenate
-126: pushConstant <replaced address 999eaa115035be18> "Expected True, got "
-127: pushFromStack 2
-128: pushConstant <replaced address 2ace5f047eecfe6e> Builtins::ifElse:1
-129: call with 2 arguments
-130: pushConstant inline builtinTextConcatenate
-131: pushFromStack 1
-132: pushConstant <replaced address ee78a67daaae8b1b> "."
-133: pushConstant <replaced address 2ace5f047eecfe6e> Builtins::ifElse:1
-134: call with 2 arguments
-135: pushConstant inline <symbol-id 24>
-136: pushFromStack 1
-137: createList 2
-138: popMultipleBelowTop 5
-139: return
-# Builtins::ifElse:1:equals:then
-140: pushConstant inline builtinTagWithoutValue
-141: pushFromStack 2
-142: pushConstant <replaced address 2ace5f047eecfe6e> Builtins::ifElse:1
-143: call with 1 argument
-144: pushConstant inline builtinEquals
-145: pushConstant inline <symbol-id 20>
-146: pushFromStack 2
-147: pushConstant <replaced address 2ace5f047eecfe6e> Builtins::ifElse:1
-148: call with 2 arguments
-149: pushFromStack 3
-150: createFunction with 0 arguments capturing 0 starting at ip-103
-151: pushFromStack 3
-152: createFunction with 0 arguments capturing 0 starting at ip-121
-153: pushConstant inline builtinIfElse
-154: pushFromStack 5
-155: pushFromStack 4
-156: pushFromStack 3
-157: pushConstant <replaced address 2ace5f047eecfe6e> Builtins::ifElse:1
-158: tailCall with 8 locals and 3 arguments
-# Builtins::ifElse:1:equals:else
-159: pushConstant inline builtinToDebugText
-160: pushFromStack 2
-161: pushConstant <replaced address 2ace5f047eecfe6e> Builtins::ifElse:1
-162: call with 1 argument
-163: pushConstant inline builtinTextConcatenate
-164: pushConstant <replaced address 4ba19bf7dddc0462> "Expected a Tag, got `"
-165: pushFromStack 2
-166: pushConstant <replaced address 2ace5f047eecfe6e> Builtins::ifElse:1
-167: call with 2 arguments
-168: pushConstant inline builtinTextConcatenate
-169: pushFromStack 1
-170: pushConstant <replaced address 8dbb18a7278b48a0> "`."
-171: pushConstant <replaced address 2ace5f047eecfe6e> Builtins::ifElse:1
-172: call with 2 arguments
-173: pushConstant inline <symbol-id 24>
-174: pushFromStack 1
-175: createList 2
-176: popMultipleBelowTop 5
-177: return
-# Builtins::ifElse:1:isMatch:then
-178: pushFromStack 1
-179: popMultipleBelowTop 2
-180: return
-# Builtins::ifElse:1:equals:else
-181: pushConstant inline builtinToDebugText
-182: pushFromStack 3
-183: pushConstant <replaced address 2ace5f047eecfe6e> Builtins::ifElse:1
-184: call with 1 argument
-185: pushConstant inline builtinTagGetValue
-186: pushFromStack 3
-187: pushConstant <replaced address 2ace5f047eecfe6e> Builtins::ifElse:1
-188: call with 1 argument
-189: pushConstant inline builtinToDebugText
-190: pushFromStack 1
-191: pushConstant <replaced address 2ace5f047eecfe6e> Builtins::ifElse:1
-192: call with 1 argument
-193: pushConstant inline builtinTextConcatenate
-194: pushConstant <replaced address eaff3e6d4bab56cb> "Expected tag to not have a value, but it has one: `"
-195: pushFromStack 2
-196: pushConstant <replaced address 2ace5f047eecfe6e> Builtins::ifElse:1
-197: call with 2 arguments
-198: pushConstant inline builtinTextConcatenate
-199: pushFromStack 1
-200: pushConstant <replaced address 8dbb18a7278b48a0> "`."
-201: pushConstant <replaced address 2ace5f047eecfe6e> Builtins::ifElse:1
-202: call with 2 arguments
-203: pushConstant inline <symbol-id 24>
-204: pushFromStack 1
-205: createList 2
-206: popMultipleBelowTop 8
-207: return
-# Builtins::ifElse:1:equals:then
-208: pushConstant inline builtinTagHasValue
-209: pushFromStack 2
-210: pushConstant <replaced address 2ace5f047eecfe6e> Builtins::ifElse:1
-211: call with 1 argument
-212: pushConstant inline builtinEquals
-213: pushConstant inline <symbol-id 3>
-214: pushFromStack 2
-215: pushConstant <replaced address 2ace5f047eecfe6e> Builtins::ifElse:1
-216: call with 2 arguments
-217: pushFromStack 1
-218: pushFromStack 4
-219: createFunction with 0 arguments capturing 1, 0 starting at ip-181
-220: pushConstant inline builtinIfElse
-221: pushFromStack 4
-222: pushConstant <replaced address ac1f67c19eddcfbb> { 0 arguments (capturing nothing) → ip-73 }
-223: pushFromStack 3
-224: pushConstant <replaced address 2ace5f047eecfe6e> Builtins::ifElse:1
-225: tailCall with 7 locals and 3 arguments
-# Builtins::ifElse:1:equals:else
-226: pushConstant inline builtinToDebugText
-227: pushFromStack 2
-228: pushConstant <replaced address 2ace5f047eecfe6e> Builtins::ifElse:1
-229: call with 1 argument
-230: pushConstant inline builtinTextConcatenate
-231: pushConstant <replaced address 406b106bdb596f26> "Expected False, got "
-232: pushFromStack 2
-233: pushConstant <replaced address 2ace5f047eecfe6e> Builtins::ifElse:1
-234: call with 2 arguments
-235: pushConstant inline builtinTextConcatenate
-236: pushFromStack 1
-237: pushConstant <replaced address ee78a67daaae8b1b> "."
-238: pushConstant <replaced address 2ace5f047eecfe6e> Builtins::ifElse:1
-239: call with 2 arguments
-240: pushConstant inline <symbol-id 24>
-241: pushFromStack 1
-242: createList 2
-243: popMultipleBelowTop 5
-244: return
-# Builtins::ifElse:1:equals:then
-245: pushConstant inline builtinTagWithoutValue
-246: pushFromStack 2
-247: pushConstant <replaced address 2ace5f047eecfe6e> Builtins::ifElse:1
-248: call with 1 argument
-249: pushConstant inline builtinEquals
-250: pushConstant inline <symbol-id 3>
-251: pushFromStack 2
-252: pushConstant <replaced address 2ace5f047eecfe6e> Builtins::ifElse:1
-253: call with 2 arguments
-254: pushFromStack 3
-255: createFunction with 0 arguments capturing 0 starting at ip-208
-256: pushFromStack 3
-257: createFunction with 0 arguments capturing 0 starting at ip-226
-258: pushConstant inline builtinIfElse
-259: pushFromStack 5
-260: pushFromStack 4
-261: pushFromStack 3
-262: pushConstant <replaced address 2ace5f047eecfe6e> Builtins::ifElse:1
-263: tailCall with 8 locals and 3 arguments
-# Builtins::ifElse:1:equals:else
-264: pushConstant inline builtinToDebugText
-265: pushFromStack 2
-266: pushConstant <replaced address 2ace5f047eecfe6e> Builtins::ifElse:1
-267: call with 1 argument
-268: pushConstant inline builtinTextConcatenate
-269: pushConstant <replaced address 4ba19bf7dddc0462> "Expected a Tag, got `"
-270: pushFromStack 2
-271: pushConstant <replaced address 2ace5f047eecfe6e> Builtins::ifElse:1
-272: call with 2 arguments
-273: pushConstant inline builtinTextConcatenate
-274: pushFromStack 1
-275: pushConstant <replaced address 8dbb18a7278b48a0> "`."
-276: pushConstant <replaced address 2ace5f047eecfe6e> Builtins::ifElse:1
-277: call with 2 arguments
-278: pushConstant inline <symbol-id 24>
-279: pushFromStack 1
-280: createList 2
-281: popMultipleBelowTop 5
-282: return
-# Builtins::ifElse:1:isMatch:else
-283: pushConstant inline builtinTypeOf
-284: pushFromStack 2
-285: pushConstant <replaced address 2ace5f047eecfe6e> Builtins::ifElse:1
-286: call with 1 argument
-287: pushConstant inline builtinEquals
-288: pushConstant inline <symbol-id 18>
-289: pushFromStack 2
-290: pushConstant <replaced address 2ace5f047eecfe6e> Builtins::ifElse:1
-291: call with 2 arguments
-292: pushFromStack 3
-293: createFunction with 0 arguments capturing 0 starting at ip-245
-294: pushFromStack 3
-295: createFunction with 0 arguments capturing 0 starting at ip-264
-296: pushConstant inline builtinIfElse
-297: pushFromStack 5
-298: pushFromStack 4
-299: pushFromStack 3
-300: pushConstant <replaced address 2ace5f047eecfe6e> Builtins::ifElse:1
-301: tailCall with 8 locals and 3 arguments
-# Builtins::ifElse:1:case-0:didNotMatch
-302: pushConstant inline builtinListGet
-303: pushFromStack 2
-304: pushConstant inline 1
-305: pushConstant <replaced address 2ace5f047eecfe6e> Builtins::ifElse:1
-306: call with 2 arguments
-307: pushConstant inline <symbol-id 3>
-308: popMultipleBelowTop 3
-309: return
-# Builtins::ifElse
-310: pushConstant inline builtinTypeOf
-311: pushFromStack 4
-312: pushConstant <replaced address 2ace5f047eecfe6e> Builtins::ifElse:1
-313: call with 1 argument
-314: pushConstant inline builtinEquals
-315: pushConstant inline <symbol-id 18>
-316: pushFromStack 2
-317: pushConstant <replaced address 2ace5f047eecfe6e> Builtins::ifElse:1
-318: call with 2 arguments
-319: pushFromStack 5
-320: createFunction with 0 arguments capturing 0 starting at ip-140
-321: pushFromStack 3
-322: createFunction with 0 arguments capturing 0 starting at ip-159
-323: pushConstant inline builtinIfElse
-324: pushFromStack 5
-325: pushFromStack 4
-326: pushFromStack 3
-327: pushConstant <replaced address 2ace5f047eecfe6e> Builtins::ifElse:1
-328: call with 3 arguments
-329: pushConstant inline builtinListGet
-330: pushFromStack 1
-331: pushConstant inline 0
-332: pushConstant <replaced address 2ace5f047eecfe6e> Builtins::ifElse:1
-333: call with 2 arguments
-334: pushConstant inline builtinEquals
-335: pushFromStack 1
-336: pushConstant inline <symbol-id 23>
-337: pushConstant <replaced address 2ace5f047eecfe6e> Builtins::ifElse:1
-338: call with 2 arguments
-339: pushFromStack 2
-340: createFunction with 0 arguments capturing 0 starting at ip-178
-341: pushFromStack 8
-342: createFunction with 0 arguments capturing 0 starting at ip-283
-343: pushConstant inline builtinIfElse
-344: pushFromStack 5
-345: pushFromStack 4
-346: pushFromStack 3
-347: pushConstant <replaced address 2ace5f047eecfe6e> Builtins::ifElse:1
-348: call with 3 arguments
-349: pushConstant inline builtinListGet
-350: pushFromStack 1
-351: pushConstant inline 0
-352: pushConstant <replaced address 2ace5f047eecfe6e> Builtins::ifElse:1
-353: call with 2 arguments
-354: pushConstant inline builtinEquals
-355: pushFromStack 1
-356: pushConstant inline <symbol-id 23>
-357: pushConstant <replaced address 2ace5f047eecfe6e> Builtins::ifElse:1
-358: call with 2 arguments
-359: pushFromStack 2
-360: createFunction with 0 arguments capturing 0 starting at ip-302
-361: pushConstant inline builtinIfElse
-362: pushFromStack 3
-363: pushConstant <replaced address 2ded061b072e15be> { 0 arguments (capturing nothing) → ip-0 }
-364: pushFromStack 3
-365: pushConstant <replaced address 2ace5f047eecfe6e> Builtins::ifElse:1
-366: call with 3 arguments
-367: pushConstant <replaced address 4f872d5446aebe9e> { 3 arguments (capturing nothing) → ip-26 }
-368: pushFromStack 1
-369: pushConstant <replaced address 7b5c0ed7f870b37f> "`conditionIsBool` was not satisfied"
-370: pushFromStack 22
-371: pushConstant <replaced address 935e9670bb42c985> Builtins::ifElse:6
-372: call with 3 arguments
-373: pushConstant inline builtinTypeOf
-374: pushFromStack 23
-375: pushConstant <replaced address 3eca0e872d043602> Builtins::typeIs:19
-376: call with 1 argument
-377: pushConstant inline builtinEquals
-378: pushFromStack 1
-379: pushConstant inline <symbol-id 4>
-380: pushConstant <replaced address 0fea7d5fa5afcc30> Builtins::typeIs:25
-381: call with 2 arguments
-382: pushConstant <replaced address 4f872d5446aebe9e> { 3 arguments (capturing nothing) → ip-26 }
-383: pushFromStack 1
-384: pushConstant <replaced address 07c1052bec280409> "`then | typeIs Function` was not satisfied"
-385: pushFromStack 25
-386: pushConstant <replaced address c23e279842973357> Builtins::ifElse:12
-387: call with 3 arguments
-388: pushConstant inline builtinTypeOf
-389: pushFromStack 26
-390: pushConstant <replaced address 3eca0e872d043602> Builtins::typeIs:19
-391: call with 1 argument
-392: pushConstant inline builtinEquals
-393: pushFromStack 1
-394: pushConstant inline <symbol-id 4>
-395: pushConstant <replaced address 0fea7d5fa5afcc30> Builtins::typeIs:25
-396: call with 2 arguments
-397: pushConstant <replaced address 4f872d5446aebe9e> { 3 arguments (capturing nothing) → ip-26 }
-398: pushFromStack 1
-399: pushConstant <replaced address 834388196300f4fb> "`function | typeIs Function` was not satisfied"
-400: pushConstant <replaced address cdc7e272cd311398> Builtins::ifElse:15
-401: pushConstant <replaced address 4302703a6cd3fa75> Builtins::getArgumentCount:5
-402: call with 3 arguments
-403: pushConstant inline builtinGetArgumentCount
-404: pushFromStack 29
-405: pushConstant <replaced address b7d5083e90b08e9b> Builtins::getArgumentCount:11
-406: call with 1 argument
-407: pushConstant inline builtinEquals
-408: pushFromStack 1
-409: pushConstant inline 0
-410: pushConstant <replaced address e1d6728501bc6b89> Builtins::equals:6
-411: call with 2 arguments
-412: pushConstant <replaced address 4f872d5446aebe9e> { 3 arguments (capturing nothing) → ip-26 }
-413: pushFromStack 1
-414: pushConstant <replaced address 4672d383c7509a9f> "`then | getArgumentCount | equals 0` was not satisfied"
-415: pushFromStack 31
-416: pushConstant <replaced address 1e8bfe6c9766355f> Builtins::ifElse:20
-417: call with 3 arguments
-418: pushConstant inline builtinTypeOf
-419: pushFromStack 31
-420: pushConstant <replaced address 3eca0e872d043602> Builtins::typeIs:19
-421: call with 1 argument
-422: pushConstant inline builtinEquals
-423: pushFromStack 1
-424: pushConstant inline <symbol-id 4>
-425: pushConstant <replaced address 0fea7d5fa5afcc30> Builtins::typeIs:25
-426: call with 2 arguments
-427: pushConstant <replaced address 4f872d5446aebe9e> { 3 arguments (capturing nothing) → ip-26 }
-428: pushFromStack 1
-429: pushConstant <replaced address 9a411ed2de02bbfd> "`else | typeIs Function` was not satisfied"
-430: pushFromStack 34
-431: pushConstant <replaced address 4d6b8f941eba9f31> Builtins::ifElse:26
-432: call with 3 arguments
-433: pushConstant inline builtinTypeOf
-434: pushFromStack 34
-435: pushConstant <replaced address 3eca0e872d043602> Builtins::typeIs:19
-436: call with 1 argument
-437: pushConstant inline builtinEquals
-438: pushFromStack 1
-439: pushConstant inline <symbol-id 4>
-440: pushConstant <replaced address 0fea7d5fa5afcc30> Builtins::typeIs:25
-441: call with 2 arguments
-442: pushConstant <replaced address 4f872d5446aebe9e> { 3 arguments (capturing nothing) → ip-26 }
-443: pushFromStack 1
-444: pushConstant <replaced address 834388196300f4fb> "`function | typeIs Function` was not satisfied"
-445: pushConstant <replaced address 58f54a6ea9547f72> Builtins::ifElse:29
-446: pushConstant <replaced address 4302703a6cd3fa75> Builtins::getArgumentCount:5
-447: call with 3 arguments
-448: pushConstant inline builtinGetArgumentCount
-449: pushFromStack 37
-450: pushConstant <replaced address b7d5083e90b08e9b> Builtins::getArgumentCount:11
-451: call with 1 argument
-452: pushConstant inline builtinEquals
-453: pushFromStack 1
-454: pushConstant inline 0
-455: pushConstant <replaced address e1d6728501bc6b89> Builtins::equals:6
-456: call with 2 arguments
-457: pushConstant <replaced address 4f872d5446aebe9e> { 3 arguments (capturing nothing) → ip-26 }
-458: pushFromStack 1
-459: pushConstant <replaced address 957eb8ad35ecdba0> "`else | getArgumentCount | equals 0` was not satisfied"
-460: pushFromStack 40
-461: pushConstant <replaced address a9b966687389a139> Builtins::ifElse:34
-462: call with 3 arguments
-463: pushConstant inline builtinIfElse
-464: pushFromStack 27
-465: pushFromStack 42
-466: pushFromStack 42
-467: pushConstant <replaced address 359f7421ac99f5e1> Builtins::ifElse:42
-468: tailCall with 42 locals and 3 arguments
-# Examples:fibonacci:recursive:0:0
-469: pushFromStack 2
-470: pushFromStack 0
-471: pushFromStack 3
-472: pushConstant <replaced address f8a743cca2278691> Examples:fibonacci:recursive:0:0:3
-473: tailCall with 3 locals and 2 arguments
-# Examples:fibonacci:recursive:0
-474: pushFromStack 2
-475: createFunction with 1 argument capturing 0 starting at ip-469
-476: pushFromStack 5
-477: pushFromStack 1
-478: pushFromStack 5
-479: pushConstant <replaced address 954857ba37276558> Examples:fibonacci:recursive:0:6
-480: tailCall with 6 locals and 2 arguments
-# Examples:fibonacci:recursive
-481: pushFromStack 1
-482: createFunction with 2 arguments capturing 0 starting at ip-474
-483: pushFromStack 0
-484: pushFromStack 0
-485: pushFromStack 6
-486: pushConstant <replaced address e3396a2327477786> Examples:fibonacci:recursive:6
-487: tailCall with 5 locals and 2 arguments
-# Examples:fibonacci:compareTo
-488: pushConstant inline builtinTypeOf
-489: pushFromStack 3
-490: pushConstant <replaced address 3eca0e872d043602> Builtins::typeIs:19
-491: call with 1 argument
-492: pushConstant inline builtinEquals
-493: pushFromStack 1
-494: pushConstant inline <symbol-id 6>
-495: pushConstant <replaced address 0fea7d5fa5afcc30> Builtins::typeIs:25
-496: call with 2 arguments
-497: pushConstant <replaced address 4f872d5446aebe9e> { 3 arguments (capturing nothing) → ip-26 }
-498: pushFromStack 1
-499: pushConstant <replaced address 65869b7b7c4defee> "`a | typeIs Int` was not satisfied"
-500: pushConstant <replaced address 2e5df8c541272e37> Examples:fibonacci:compareTo:10
-501: pushConstant <replaced address ab458b1cc1453acc> Builtins::intCompareTo:5
-502: call with 3 arguments
-503: pushConstant inline builtinTypeOf
-504: pushFromStack 5
-505: pushConstant <replaced address 3eca0e872d043602> Builtins::typeIs:19
-506: call with 1 argument
-507: pushConstant inline builtinEquals
-508: pushFromStack 1
-509: pushConstant inline <symbol-id 6>
-510: pushConstant <replaced address 0fea7d5fa5afcc30> Builtins::typeIs:25
-511: call with 2 arguments
-512: pushConstant <replaced address 4f872d5446aebe9e> { 3 arguments (capturing nothing) → ip-26 }
-513: pushFromStack 1
-514: pushConstant <replaced address 2749496cbbd972e7> "`b | typeIs Int` was not satisfied"
-515: pushConstant <replaced address 2e5df8c541272e37> Examples:fibonacci:compareTo:10
-516: pushConstant <replaced address 7c65f9f539f0d0fa> Builtins::intCompareTo:11
-517: call with 3 arguments
-518: pushConstant inline builtinIntCompareTo
-519: pushFromStack 9
-520: pushFromStack 9
-521: pushConstant <replaced address 41fcadf3280286e7> Builtins::intCompareTo:18
-522: call with 2 arguments
-523: pushFromStack 0
-524: pushFromStack 0
-525: popMultipleBelowTop 11
-526: return
-# Examples:fibonacci:isLessThan
-527: pushConstant <replaced address 98cbae45f4ac1282> { 2 arguments (capturing nothing) → ip-488 }
-528: pushFromStack 3
-529: pushFromStack 3
-530: pushConstant <replaced address 1ddf36e04d57af87> Examples:fibonacci:isLessThan:11
-531: call with 2 arguments
-532: pushConstant inline builtinEquals
-533: pushFromStack 1
-534: pushConstant inline <symbol-id 7>
-535: pushConstant <replaced address e1d6728501bc6b89> Builtins::equals:6
-536: tailCall with 4 locals and 2 arguments
-# Examples:fibonacci:fibonacci:2:12
-537: pushFromStack 1
-538: popMultipleBelowTop 2
-539: return
-# Examples:fibonacci:fibonacci:2:13
-540: pushConstant inline builtinTypeOf
-541: pushFromStack 2
-542: pushConstant <replaced address 3eca0e872d043602> Builtins::typeIs:19
-543: call with 1 argument
-544: pushConstant inline builtinEquals
-545: pushFromStack 1
-546: pushConstant inline <symbol-id 6>
-547: pushConstant <replaced address 0fea7d5fa5afcc30> Builtins::typeIs:25
-548: call with 2 arguments
-549: pushConstant <replaced address 4f872d5446aebe9e> { 3 arguments (capturing nothing) → ip-26 }
-550: pushFromStack 1
-551: pushConstant <replaced address c4f0291b7762e5a8> "`minuend | typeIs Int` was not satisfied"
-552: pushConstant <replaced address 3dcd25f189b573e4> Examples:fibonacci:fibonacci:2:13:11
-553: pushConstant <replaced address 7d04a0accae5758c> Builtins::intSubtract:5
-554: call with 3 arguments
-555: pushConstant inline builtinIntSubtract
-556: pushFromStack 5
-557: pushConstant inline 1
-558: pushConstant <replaced address 13bbc38331a2c1a7> Builtins::intSubtract:18
-559: call with 2 arguments
-560: pushFromStack 6
-561: pushFromStack 1
-562: pushConstant <replaced address ec50643a6293694f> Examples:fibonacci:fibonacci:2:13:12
-563: call with 1 argument
-564: pushConstant inline builtinTypeOf
-565: pushFromStack 7
-566: pushConstant <replaced address 3eca0e872d043602> Builtins::typeIs:19
-567: call with 1 argument
-568: pushConstant inline builtinEquals
-569: pushFromStack 1
-570: pushConstant inline <symbol-id 6>
-571: pushConstant <replaced address 0fea7d5fa5afcc30> Builtins::typeIs:25
-572: call with 2 arguments
-573: pushConstant <replaced address 4f872d5446aebe9e> { 3 arguments (capturing nothing) → ip-26 }
-574: pushFromStack 1
-575: pushConstant <replaced address c4f0291b7762e5a8> "`minuend | typeIs Int` was not satisfied"
-576: pushConstant <replaced address edc1afb51c6d3aeb> Examples:fibonacci:fibonacci:2:13:32
-577: pushConstant <replaced address 7d04a0accae5758c> Builtins::intSubtract:5
-578: call with 3 arguments
-579: pushConstant inline builtinIntSubtract
-580: pushFromStack 10
-581: pushConstant inline 2
-582: pushConstant <replaced address 13bbc38331a2c1a7> Builtins::intSubtract:18
-583: call with 2 arguments
-584: pushFromStack 11
-585: pushFromStack 1
-586: pushConstant <replaced address 9c44edfdf54b3056> Examples:fibonacci:fibonacci:2:13:33
-587: call with 1 argument
-588: pushConstant inline builtinTypeOf
-589: pushFromStack 6
-590: pushConstant <replaced address 3eca0e872d043602> Builtins::typeIs:19
-591: call with 1 argument
-592: pushConstant inline builtinEquals
-593: pushFromStack 1
-594: pushConstant inline <symbol-id 6>
-595: pushConstant <replaced address 0fea7d5fa5afcc30> Builtins::typeIs:25
-596: call with 2 arguments
-597: pushConstant <replaced address 4f872d5446aebe9e> { 3 arguments (capturing nothing) → ip-26 }
-598: pushFromStack 1
-599: pushConstant <replaced address 65869b7b7c4defee> "`a | typeIs Int` was not satisfied"
-600: pushConstant <replaced address 4ac82c46ce2925c1> Examples:fibonacci:fibonacci:2:13:34
-601: pushConstant <replaced address 440a4a2e9e3a80bb> Builtins::intAdd:5
-602: call with 3 arguments
-603: pushConstant inline builtinTypeOf
-604: pushFromStack 4
-605: pushConstant <replaced address 3eca0e872d043602> Builtins::typeIs:19
-606: call with 1 argument
-607: pushConstant inline builtinEquals
-608: pushFromStack 1
-609: pushConstant inline <symbol-id 6>
-610: pushConstant <replaced address 0fea7d5fa5afcc30> Builtins::typeIs:25
-611: call with 2 arguments
-612: pushConstant <replaced address 4f872d5446aebe9e> { 3 arguments (capturing nothing) → ip-26 }
-613: pushFromStack 1
-614: pushConstant <replaced address 2749496cbbd972e7> "`b | typeIs Int` was not satisfied"
-615: pushConstant <replaced address 4ac82c46ce2925c1> Examples:fibonacci:fibonacci:2:13:34
-616: pushConstant <replaced address cf37b22a7a5dec95> Builtins::intAdd:11
-617: call with 3 arguments
-618: pushConstant inline builtinIntAdd
-619: pushFromStack 12
-620: pushFromStack 8
-621: pushConstant <replaced address 216d199efe6cdff8> Builtins::intAdd:18
-622: tailCall with 19 locals and 2 arguments
-# Examples:fibonacci:fibonacci:2
-623: pushConstant <replaced address 98cbae45f4ac1282> { 2 arguments (capturing nothing) → ip-488 }
-624: pushFromStack 2
-625: pushConstant inline 2
-626: pushConstant <replaced address 1ddf36e04d57af87> Examples:fibonacci:isLessThan:11
-627: call with 2 arguments
-628: pushConstant inline builtinEquals
-629: pushFromStack 1
-630: pushConstant inline <symbol-id 7>
-631: pushConstant <replaced address e1d6728501bc6b89> Builtins::equals:6
-632: call with 2 arguments
-633: pushFromStack 3
-634: createFunction with 0 arguments capturing 0 starting at ip-537
-635: pushFromStack 6
-636: pushFromStack 2
-637: createFunction with 0 arguments capturing 1, 0 starting at ip-540
-638: pushConstant <replaced address e2a3b47321002b52> { 3 arguments (capturing nothing) → ip-310 }
-639: pushFromStack 6
-640: pushFromStack 5
-641: pushFromStack 3
-642: pushConstant <replaced address 14cee9bee8ce4007> Examples:fibonacci:fibonacci:2:14
-643: tailCall with 10 locals and 3 arguments
-# Examples:fibonacci:recursive:0:0
-644: pushFromStack 2
-645: pushFromStack 0
-646: pushFromStack 3
-647: pushConstant <replaced address f8a743cca2278691> Examples:fibonacci:recursive:0:0:3
-648: tailCall with 3 locals and 2 arguments
-# Examples:fibonacci:recursive:0
-649: pushFromStack 2
-650: createFunction with 1 argument capturing 0 starting at ip-644
-651: pushConstant <replaced address 4ba2cefefb177cc1> { 2 arguments (capturing nothing) → ip-623 }
-652: pushFromStack 1
-653: pushFromStack 5
-654: pushConstant <replaced address 954857ba37276558> Examples:fibonacci:recursive:0:6
-655: tailCall with 5 locals and 2 arguments
-# Examples:fibonacci:main
-656: pushConstant <replaced address d84182759114ba37> { 2 arguments (capturing nothing) → ip-649 }
-657: pushConstant <replaced address d84182759114ba37> { 2 arguments (capturing nothing) → ip-649 }
-658: pushConstant inline 15
-659: pushConstant <replaced address e3396a2327477786> Examples:fibonacci:recursive:6
-660: tailCall with 2 locals and 2 arguments
-# Examples:fibonacci:
-661: pushConstant <replaced address 8f20da5a6afa5b7c> [1B8DDD32EFF479C7 → <symbol-id 21>: { 2 arguments (capturing nothing) → ip-488 }, 2717980D7A8E5A08 → <symbol-id 22>: { 2 arguments (capturing nothing) → ip-527 }, D59AD656536C4F73 → <symbol-id 25>: { 2 arguments (capturing nothing) → ip-481 }, ED66F1C8C58CF8C3 → <symbol-id 9>: { 1 argument (capturing nothing) → ip-656 }]
-662: popMultipleBelowTop 1
-663: return
->>>>>>> 81fc3a64
+  $1 = %94