# AST for module Examples:helloWorld
<<<<<<< HEAD
assignment: identifier $10@"main" := 
  function (non-fuzzable) { $0@"environment" ->
    call struct access identifier $1@"environment".$3@"Stdout" with these arguments:
      text
        textPart $5@"Hello, world!"
=======
assignment: identifier $6@"builtins" = 
  call identifier $0@"use" with these arguments:
    text
      textPart $2@"Builtins"
assignment: identifier $25@"main" := 
  function (non-fuzzable) { identifier $9@"environment" ->
    call struct access identifier $15@"builtins".$17@"ChannelSend" with these arguments:
      struct access identifier $11@"environment".$13@"Stdout"
      text
        textPart $19@"Hello, world!"
>>>>>>> 63eb5935
  }<|MERGE_RESOLUTION|>--- conflicted
+++ resolved
@@ -1,20 +1,7 @@
 # AST for module Examples:helloWorld
-<<<<<<< HEAD
-assignment: identifier $10@"main" := 
-  function (non-fuzzable) { $0@"environment" ->
-    call struct access identifier $1@"environment".$3@"Stdout" with these arguments:
+assignment: identifier $11@"main" := 
+  function (non-fuzzable) { identifier $0@"environment" ->
+    call struct access identifier $2@"environment".$4@"Stdout" with these arguments:
       text
-        textPart $5@"Hello, world!"
-=======
-assignment: identifier $6@"builtins" = 
-  call identifier $0@"use" with these arguments:
-    text
-      textPart $2@"Builtins"
-assignment: identifier $25@"main" := 
-  function (non-fuzzable) { identifier $9@"environment" ->
-    call struct access identifier $15@"builtins".$17@"ChannelSend" with these arguments:
-      struct access identifier $11@"environment".$13@"Stdout"
-      text
-        textPart $19@"Hello, world!"
->>>>>>> 63eb5935
+        textPart $6@"Hello, world!"
   }