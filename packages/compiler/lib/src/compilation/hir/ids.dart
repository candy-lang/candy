--- conflicted
+++ resolved
@@ -158,14 +158,11 @@
   static const coreOperatorsLogical =
       ModuleId(PackageId.core, ['operators', 'logical']);
   static const corePrimitives = ModuleId(PackageId.core, ['primitives']);
-<<<<<<< HEAD
+  static const corePrimitivesTuples =
+      ModuleId(PackageId.core, ['primitives', 'tuples']);
   static const coreRandom = ModuleId(PackageId.core, ['random']);
   static const coreRandomSource =
       ModuleId(PackageId.core, ['random', 'source']);
-=======
-  static const corePrimitivesTuples =
-      ModuleId(PackageId.core, ['primitives', 'tuples']);
->>>>>>> 364dc37e
   static const coreReflection = ModuleId(PackageId.core, ['reflection']);
   static const coreIo = ModuleId(PackageId.core, ['io']);
   static const coreIoPrint = ModuleId(PackageId.core, ['io', 'print']);
