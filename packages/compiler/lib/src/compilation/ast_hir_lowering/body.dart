import 'package:compiler/compiler.dart';
import 'package:dartx/dartx.dart';
import 'package:parser/parser.dart' as ast;
import 'package:parser/parser.dart' show SourceSpan;

import '../../errors.dart';
import '../../query.dart';
import '../../utils.dart';
import '../ast.dart';
import '../hir.dart' as hir;
import '../hir/ids.dart';
import 'declarations/declarations.dart';
import 'declarations/function.dart';
import 'declarations/module.dart';
import 'declarations/property.dart';
import 'general.dart';
import 'type.dart';

final getExpression = Query<DeclarationLocalId, Option<hir.Expression>>(
  'getExpression',
  provider: (context, id) {
    final body = getBody(context, id.declarationId);
    if (body is None) return None();

    final visitor = IdFinderVisitor(id);
    for (final expression in body.value) {
      final result = expression.accept(visitor);
      if (result is Some) return result;
    }
    return None();
  },
);

class IdFinderVisitor extends hir.ExpressionVisitor<Option<hir.Expression>> {
  const IdFinderVisitor(this.id) : assert(id != null);

  final DeclarationLocalId id;

  @override
  Option<hir.Expression> visitIdentifierExpression(IdentifierExpression node) {
    if (node.id == id) return Some(node);
    if (node.identifier is hir.PropertyIdentifier) {
      final target = (node.identifier as hir.PropertyIdentifier).target;
      if (target != null) return target.accept(this);
    }
    return None();
  }

  @override
  Option<hir.Expression> visitLiteralExpression(LiteralExpression node) {
    if (node.id == id) return Some(node);
    if (node.literal is hir.StringLiteral) {
      final literal = node.literal as hir.StringLiteral;
      for (final part in literal.parts) {
        if (part is hir.InterpolatedStringLiteralPart) {
          final result = part.value.accept(this);
          if (result is Some) return result;
        }
      }
    }
    if (node.literal is hir.LambdaLiteral) {
      final literal = node.literal as hir.LambdaLiteral;
      for (final expression in literal.expressions) {
        final result = expression.accept(this);
        if (result is Some) return result;
      }
    }
    return None();
  }

  @override
  Option<Expression> visitPropertyExpression(PropertyExpression node) {
    if (node.id == id) return Some(node);
    return node.initializer.accept(this);
  }

  @override
  Option<hir.Expression> visitNavigationExpression(NavigationExpression node) {
    if (node.id == id) return Some(node);
    return node.target.accept(this);
  }

  @override
  Option<hir.Expression> visitCallExpression(CallExpression node) {
    if (node.id == id) return Some(node);
    for (final argument in node.valueArguments) {
      final result = argument.accept(this);
      if (result is Some) return result;
    }
    return node.target.accept(this);
  }

  @override
  Option<hir.Expression> visitFunctionCallExpression(
    FunctionCallExpression node,
  ) {
    if (node.id == id) return Some(node);
    for (final argument in node.valueArguments.values) {
      final result = argument.accept(this);
      if (result is Some) return result;
    }
    return node.target.accept(this);
  }

  @override
  Option<hir.Expression> visitReturnExpression(ReturnExpression node) {
    if (node.id == id) return Some(node);
    if (node.expression != null) return node.expression.accept(this);
    return None();
  }

  @override
  Option<hir.Expression> visitLoopExpression(LoopExpression node) {
    if (node.id == id) return Some(node);
    for (final expression in node.body) {
      final result = expression.accept(this);
      if (result is Some) return result;
    }
    return None();
  }

  @override
  Option<hir.Expression> visitBreakExpression(BreakExpression node) {
    if (node.id == id) return Some(node);
    if (node.expression != null) return node.expression.accept(this);
    return None();
  }

  @override
  Option<hir.Expression> visitContinueExpression(ContinueExpression node) {
    if (node.id == id) return Some(node);
    return None();
  }
}

final getBody = Query<DeclarationId, Option<List<hir.Expression>>>(
  'getBody',
  provider: (context, declarationId) =>
      lowerBodyAstToHir(context, declarationId).mapValue((v) => v.first),
);
final getBodyAstToHirIds = Query<DeclarationId, Option<BodyAstToHirIds>>(
  'getBodyAstToHirIds',
  provider: (context, declarationId) =>
      lowerBodyAstToHir(context, declarationId).mapValue((v) => v.second),
);
final Query<DeclarationId,
        Option<Tuple2<List<hir.Expression>, BodyAstToHirIds>>>
    lowerBodyAstToHir =
    Query<DeclarationId, Option<Tuple2<List<hir.Expression>, BodyAstToHirIds>>>(
  'lowerBodyAstToHir',
  provider: (context, declarationId) {
    if (declarationId.isFunction) {
      final functionAst = getFunctionDeclarationAst(context, declarationId);
      if (functionAst.body == null) return None();

      final result = FunctionContext.lowerFunction(context, declarationId);
      // ignore: only_throw_errors, Iterables of errors are also handled.
      if (result is Error) throw result.error;

      return Some(result.value);
      // } else if (declarationId.isProperty) {
      //   final propertyAst = getPropertyDeclarationAst(context, declarationId);
      //   if (propertyAst.initializer == null) return None();

      //   var type = Option<hir.CandyType>.none();
      //   if (propertyAst.type != null) {
      //     final moduleId = declarationIdToModuleId(context, declarationId);
      //     type = Option.some(
      //       astTypeToHirType(context, Tuple2(moduleId, propertyAst.type)),
      //     );
      //   }
      //   final localContext =
      //       _LocalContext.forProperty(context, declarationId, type);

      //   final result = localContext.lowerToUnambiguous(propertyAst.initializer);
      //   // ignore: only_throw_errors, Iterables of errors are also handled.
      //   if (result is Error) throw result.error;

      //   final statement = hir.Statement.expression(
      //     localContext.getId(propertyAst.initializer),
      //     result.value,
      //   );
      //   return Some(Tuple2([statement], localContext.idMap));
    } else {
      throw CompilerError.unsupportedFeature(
        'Unsupported body.',
        location: ErrorLocation(
          declarationId.resourceId,
          getDeclarationAst(context, declarationId).span,
        ),
      );
    }
  },
);

abstract class Context {
  QueryContext get queryContext;
  DeclarationId get declarationId;
  ModuleId get moduleId => declarationIdToModuleId(queryContext, declarationId);
  ResourceId get resourceId => declarationId.resourceId;

  Option<Context> get parent;

  Option<hir.CandyType> get expressionType;
  bool isValidExpressionType(hir.CandyType type) {
    return expressionType.when(
      some: (expressionType) =>
          isAssignableTo(queryContext, Tuple2(type, expressionType)),
      none: () => true,
    );
  }

  DeclarationLocalId getId([
    dynamic /* ast.Expression | ast.ValueParameter */ expressionOrParameter,
  ]);
  BodyAstToHirIds get idMap;

  List<hir.Identifier> resolveIdentifier(String name);
  void addIdentifier(hir.LocalPropertyIdentifier identifier);

  Option<Tuple2<DeclarationLocalId, Option<hir.CandyType>>> resolveReturn(
    Option<String> label,
  );

  Option<Tuple2<DeclarationLocalId, Option<hir.CandyType>>> resolveBreak(
    Option<String> label,
  );
  Option<DeclarationLocalId> resolveContinue(Option<String> label) =>
      resolveBreak(label).mapValue((values) => values.first);

  Result<List<hir.Expression>, List<ReportedCompilerError>> lower(
    ast.Expression expression,
  ) {
    Result<List<hir.Expression>, List<ReportedCompilerError>> result;
    if (expression is ast.Literal) {
      result = lowerLiteral(expression);
    } else if (expression is ast.StringLiteral) {
      result = lowerStringLiteral(expression);
    } else if (expression is ast.LambdaLiteral) {
      result = lowerLambdaLiteral(expression);
    } else if (expression is ast.Identifier) {
      result = lowerIdentifier(expression);
    } else if (expression is ast.PropertyDeclaration) {
      result = lowerProperty(expression);
    } else if (expression is ast.CallExpression) {
      result = lowerCall(expression);
    } else if (expression is ast.ReturnExpression) {
      result = lowerReturn(expression);
    } else if (expression is ast.LoopExpression) {
      result = lowerLoop(expression);
    } else if (expression is ast.BreakExpression) {
      result = lowerBreak(expression);
    } else if (expression is ast.ContinueExpression) {
      result = lowerContinue(expression);
    } else {
      throw CompilerError.unsupportedFeature(
        'Unsupported expression: $expression (`${expression.runtimeType}`).',
        location: ErrorLocation(resourceId, expression.span),
      );
    }

    assert(result != null);
    assert(result is Error ||
        result.value.isNotEmpty &&
            result.value.every((r) => isValidExpressionType(r.type)));
    assert(result is Ok || result.error.isNotEmpty);
    return result;
  }

  Result<hir.Expression, List<ReportedCompilerError>> lowerUnambiguous(
    ast.Expression expression,
  ) {
    final result = lower(expression);
    if (result is Error) return Error(result.error);

    if (result.value.isEmpty) {
      assert(expressionType is Some);
      return Error([
        CompilerError.invalidExpressionType(
          'Expression could not be resolved to match type `${expressionType.value}`.',
          location: ErrorLocation(resourceId, expression.span),
        ),
      ]);
    } else if (result.value.length > 1) {
      return Error([
        CompilerError.ambiguousExpression(
          'Expression is ambiguous.',
          location: ErrorLocation(resourceId, expression.span),
        ),
      ]);
    }
    return Ok(result.value.single);
  }
}

extension<T, E> on Iterable<Result<T, List<E>>> {
  Result<List<T>, List<E>> merge() {
    final errors = whereType<Error<T, List<E>>>();
    if (errors.isNotEmpty) return Error(errors.expand((e) => e.error).toList());

    final oks = whereType<Ok<T, List<E>>>();
    return Ok(oks.map((ok) => ok.value).toList());
  }
}

extension<T, E> on Iterable<Result<List<T>, List<E>>> {
  Result<List<T>, List<E>> merge() {
    final errors = whereType<Error<List<T>, List<E>>>();
    if (errors.isNotEmpty) return Error(errors.expand((e) => e.error).toList());

    final oks = whereType<Ok<List<T>, List<E>>>();
    return Ok(oks.expand((ok) => ok.value).toList());
  }
}

abstract class InnerContext extends Context {
  InnerContext(Context parent)
      : assert(parent != null),
        parent = Some(parent);

  @override
  QueryContext get queryContext => parent.value.queryContext;
  @override
  DeclarationId get declarationId => parent.value.declarationId;

  @override
  final Option<Context> parent;

  @override
  Option<hir.CandyType> get expressionType => parent.value.expressionType;

  @override
  DeclarationLocalId getId([
    dynamic /* ast.Expression | ast.ValueParameter */ expressionOrParameter,
  ]) =>
      parent.value.getId(expressionOrParameter);
  @override
  BodyAstToHirIds get idMap => parent.value.idMap;

  @override
  List<hir.Identifier> resolveIdentifier(String name) =>
      parent.value.resolveIdentifier(name);
  @override
  Option<Tuple2<DeclarationLocalId, Option<hir.CandyType>>> resolveReturn(
    Option<String> label,
  ) =>
      parent.value.resolveReturn(label);

  @override
  Option<Tuple2<DeclarationLocalId, Option<hir.CandyType>>> resolveBreak(
    Option<String> label,
  ) =>
      parent.value.resolveBreak(label);
}

class ContextContext extends Context {
  ContextContext(this.queryContext, this.declarationId)
      : assert(queryContext != null),
        assert(declarationId != null);

  @override
  final QueryContext queryContext;
  @override
  final DeclarationId declarationId;

  @override
  Option<Context> get parent => None();
  @override
  Option<hir.CandyType> get expressionType => None();

  var _nextId = 0;
  var _idMap = BodyAstToHirIds();
  @override
  BodyAstToHirIds get idMap => _idMap;
  @override
  DeclarationLocalId getId([
    dynamic /* ast.Expression | ast.ValueParameter */ expressionOrParameter,
  ]) {
    int astId;
    if (expressionOrParameter is ast.Expression) {
      astId = expressionOrParameter.id;
    } else if (expressionOrParameter is ast.ValueParameter) {
      astId = expressionOrParameter.id;
    } else if (expressionOrParameter != null) {
      throw CompilerError.internalError(
        '`ContextContext.getId()` called with an invalid `expressionOrParameter` argument: `$expressionOrParameter`.',
      );
    }

    final existing = _idMap.map[astId];
    if (existing != null) return existing;

    final id = DeclarationLocalId(declarationId, _nextId++);
    if (expressionOrParameter == null) return id;

    _idMap = _idMap.withMapping(astId, id);
    return id;
  }

  @override
  List<hir.Identifier> resolveIdentifier(String name) {
    // resolve `this`
    if (name == 'this') {
      if (declarationId.isConstructor) {
        return [];
      } else if (declarationId.isFunction) {
        final function = getFunctionDeclarationHir(queryContext, declarationId);
        if (function.isStatic) return [];
      } else if (declarationId.isProperty) {
        final function = getPropertyDeclarationHir(queryContext, declarationId);
        if (function.isStatic) return [];
      } else {
        throw CompilerError.internalError(
          '`ContextContext` is not within a constructor, function or property: `$declarationId`.',
        );
      }

      if (!declarationId.hasParent) return [];
      final parent = declarationId.parent;
      if (parent.isTrait || parent.isImpl || parent.isClass) {
        return [hir.Identifier.this_()];
      }
      return [];
    }

    // resolve `field` in a getter/setter
    // TODO(JonasWanke): resolve `field` in property accessors

    // TODO: check whether properties/functions are static or not and whether we have an instance

    hir.Identifier convertDeclarationId(DeclarationId id) {
      hir.CandyType type;
      if (id.isFunction) {
        final functionHir = getFunctionDeclarationHir(queryContext, id);
        type = hir.CandyType.function(
          parameterTypes: [
            for (final parameter in functionHir.parameters) parameter.type,
          ],
          returnType: functionHir.returnType,
        );
      } else if (id.isProperty) {
        type = getPropertyDeclarationHir(queryContext, id).type;
      } else {
        throw CompilerError.unsupportedFeature(
          "Matched identifier `$name`, but it's neither a function nor a property.",
        );
      }
      return hir.Identifier.property(id, type);
    }

    // search the current file (from the curent module to the root)
    assert(declarationId.hasParent);
    var moduleId = declarationIdToModuleId(queryContext, declarationId.parent);
    while (true) {
      final innerIds =
          getModuleDeclarationHir(queryContext, moduleId).innerDeclarationIds;

      final matches = innerIds
          .where((id) => id.simplePath.last.nameOrNull == name)
          .map(convertDeclarationId);
      if (matches.isNotEmpty) return matches.toList();

      if (moduleId.hasNoParent) break;
      moduleId = moduleId.parent;
      final declarationId =
          moduleIdToOptionalDeclarationId(queryContext, moduleId);
      if (declarationId is None ||
          declarationId.value.resourceId != resourceId) {
        break;
      }
    }

    // search use-lines
    return findIdentifierInUseLines(
      queryContext,
      Tuple4(resourceId, name, false, false),
    ).map(convertDeclarationId).toList();
  }

  @override
  void addIdentifier(hir.LocalPropertyIdentifier identifier) {
    throw CompilerError.internalError(
      "Can't add an identifier to a `ContextContext`.",
    );
  }

  @override
  Option<Tuple2<DeclarationLocalId, Option<CandyType>>> resolveReturn(
    Option<String> label,
  ) =>
      None();
  @override
  Option<Tuple2<DeclarationLocalId, Option<CandyType>>> resolveBreak(
    Option<String> label,
  ) =>
      None();
}

class FunctionContext extends InnerContext {
  factory FunctionContext._create(QueryContext queryContext, DeclarationId id) {
    final parent = ContextContext(queryContext, id);
    final ast = getFunctionDeclarationAst(queryContext, id);
    final identifiers = {
      for (final parameter in ast.valueParameters)
        parameter.name.name: hir.Identifier.parameter(
          parent.getId(parameter),
          parameter.name.name,
          astTypeToHirType(
            parent.queryContext,
            Tuple2(
              declarationIdToModuleId(
                parent.queryContext,
                parent.declarationId,
              ),
              parameter.type,
            ),
          ),
        ),
    };

    return FunctionContext._(
      parent,
      identifiers,
      getFunctionDeclarationHir(queryContext, id).returnType,
      ast.body,
    );
  }
  FunctionContext._(
    Context parent,
    this._identifiers,
    this.returnType,
    this.body,
  )   : assert(_identifiers != null),
        assert(returnType != null),
        assert(body != null),
        super(parent);

  static Result<Tuple2<List<hir.Expression>, BodyAstToHirIds>,
      List<ReportedCompilerError>> lowerFunction(
    QueryContext queryContext,
    DeclarationId id,
  ) =>
      FunctionContext._create(queryContext, id)._lowerBody();

  final Map<String, hir.Identifier> _identifiers;
  final hir.CandyType returnType;
  final ast.LambdaLiteral body;

  @override
  void addIdentifier(hir.LocalPropertyIdentifier identifier) {
    _identifiers[identifier.name] = identifier;
  }

  @override
  List<Identifier> resolveIdentifier(String name) {
    final result = _identifiers[name];
    if (result != null) return [result];
    return parent.value.resolveIdentifier(name);
  }

  @override
  Option<Tuple2<DeclarationLocalId, Option<hir.CandyType>>> resolveReturn(
    Option<String> label,
  ) {
    if (label is None ||
        label == Some(declarationId.simplePath.last.nameOrNull)) {
      return Some(Tuple2(getId(body), Some(returnType)));
    }
    return None();
  }

  Result<Tuple2<List<hir.Expression>, BodyAstToHirIds>,
      List<ReportedCompilerError>> _lowerBody() {
    final returnsUnit = returnType == hir.CandyType.unit;

    if (!returnsUnit && body.expressions.isEmpty) {
      return Error([
        CompilerError.missingReturn(
          "Function has a return type (different than `Unit`) but doesn't contain any expressions.",
          location: ErrorLocation(
            resourceId,
            getFunctionDeclarationAst(queryContext, declarationId)
                .representativeSpan,
          ),
        ),
      ]);
    }

    final results = <Result<hir.Expression, List<ReportedCompilerError>>>[];

    for (final expression in body.expressions.dropLast(returnsUnit ? 0 : 1)) {
      final lowered = innerExpressionContext(forwardsIdentifiers: true)
          .lowerUnambiguous(expression);
      results.add(lowered);
    }

    if (!returnsUnit) {
      final lowered = innerExpressionContext(expressionType: Some(returnType))
          .lowerUnambiguous(body.expressions.last);
      if (lowered is Error) {
        results.add(lowered);
      } else if (lowered.value is hir.ReturnExpression) {
        results.add(lowered);
      } else {
        results.add(Ok(
          hir.Expression.return_(getId(), getId(body), lowered.value),
        ));
      }
    }
    return results
        .merge()
        .mapValue((expressions) => Tuple2(expressions, idMap));
  }
}

class LambdaContext extends InnerContext {
  LambdaContext(
    Context parent,
    this.id,
    this.label,
    this._identifiers,
  )   : assert(id != null),
        assert(label != null),
        assert(_identifiers != null),
        super(parent);

  final DeclarationLocalId id;
  final Option<String> label;
  final Map<String, hir.Identifier> _identifiers;

  @override
  void addIdentifier(hir.LocalPropertyIdentifier identifier) {
    _identifiers[identifier.name] = identifier;
  }

  @override
  List<Identifier> resolveIdentifier(String name) {
    final result = _identifiers[name];
    if (result != null) return [result];
    return parent.value.resolveIdentifier(name);
  }

  @override
  Option<Tuple2<DeclarationLocalId, Option<hir.CandyType>>> resolveReturn(
    Option<String> label,
  ) {
    if (label is None || label == this.label) {
      final returnType = parent.value.expressionType
          .mapValue((type) => (type as hir.FunctionCandyType).returnType);

      return Some(Tuple2(id, returnType));
    }
    return parent.flatMapValue((context) => context.resolveReturn(label));
  }
}

class ReturnExpressionVisitor extends DoNothingExpressionVisitor {
  final returnTypes = <hir.CandyType>{};

  @override
  void visitReturnExpression(ReturnExpression node) {
    returnTypes.add(node.expression.type);
  }
}

class ExpressionContext extends InnerContext {
  ExpressionContext(
    Context parent, {
    this.expressionType = const None(),
    this.forwardsIdentifiers = false,
  })  : assert(expressionType != null),
        assert(forwardsIdentifiers != null),
        super(parent);

  @override
  final Option<hir.CandyType> expressionType;

  final bool forwardsIdentifiers;

  @override
  void addIdentifier(LocalPropertyIdentifier identifier) {
    if (!forwardsIdentifiers) return;

    parent.value.addIdentifier(identifier);
  }
}

class LoopContext extends InnerContext {
  LoopContext(
    Context parent,
    this.id,
    this.label,
  )   : assert(id != null),
        assert(label != null),
        super(parent);

  final DeclarationLocalId id;
  final Option<String> label;
  final _identifiers = <String, hir.Identifier>{};

  @override
  void addIdentifier(hir.LocalPropertyIdentifier identifier) {
    _identifiers[identifier.name] = identifier;
  }

  @override
  List<Identifier> resolveIdentifier(String name) {
    final result = _identifiers[name];
    if (result != null) return [result];
    return parent.value.resolveIdentifier(name);
  }

  @override
  Option<Tuple2<DeclarationLocalId, Option<hir.CandyType>>> resolveBreak(
    Option<String> label,
  ) {
    if (label is None ||
        label == this.label ||
        this.label is None && label == Some('loop')) {
      return Some(Tuple2(id, parent.value.expressionType));
    }
    return parent.flatMapValue((context) => context.resolveBreak(label));
  }
}

class BreakExpressionVisitor extends DoNothingExpressionVisitor {
  final breakTypes = <hir.CandyType>{};

  @override
  void visitBreakExpression(BreakExpression node) {
    breakTypes.add(node.expression.type);
  }
}

extension on Context {
  ExpressionContext innerExpressionContext({
    Option<hir.CandyType> expressionType = const None(),
    bool forwardsIdentifiers = false,
  }) {
    return ExpressionContext(
      this,
      expressionType: expressionType,
      forwardsIdentifiers: forwardsIdentifiers,
    );
  }
}

extension on Context {
  Result<List<hir.Expression>, List<ReportedCompilerError>> lowerLiteral(
    ast.Literal<dynamic> expression,
  ) {
    final token = expression.value;
    hir.Literal literal;
    if (token is ast.BoolLiteralToken) {
      if (!isValidExpressionType(hir.CandyType.bool)) {
        return Error([
          CompilerError.invalidExpressionType(
            'Expected type `${expressionType.value}`, got `Bool`',
            location: ErrorLocation(resourceId, expression.span),
          ),
        ]);
      }
      literal = hir.Literal.boolean(token.value);
    } else if (token is ast.IntLiteralToken) {
      if (!isValidExpressionType(hir.CandyType.int)) {
        return Error([
          CompilerError.invalidExpressionType(
            'Expected type `${expressionType.value}`, got `Int`',
            location: ErrorLocation(resourceId, expression.span),
          ),
        ]);
      }
      literal = hir.Literal.integer(token.value);
    } else {
      throw CompilerError.unsupportedFeature(
        'Unsupported literal.',
        location: ErrorLocation(resourceId, token.span),
      );
    }
    return Ok([
      hir.Expression.literal(getId(expression), literal),
    ]);
  }

  Result<List<hir.Expression>, List<ReportedCompilerError>> lowerStringLiteral(
    ast.StringLiteral expression,
  ) {
    final parts = expression.parts
        .map<Result<List<hir.StringLiteralPart>, List<ReportedCompilerError>>>(
            (part) {
      if (part is ast.LiteralStringLiteralPart) {
        return Ok([hir.StringLiteralPart.literal(part.value.value)]);
      } else if (part is ast.InterpolatedStringLiteralPart) {
        return innerExpressionContext()
            .lowerUnambiguous(part.expression)
            .mapValue((expression) =>
                [hir.StringLiteralPart.interpolated(expression)]);
      } else {
        throw CompilerError.unsupportedFeature(
          'Unsupported String literal part.',
          location: ErrorLocation(resourceId, part.span),
        );
      }
    });
    return parts.merge().mapValue((parts) => [
          hir.Expression.literal(getId(expression), hir.StringLiteral(parts)),
        ]);
  }

  Result<List<hir.Expression>, List<ReportedCompilerError>> lowerLambdaLiteral(
    ast.LambdaLiteral expression,
  ) {
    final type = expressionType;
    if (type is Some && type.value is! hir.FunctionCandyType) {
      return Error([
        CompilerError.invalidExpressionType(
          'Lambda literal found, but non-function-type `${type.value}` expected.',
          location: ErrorLocation(resourceId, expression.span),
        ),
      ]);
    }
    final functionType = type.mapValue((t) => t as hir.FunctionCandyType);

    final parameters = <String, hir.CandyType>{};
    final declaredParameters = expression.valueParameters;
    final errors = <ReportedCompilerError>[];
    if (functionType.isSome) {
      final typeParameters = functionType.value.parameterTypes;
      if (typeParameters.length == 1 && declaredParameters.isEmpty) {
        parameters['it'] = typeParameters.single;
      } else if (declaredParameters.isNotEmpty) {
        if (declaredParameters.length != typeParameters.length) {
          return Error([
            CompilerError.invalidExpressionType(
              'Function with ${typeParameters.length} parameters expected, but ${declaredParameters.length} are declared.',
              location: ErrorLocation(
                resourceId,
                SourceSpan(
                  declaredParameters.first.span.start,
                  declaredParameters.last.span.end,
                ),
              ),
            ),
          ]);
        }

        for (final i in typeParameters.indices) {
          final typeParameter = typeParameters[i];
          final declaredParameter = declaredParameters[i];
          final name = declaredParameter.name.name;

          if (declaredParameter.type != null) {
            final hirType = astTypeToHirType(
              queryContext,
              Tuple2(moduleId, declaredParameter.type),
            );
            if (!isAssignableTo(queryContext, Tuple2(typeParameter, hirType))) {
              errors.add(CompilerError.invalidExpressionType(
                'Declared type `$hirType` is not assignable to expected type `${declaredParameter.type}`.',
                location:
                    ErrorLocation(resourceId, declaredParameter.type.span),
              ));
            }

            parameters[name] = hirType;
          } else {
            parameters[name] = typeParameter;
          }
        }
      } else {
        return Error([
          CompilerError.lambdaParametersMissing(
            "Lambda was inferred to have ${typeParameters.length} parameters, but those aren't declared.",
            location: ErrorLocation(resourceId, expression.span),
          ),
        ]);
      }
    } else {
      for (final parameter in declaredParameters) {
        var type = hir.CandyType.any;
        if (parameter.type == null) {
          errors.add(CompilerError.lambdaParameterTypeRequired(
            "Lambda parameter type can't be inferred.",
            location: ErrorLocation(resourceId, parameter.span),
          ));
        } else {
          type =
              astTypeToHirType(queryContext, Tuple2(moduleId, parameter.type));
        }
        parameters[parameter.name.name] = type;
      }
    }
    if (errors.isNotEmpty) return Error(errors);

    final identifiers = {
      ...parameters,
      if (functionType.valueOrNull?.receiverType != null)
        'this': functionType.value.receiverType,
    }.mapValues((k, v) => hir.Identifier.parameter(getId(expression), k, v));
    final lambdaContext =
        LambdaContext(this, getId(expression), None(), identifiers);

    final returnType = functionType.mapValue((t) => t.returnType);
    final astExpressions = expression.expressions;
    final hirExpressions =
        <Result<hir.Expression, List<ReportedCompilerError>>>[];
    for (var i = 0; i < astExpressions.length; i++) {
      final astExpression = astExpressions[i];

      if (i == astExpressions.length - 1) {
        var lowered = lambdaContext
            .innerExpressionContext(expressionType: Some(returnType.value))
            .lowerUnambiguous(astExpression);
        if (lowered is Ok && lowered.value.type != hir.CandyType.never) {
          lowered = Ok(
            hir.Expression.return_(getId(), getId(expression), lowered.value),
          );
        }
        hirExpressions.add(lowered);
        break;
      }

      final result = lambdaContext
          .innerExpressionContext(forwardsIdentifiers: true)
          .lowerUnambiguous(astExpression);
      hirExpressions.add(result);
    }

    final mergedExpressions = hirExpressions.merge();
    if (mergedExpressions is Error) return mergedExpressions;
    final expressions = mergedExpressions.value;

    var actualReturnType = returnType.valueOrNull;
    if (actualReturnType == null) {
      final visitor = ReturnExpressionVisitor();
      for (final expression in expressions) {
        expression.accept(visitor);
      }
      actualReturnType = hir.CandyType.union(visitor.returnTypes.toList());
    }

    return Ok([
      hir.Expression.literal(
        getId(expression),
        hir.Literal.lambda(
          // This only works because Dart maintains the insertion order of
          // maps.
          parameters.entries
              .map((e) => hir.LambdaLiteralParameter(e.key, e.value))
              .toList(),
          expressions,
          actualReturnType,
          functionType.valueOrNull?.receiverType,
        ),
      ),
    ]);
  }

  Result<List<hir.Expression>, List<ReportedCompilerError>> lowerIdentifier(
    ast.Identifier expression,
  ) {
    final name = expression.value.name;

    final identifiers = resolveIdentifier(name);
    if (identifiers.isEmpty) {
      throw CompilerError.undefinedIdentifier(
        "Couldn't resolve identifier `$name`.",
        location: ErrorLocation(resourceId, expression.value.span),
      );
    }

    return Ok([
      for (final identifier in identifiers)
        hir.Expression.identifier(getId(expression), identifier),
    ]);
  }

<<<<<<< HEAD
  Result<List<hir.Expression>, List<ReportedCompilerError>> lowerLoop(
    ast.LoopExpression loop,
  ) {
    final loopContext = LoopContext(this, getId(loop), None());
    final loweredBody =
        (loop.body as ast.LambdaLiteral).expressions.map((expression) {
      return loopContext
          .innerExpressionContext(forwardsIdentifiers: true)
          .lowerUnambiguous(expression);
    }).merge();
    if (loweredBody is Error) return loweredBody;
    final body = loweredBody.value;

    var type = expressionType.valueOrNull;
    if (type == null) {
      final visitor = BreakExpressionVisitor();
      for (final expression in body) {
        expression.accept(visitor);
      }
      type = hir.CandyType.union(visitor.breakTypes.toList());
    }

    return Ok([hir.LoopExpression(getId(loop), body, type)]);
    // TODO: here
=======
  Result<List<hir.Expression>, List<ReportedCompilerError>> lowerProperty(
    ast.PropertyDeclaration expression,
  ) {
    if (expression.accessors.isNotEmpty) {
      throw CompilerError.unsupportedFeature(
        'Accessors for local properties are not yet supported.',
        location: ErrorLocation(resourceId, expression.representativeSpan),
      );
    }

    final type = expression.type != null
        ? astTypeToHirType(queryContext, Tuple2(moduleId, expression.type))
        : null;

    final initializer = expression.initializer;
    if (initializer == null) {
      throw CompilerError.propertyInitializerMissing(
        'Local properties must have an initializer.',
        location: ErrorLocation(resourceId, expression.representativeSpan),
      );
    }

    return innerExpressionContext(expressionType: Option.of(type))
        .lowerUnambiguous(initializer)
        .mapValue((initializer) {
      final id = getId(expression);
      final name = expression.name.name;
      final actualType = type ?? initializer.type;

      addIdentifier(hir.LocalPropertyIdentifier(id, name, actualType));
      final result = hir.Expression.property(
        id,
        name,
        actualType,
        initializer,
        isMutable: expression.isMutable,
      );
      return [result];
    });
>>>>>>> 01f813f9
  }

  Result<List<hir.Expression>, List<ReportedCompilerError>> lowerCall(
    ast.CallExpression expression,
  ) {
    final targetVariants = innerExpressionContext().lower(expression.target);
    if (targetVariants is Error) return targetVariants;

    final results = targetVariants.value.map((target) {
      if (target is hir.IdentifierExpression &&
          target.identifier is hir.PropertyIdentifier) {
        final identifier = target.identifier as hir.PropertyIdentifier;
        if (identifier.id.isFunction) {
          return lowerFunctionCall(expression, target);
        }
      }

      throw CompilerError.unsupportedFeature(
        'Callable expressions are not yet supported.',
        location: ErrorLocation(resourceId, expression.span),
      );
    });
    return results.merge();
  }

  Result<List<hir.Expression>, List<ReportedCompilerError>> lowerFunctionCall(
    ast.CallExpression expression,
    hir.IdentifierExpression target,
  ) {
    assert(target.identifier is hir.PropertyIdentifier);
    final identifier = target.identifier as hir.PropertyIdentifier;

    final functionId = identifier.id;
    assert(functionId.isFunction);
    final functionHir = getFunctionDeclarationHir(queryContext, functionId);
    if (!isValidExpressionType(functionHir.returnType)) {
      return Error([
        CompilerError.invalidExpressionType(
          'Function has an invalid return type.',
          location: ErrorLocation(resourceId, expression.span),
        ),
      ]);
    }

    final errors = <ReportedCompilerError>[];

    // Attention: The map containing lowered arguments must retain their order
    // from the source code/AST. This currently works, because Dart's map
    // maintains insertion order.

    final parameters = functionHir.parameters;
    final parametersByName = parameters.associateBy((p) => p.name);
    final arguments = expression.arguments;
    final outOfOrderNamedArguments = <ast.Argument>[];
    final astArgumentMap = <String, ast.Argument>{};
    for (var i = 0; i < arguments.length; i++) {
      final argument = arguments[i];
      if (outOfOrderNamedArguments.isNotEmpty && argument.isPositional) {
        errors.add(CompilerError.unexpectedPositionalArgument(
          'At least one of the preceding arguments was named and not in the '
          'default order, hence positional arguments can no longer be used.',
          location: ErrorLocation(resourceId, argument.span),
          relatedInformation: [
            for (final arg in outOfOrderNamedArguments)
              ErrorRelatedInformation(
                location: ErrorLocation(resourceId, arg.span),
                message: "A named argument that's not in the default order.",
              ),
          ],
        ));
        continue;
      }

      if (i >= parameters.length) {
        errors.add(CompilerError.tooManyArguments(
          'Too many arguments.',
          location: ErrorLocation(resourceId, argument.span),
        ));
        continue;
      }

      final parameter = parameters[i];
      if (argument.isPositional) {
        astArgumentMap[parameter.name] = argument;
      } else {
        final parameterName = argument.name.name;
        assert(parameterName != null);
        if (astArgumentMap.containsKey(parameterName)) {
          errors.add(CompilerError.duplicateArgument(
            'Argument `$parameterName` was already given.',
            location: ErrorLocation(resourceId, argument.span),
          ));
          continue;
        }

        astArgumentMap[parameterName] = argument;
        if (parameter.name != parameterName) {
          outOfOrderNamedArguments.add(argument);
        }
      }
    }
    if (errors.isNotEmpty) return Error(errors);

    final hirArgumentMap = <String, hir.Expression>{};
    for (final entry in astArgumentMap.entries) {
      final name = entry.key;
      final value = entry.value.expression;

      final innerContext = innerExpressionContext(
        expressionType: Option.some(parametersByName[name].type),
      );
      final lowered = innerContext.lowerUnambiguous(value);
      if (lowered is Error) {
        errors.addAll(lowered.error);
        continue;
      }

      hirArgumentMap[name] = lowered.value;
    }
    if (errors.isNotEmpty) return Error(errors);

    return Ok([
      hir.Expression.functionCall(
        getId(expression),
        target,
        hirArgumentMap,
      ),
    ]);
  }

  Result<List<hir.Expression>, List<ReportedCompilerError>> lowerReturn(
    ast.ReturnExpression expression,
  ) {
    // The type of a `ReturnExpression` is `Never` and that is, by definition,
    // assignable to anything because it's a bottom type. So, we don't need to
    // check that.

    final resolvedScope = resolveReturn(None());
    if (resolvedScope is None) {
      return Error([
        CompilerError.invalidLabel(
          'Return label is invalid.',
          location: ErrorLocation(resourceId, expression.returnKeyword.span),
        ),
      ]);
    }

    if (expression.expression == null) {
      return Ok([
        hir.Expression.return_(getId(expression), resolvedScope.value.first),
      ]);
    }

    return innerExpressionContext(expressionType: resolvedScope.value.second)
        .lowerUnambiguous(expression.expression)
        .mapValue((hirExpression) => [
              hir.Expression.return_(
                getId(expression),
                resolvedScope.value.first,
                hirExpression,
              ),
            ]);
  }

  Result<List<hir.Expression>, List<ReportedCompilerError>> lowerBreak(
    ast.BreakExpression expression,
  ) {
    // The type of a `BreakExpression` is `Never` and that is, by definition,
    // assignable to anything because it's a bottom type. So, we don't need to
    // check that.

    final resolvedScope = resolveBreak(None());
    if (resolvedScope is None) {
      return Error([
        CompilerError.invalidLabel(
          'Break label is invalid.',
          location: ErrorLocation(resourceId, expression.breakKeyword.span),
        ),
      ]);
    }

    if (expression.expression == null) {
      return Ok([
        hir.Expression.break_(getId(expression), resolvedScope.value.first),
      ]);
    }

    return innerExpressionContext(expressionType: resolvedScope.value.second)
        .lowerUnambiguous(expression.expression)
        .mapValue((hirExpression) => [
              hir.Expression.break_(
                getId(expression),
                resolvedScope.value.first,
                hirExpression,
              ),
            ]);
  }

  Result<List<hir.Expression>, List<ReportedCompilerError>> lowerContinue(
    ast.ContinueExpression expression,
  ) {
    // The type of a `ContinueExpression` is `Never` and that is, by definition,
    // assignable to anything because it's a bottom type. So, we don't need to
    // check that.

    final resolvedScope = resolveContinue(None());
    if (resolvedScope is None) {
      return Error([
        CompilerError.invalidLabel(
          'Continue label is invalid.',
          location: ErrorLocation(resourceId, expression.continueKeyword.span),
        ),
      ]);
    }

    return Ok([
      hir.Expression.continue_(getId(expression), resolvedScope.value),
    ]);
  }
}<|MERGE_RESOLUTION|>--- conflicted
+++ resolved
@@ -975,7 +975,6 @@
     ]);
   }
 
-<<<<<<< HEAD
   Result<List<hir.Expression>, List<ReportedCompilerError>> lowerLoop(
     ast.LoopExpression loop,
   ) {
@@ -1000,7 +999,8 @@
 
     return Ok([hir.LoopExpression(getId(loop), body, type)]);
     // TODO: here
-=======
+  }
+
   Result<List<hir.Expression>, List<ReportedCompilerError>> lowerProperty(
     ast.PropertyDeclaration expression,
   ) {
@@ -1040,7 +1040,6 @@
       );
       return [result];
     });
->>>>>>> 01f813f9
   }
 
   Result<List<hir.Expression>, List<ReportedCompilerError>> lowerCall(
