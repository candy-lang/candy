--- conflicted
+++ resolved
@@ -48,13 +48,8 @@
                     : hir.CandyType.any,
               ))
           .toList(),
-<<<<<<< HEAD
       type: astTypeToHirType(context, Tuple2(declarationId, implAst.type))
-          as UserCandyType,
-=======
-      type: astTypeToHirType(context, Tuple2(moduleId, ast.type))
           as hir.UserCandyType,
->>>>>>> 36ed370f
       traits: hirTypeToUserTypes(
         context,
         trait,
